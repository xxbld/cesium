--- conflicted
+++ resolved
@@ -1,19 +1,12 @@
 /*global define*/
 define([
         './Enumeration',
-<<<<<<< HEAD
-        './DeveloperError'
-    ], function(
-        Enumeration,
-        DeveloperError) {
-=======
         './DeveloperError',
         './Math'
     ], function(
         Enumeration,
         DeveloperError,
         CesiumMath) {
->>>>>>> fd92e7fc
     "use strict";
 
     /**
@@ -97,11 +90,7 @@
             throw new DeveloperError('numberOfVertices is required.');
         }
 
-<<<<<<< HEAD
-        if (numberOfVertices > 64 * 1024) {
-=======
         if (numberOfVertices > CesiumMath.SIXTY_FOUR_KILOBYTES) {
->>>>>>> fd92e7fc
             return new Uint32Array(indicesLengthOrArray);
         }
 
