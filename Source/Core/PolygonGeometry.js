/*global define*/
define([
<<<<<<< HEAD
=======
        './DeveloperError',
        './Cartesian2',
        './Cartesian3',
        './Cartesian4',
        './Quaternion',
        './Ellipsoid',
        './Matrix3',
        './Matrix4',
        './Math',
        './ComponentDatatype',
        './PrimitiveType',
>>>>>>> ff24457d
        './defaultValue',
        './BoundingRectangle',
        './BoundingSphere',
<<<<<<< HEAD
        './Cartesian2',
        './Cartesian3',
        './Cartesian4',
        './ComponentDatatype',
        './DeveloperError',
        './Ellipsoid',
=======
        './BoundingRectangle',
        './GeometryAttribute',
        './GeometryIndices',
        './PolygonPipeline',
>>>>>>> ff24457d
        './EllipsoidTangentPlane',
        './GeometryAttribute',
        './GeometryFilters',
        './Intersect',
        './Matrix3',
        './Matrix4',
        './PolygonPipeline',
        './Quaternion',
        './Queue',
<<<<<<< HEAD
        './VertexFormat',
        './WindingOrder'
    ], function(
=======
        './Intersect',
        './VertexFormat'
    ], function(
        DeveloperError,
        Cartesian2,
        Cartesian3,
        Cartesian4,
        Quaternion,
        Ellipsoid,
        Matrix3,
        Matrix4,
        CesiumMath,
        ComponentDatatype,
        PrimitiveType,
>>>>>>> ff24457d
        defaultValue,
        BoundingRectangle,
        BoundingSphere,
<<<<<<< HEAD
        Cartesian2,
        Cartesian3,
        Cartesian4,
        ComponentDatatype,
        DeveloperError,
        Ellipsoid,
=======
        BoundingRectangle,
        GeometryAttribute,
        GeometryIndices,
        PolygonPipeline,
>>>>>>> ff24457d
        EllipsoidTangentPlane,
        GeometryAttribute,
        GeometryFilters,
        Intersect,
        Matrix3,
        Matrix4,
        PolygonPipeline,
        Quaternion,
        Queue,
<<<<<<< HEAD
        VertexFormat,
        WindingOrder) {
    "use strict";

    var appendTextureCoordinatesOrigin = new Cartesian2();
    var appendTextureCoordinatesCartesian2 = new Cartesian2();
    var appendTextureCoordinatesCartesian3 = new Cartesian3();
    var appendTextureCoordinatesQuaternion = new Quaternion();
    var appendTextureCoordinatesMatrix3 = new Matrix3();

    function appendTextureCoordinates(tangentPlane, boundingRectangle, mesh, angle) {
        var origin = appendTextureCoordinatesOrigin;
        origin.x = boundingRectangle.x;
        origin.y = boundingRectangle.y;

        var positions = mesh.attributes.position.values;
        var length = positions.length;

        var textureCoordinates = new Float32Array(2 * (length / 3));
        var j = 0;

        var rotation = Quaternion.fromAxisAngle(tangentPlane._plane.normal, angle, appendTextureCoordinatesQuaternion);
        var textureMatrix = Matrix3.fromQuaternion(rotation, appendTextureCoordinatesMatrix3);

        for ( var i = 0; i < length; i += 3) {
            var p = Cartesian3.fromArray(positions, i, appendTextureCoordinatesCartesian3);
            Matrix3.multiplyByVector(textureMatrix, p, p);
            var st = tangentPlane.projectPointOntoPlane(p, appendTextureCoordinatesCartesian2);
            Cartesian3.subtract(st, origin, st);

            textureCoordinates[j++] = st.x / boundingRectangle.width;
            textureCoordinates[j++] = st.y / boundingRectangle.height;
        }

        mesh.attributes.st = {
            componentDatatype : ComponentDatatype.FLOAT,
            componentsPerAttribute : 2,
            values : textureCoordinates
        };

        return mesh;
    }

=======
        Intersect,
        VertexFormat) {
    "use strict";

>>>>>>> ff24457d
    var computeBoundingRectangleCartesian2 = new Cartesian2();
    var computeBoundingRectangleCartesian3 = new Cartesian3();
    var computeBoundingRectangleQuaternion = new Quaternion();
    var computeBoundingRectangleMatrix3 = new Matrix3();

    function computeBoundingRectangle(tangentPlane, positions, angle, result) {
        var rotation = Quaternion.fromAxisAngle(tangentPlane._plane.normal, angle, computeBoundingRectangleQuaternion);
        var textureMatrix = Matrix3.fromQuaternion(rotation,computeBoundingRectangleMatrix3);

        var minX = Number.POSITIVE_INFINITY;
        var maxX = Number.NEGATIVE_INFINITY;
        var minY = Number.POSITIVE_INFINITY;
        var maxY = Number.NEGATIVE_INFINITY;

        var length = positions.length;
        for ( var i = 0; i < length; ++i) {
            var p = Cartesian3.clone(positions[i], computeBoundingRectangleCartesian3);
            Matrix3.multiplyByVector(textureMatrix, p, p);
            var st = tangentPlane.projectPointOntoPlane(p, computeBoundingRectangleCartesian2);

            if (typeof st !== 'undefined') {
                minX = Math.min(minX, st.x);
                maxX = Math.max(maxX, st.x);

                minY = Math.min(minY, st.y);
                maxY = Math.max(maxY, st.y);
            }
        }

        if (typeof result === 'undefined') {
            result = new BoundingRectangle();
        }

        result.x = minX;
        result.y = minY;
        result.width = maxX - minX;
        result.height = maxY - minY;
        return result;
    }

<<<<<<< HEAD
    var createMeshFromPositionsPositions = [];
    var createMeshFromPositionsBoundingRectangle = new BoundingRectangle();

    function createMeshFromPositions(ellipsoid, positions, boundingSphere, granularity, st, angle, outerPositions) {
=======
    var appendTextureCoordinatesCartesian2 = new Cartesian2();
    var appendTextureCoordinatesCartesian3 = new Cartesian3();
    var appendTextureCoordinatesQuaternion = new Quaternion();
    var appendTextureCoordinatesMatrix3 = new Matrix3();

    function appendTextureCoordinates(mesh, tangentPlane, boundingRectangle, angle) {
        var origin = new Cartesian2(boundingRectangle.x, boundingRectangle.y);

        var positions = mesh.attributes.position.values;
        var length = positions.length;

        var textureCoordinates = new Float32Array(2 * (length / 3));
        var j = 0;

        var rotation = Quaternion.fromAxisAngle(tangentPlane._plane.normal, angle, appendTextureCoordinatesQuaternion);
        var textureMatrix = Matrix3.fromQuaternion(rotation, appendTextureCoordinatesMatrix3);

        for ( var i = 0; i < length; i += 3) {
            var p = appendTextureCoordinatesCartesian3;
            p.x = positions[i];
            p.y = positions[i + 1];
            p.z = positions[i + 2];
            Matrix3.multiplyByVector(textureMatrix, p, p);
            var st = tangentPlane.projectPointOntoPlane(p, appendTextureCoordinatesCartesian2);
            st.subtract(origin, st);

            textureCoordinates[j++] = st.x / boundingRectangle.width;
            textureCoordinates[j++] = st.y / boundingRectangle.height;
        }

        mesh.attributes.st = new GeometryAttribute({
            componentDatatype : ComponentDatatype.FLOAT,
            componentsPerAttribute : 2,
            values : textureCoordinates
        });

        return mesh;
    }

    function createMeshFromPositions(ellipsoid, positions, boundingSphere, granularity) {
>>>>>>> ff24457d
        var cleanedPositions = PolygonPipeline.cleanUp(positions);
        if (cleanedPositions.length < 3) {
            // Duplicate positions result in not enough positions to form a polygon.
            return undefined;
        }

        var tangentPlane = EllipsoidTangentPlane.fromPoints(cleanedPositions, ellipsoid);
        var positions2D = tangentPlane.projectPointsOntoPlane(cleanedPositions, createMeshFromPositionsPositions);

        var originalWindingOrder = PolygonPipeline.computeWindingOrder2D(positions2D);
        if (originalWindingOrder === WindingOrder.CLOCKWISE) {
            positions2D.reverse();
            cleanedPositions.reverse();
        }

        var indices = PolygonPipeline.earClip2D(positions2D);

        // Checking bounding sphere with plane for quick reject
        var minX = boundingSphere.center.x - boundingSphere.radius;
        if ((minX < 0) && (BoundingSphere.intersect(boundingSphere, Cartesian4.UNIT_Y) === Intersect.INTERSECTING)) {
            indices = PolygonPipeline.wrapLongitude(cleanedPositions, indices);
        }
<<<<<<< HEAD

        var mesh = PolygonPipeline.computeSubdivision(cleanedPositions, indices, granularity);

        if (st) {
            var boundary = (typeof outerPositions === 'undefined') ? cleanedPositions : outerPositions;
            var boundingRectangle = computeBoundingRectangle(tangentPlane, boundary, angle, createMeshFromPositionsBoundingRectangle);
            mesh = appendTextureCoordinates(tangentPlane, boundingRectangle, mesh, angle);
        }

        return mesh;
=======
        return PolygonPipeline.computeSubdivision(cleanedPositions, indices, granularity);
>>>>>>> ff24457d
    }

    var scratchBoundingRectangle = new BoundingRectangle();

    /**
     * Computes vertices and indices for a polygon on the ellipsoid. The polygon is either defined
     * by an array of Cartesian points, or a polygon hierarchy.
     *
     * @alias PolygonGeometry
     * @constructor
     *
<<<<<<< HEAD
     * @param {Array} [options.positions] An array of positions that defines the corner points of the polygon.
     * @param {Object} [options.polygonHierarchy] A polygon hierarchy that can include holes.
     * @param {Number} [options.height=0.0] The height of the polygon.
     * @param {Number} [options.angle=0.0] The angle, in radians, to rotate the texture.  Positive angles are counter-clockwise.
     * @param {Number} [options.granularity=0.2] An arc distance used to determine how many points to generate when subdividing the polygon.
     * @param {Ellipsoid} [options.ellipsoid=Ellipsoid.WGS84] The ellipsoid to be used as a reference.
     * @param {VertexFormat} [options.vertexFormat=VertexFormat.DEFAULT] The vertex attributes to be computed.
=======
     * @param {Array} [options.positions] An array of positions that defined the corner points of the polygon.
     * @param {Object} [options.polygonHierarchy] A polygon hierarchy that can include holes.
     * @param {Number} [options.height=0.0] The height of the polygon.
     * @param {VertexFormat} [options.vertexFormat=VertexFormat.DEFAULT] The vertex attributes to be computed.
     * @param {Number} [options.stRotation=0.0] The rotation of the texture coordiantes, in radians. A positive rotation is counter-clockwise.
     * @param {Ellipsoid} [options.ellipsoid=Ellipsoid.WGS84] The ellipsoid to be used as a reference.
     * @param {Number} [options.granularity=CesiumMath.toRadians(1.0)] The distance, in radians, between each latitude and longitude. Determines the number of positions in the buffer.
>>>>>>> ff24457d
     * @param {Matrix4} [options.modelMatrix] The model matrix for this geometry.
     * @param {Color} [options.color] The color of the geometry when a per-geometry color appearance is used.
     * @param {DOC_TBA} [options.pickData] DOC_TBA
     *
     * @exception {DeveloperError} At least three positions are required.
     * @exception {DeveloperError} positions or polygonHierarchy must be supplied.
     *
     * @example
     * // create a polygon from points
     * var geometry = new Cesium.PolygonGeometry({
     *     positions : ellipsoid.cartographicArrayToCartesianArray([
     *         Cesium.Cartographic.fromDegrees(-72.0, 40.0),
     *         Cesium.Cartographic.fromDegrees(-70.0, 35.0),
     *         Cesium.Cartographic.fromDegrees(-75.0, 30.0),
     *         Cesium.Cartographic.fromDegrees(-70.0, 30.0),
     *         Cesium.Cartographic.fromDegrees(-68.0, 40.0)
     *     ])
     * });
     *
     * // create a nested polygon with holes
     * var geometryWithHole = new Cesium.PolygonGeometry({
     *     polygonHierarchy : {
     *         positions : ellipsoid.cartographicArrayToCartesianArray([
     *             Cesium.Cartographic.fromDegrees(-109.0, 30.0),
     *             Cesium.Cartographic.fromDegrees(-95.0, 30.0),
     *             Cesium.Cartographic.fromDegrees(-95.0, 40.0),
     *             Cesium.Cartographic.fromDegrees(-109.0, 40.0)
     *         ]),
     *         holes : [{
     *             positions : ellipsoid.cartographicArrayToCartesianArray([
     *                 Cesium.Cartographic.fromDegrees(-107.0, 31.0),
     *                 Cesium.Cartographic.fromDegrees(-107.0, 39.0),
     *                 Cesium.Cartographic.fromDegrees(-97.0, 39.0),
     *                 Cesium.Cartographic.fromDegrees(-97.0, 31.0)
     *             ]),
     *             holes : [{
     *                 positions : ellipsoid.cartographicArrayToCartesianArray([
     *                     Cesium.Cartographic.fromDegrees(-105.0, 33.0),
     *                     Cesium.Cartographic.fromDegrees(-99.0, 33.0),
     *                     Cesium.Cartographic.fromDegrees(-99.0, 37.0),
     *                     Cesium.Cartographic.fromDegrees(-105.0, 37.0)
     *                     ]),
     *                 holes : [{
     *                     positions : ellipsoid.cartographicArrayToCartesianArray([
     *                         Cesium.Cartographic.fromDegrees(-103.0, 34.0),
     *                         Cesium.Cartographic.fromDegrees(-101.0, 34.0),
     *                         Cesium.Cartographic.fromDegrees(-101.0, 36.0),
     *                         Cesium.Cartographic.fromDegrees(-103.0, 36.0)
     *                     ])
     *                 }]
     *              }]
     *         }]
     *     }
     * });
     */
    var PolygonGeometry = function(options) {
        options = defaultValue(options, defaultValue.EMPTY_OBJECT);

<<<<<<< HEAD
        var positions = options.positions;
        var polygonHierarchy = options.polygonHierarchy;
        var height = defaultValue(options.height, 0.0);
        var angle = defaultValue(options.angle, 0.0);
        var granularity = defaultValue(options.granularity, 0.02);
        var ellipsoid = defaultValue(options.ellipsoid, Ellipsoid.WGS84);
        var vertexFormat = defaultValue(options.vertexFormat, VertexFormat.DEFAULT);
=======
        var vertexFormat = defaultValue(options.vertexFormat, VertexFormat.DEFAULT);
        var ellipsoid = defaultValue(options.ellipsoid, Ellipsoid.WGS84);
        var granularity = defaultValue(options.granularity, CesiumMath.toRadians(1.0));
        var stRotation = defaultValue(options.stRotation, 0.0);
>>>>>>> ff24457d

        var meshes = [];
        var mesh;
        var boundingSphere;
        var i;

<<<<<<< HEAD
        if (typeof positions !== 'undefined') {
            // create from positions
            boundingSphere = BoundingSphere.fromPoints(positions);
            mesh = createMeshFromPositions(ellipsoid, positions, boundingSphere, granularity, vertexFormat.st, angle);
=======
        var outerPositions;

        if (typeof options.positions !== 'undefined') {
            // create from positions
            positions = options.positions;
            outerPositions = options.positions;

            boundingSphere = BoundingSphere.fromPoints(positions);
            mesh = createMeshFromPositions(ellipsoid, positions, boundingSphere, granularity);
>>>>>>> ff24457d
            if (typeof mesh !== 'undefined') {
                meshes.push(mesh);
            }
        } else if (typeof polygonHierarchy !== 'undefined') {
            // create from a polygon hierarchy
            // Algorithm adapted from http://www.geometrictools.com/Documentation/TriangulationByEarClipping.pdf
            var polygons = [];
            var queue = new Queue();
            queue.enqueue(polygonHierarchy);

            while (queue.length !== 0) {
                var outerNode = queue.dequeue();
                var outerRing = outerNode.positions;

                if (outerRing.length < 3) {
                    throw new DeveloperError('At least three positions are required.');
                }

                var numChildren = outerNode.holes ? outerNode.holes.length : 0;
                if (numChildren === 0) {
                    // The outer polygon is a simple polygon with no nested inner polygon.
                    polygons.push(outerNode.positions);
                } else {
                    // The outer polygon contains inner polygons
                    var holes = [];
                    for (i = 0; i < numChildren; i++) {
                        var hole = outerNode.holes[i];
                        holes.push(hole.positions);

                        var numGrandchildren = 0;
                        if (typeof hole.holes !== 'undefined') {
                            numGrandchildren = hole.holes.length;
                        }

                        for ( var j = 0; j < numGrandchildren; j++) {
                            queue.enqueue(hole.holes[j]);
                        }
                    }
                    var combinedPolygon = PolygonPipeline.eliminateHoles(outerRing, holes);
                    polygons.push(combinedPolygon);
                }
            }

            polygonHierarchy = polygons;

            outerPositions =  polygonHierarchy[0];
            // The bounding volume is just around the boundary points, so there could be cases for
            // contrived polygons on contrived ellipsoids - very oblate ones - where the bounding
            // volume doesn't cover the polygon.
            boundingSphere = BoundingSphere.fromPoints(outerPositions);

            for (i = 0; i < polygonHierarchy.length; i++) {
<<<<<<< HEAD
                mesh = createMeshFromPositions(ellipsoid,  polygonHierarchy[i], boundingSphere, granularity, vertexFormat.st, angle, outerPositions);
=======
                mesh = createMeshFromPositions(ellipsoid, polygonHierarchy[i], boundingSphere, granularity);
>>>>>>> ff24457d
                if (typeof mesh !== 'undefined') {
                    meshes.push(mesh);
                }
            }
        } else {
            throw new DeveloperError('positions or hierarchy must be supplied.');
        }

        mesh = GeometryFilters.combine(meshes);
        mesh = PolygonPipeline.scaleToGeodeticHeight(mesh, height, ellipsoid);

        var attributes = {};

        if (vertexFormat.position) {
            attributes.position = mesh.attributes.position;
        }

        if (vertexFormat.st) {
<<<<<<< HEAD
            attributes.st = mesh.attributes.st;
        }
=======
            // PERFORMANCE_IDEA: Compute before subdivision, then just interpolate during subdivision.
            // PERFORMANCE_IDEA: Compute with createMeshFromPositions() for fast path when there's no holes.
            var cleanedPositions = PolygonPipeline.cleanUp(outerPositions);
            var tangentPlane = EllipsoidTangentPlane.fromPoints(cleanedPositions, ellipsoid);
            var boundingRectangle = computeBoundingRectangle(tangentPlane, outerPositions, stRotation, scratchBoundingRectangle);
            mesh = appendTextureCoordinates(mesh, tangentPlane, boundingRectangle, stRotation);

            attributes.st = new GeometryAttribute({
                componentDatatype : ComponentDatatype.FLOAT,
                componentsPerAttribute : 2,
                values : mesh.attributes.st.values
            });
        }

        indexLists.push(
            new GeometryIndices({
                primitiveType : PrimitiveType.TRIANGLES,
                values : mesh.indexLists[0].values
        }));
>>>>>>> ff24457d

        /**
         * An object containing {@link GeometryAttribute} properties named after each of the
         * <code>true</code> values of the {@link VertexFormat} option.
         *
         * @type Object
         */
        this.attributes = attributes;

        /**
         * An array of {@link GeometryIndices} defining primitives.
         *
         * @type Array
         */
        this.indexLists = mesh.indexLists;

        /**
         * A tight-fitting bounding sphere that encloses the vertices of the geometry.
         *
         * @type BoundingSphere
         */
        this.boundingSphere = boundingSphere;

        /**
         * The 4x4 transformation matrix that transforms the geometry from model to world coordinates.
         * When this is the identity matrix, the geometry is drawn in world coordinates, i.e., Earth's WGS84 coordinates.
         * Local reference frames can be used by providing a different transformation matrix, like that returned
         * by {@link Transforms.eastNorthUpToFixedFrame}.
         *
         * @type Matrix4
         */
        this.modelMatrix = defaultValue(options.modelMatrix, Matrix4.IDENTITY.clone());

        /**
         * The color of the geometry when a per-geometry color appearance is used.
         *
         * @type Color
         */
        this.color = options.color;

        /**
         * DOC_TBA
         */
        this.pickData = options.pickData;
    };

    return PolygonGeometry;
});
<|MERGE_RESOLUTION|>--- conflicted
+++ resolved
@@ -1,35 +1,14 @@
 /*global define*/
 define([
-<<<<<<< HEAD
-=======
-        './DeveloperError',
-        './Cartesian2',
-        './Cartesian3',
-        './Cartesian4',
-        './Quaternion',
-        './Ellipsoid',
-        './Matrix3',
-        './Matrix4',
-        './Math',
-        './ComponentDatatype',
-        './PrimitiveType',
->>>>>>> ff24457d
         './defaultValue',
         './BoundingRectangle',
         './BoundingSphere',
-<<<<<<< HEAD
         './Cartesian2',
         './Cartesian3',
         './Cartesian4',
         './ComponentDatatype',
         './DeveloperError',
         './Ellipsoid',
-=======
-        './BoundingRectangle',
-        './GeometryAttribute',
-        './GeometryIndices',
-        './PolygonPipeline',
->>>>>>> ff24457d
         './EllipsoidTangentPlane',
         './GeometryAttribute',
         './GeometryFilters',
@@ -39,42 +18,18 @@
         './PolygonPipeline',
         './Quaternion',
         './Queue',
-<<<<<<< HEAD
         './VertexFormat',
         './WindingOrder'
     ], function(
-=======
-        './Intersect',
-        './VertexFormat'
-    ], function(
-        DeveloperError,
-        Cartesian2,
-        Cartesian3,
-        Cartesian4,
-        Quaternion,
-        Ellipsoid,
-        Matrix3,
-        Matrix4,
-        CesiumMath,
-        ComponentDatatype,
-        PrimitiveType,
->>>>>>> ff24457d
         defaultValue,
         BoundingRectangle,
         BoundingSphere,
-<<<<<<< HEAD
         Cartesian2,
         Cartesian3,
         Cartesian4,
         ComponentDatatype,
         DeveloperError,
         Ellipsoid,
-=======
-        BoundingRectangle,
-        GeometryAttribute,
-        GeometryIndices,
-        PolygonPipeline,
->>>>>>> ff24457d
         EllipsoidTangentPlane,
         GeometryAttribute,
         GeometryFilters,
@@ -84,56 +39,10 @@
         PolygonPipeline,
         Quaternion,
         Queue,
-<<<<<<< HEAD
         VertexFormat,
         WindingOrder) {
     "use strict";
 
-    var appendTextureCoordinatesOrigin = new Cartesian2();
-    var appendTextureCoordinatesCartesian2 = new Cartesian2();
-    var appendTextureCoordinatesCartesian3 = new Cartesian3();
-    var appendTextureCoordinatesQuaternion = new Quaternion();
-    var appendTextureCoordinatesMatrix3 = new Matrix3();
-
-    function appendTextureCoordinates(tangentPlane, boundingRectangle, mesh, angle) {
-        var origin = appendTextureCoordinatesOrigin;
-        origin.x = boundingRectangle.x;
-        origin.y = boundingRectangle.y;
-
-        var positions = mesh.attributes.position.values;
-        var length = positions.length;
-
-        var textureCoordinates = new Float32Array(2 * (length / 3));
-        var j = 0;
-
-        var rotation = Quaternion.fromAxisAngle(tangentPlane._plane.normal, angle, appendTextureCoordinatesQuaternion);
-        var textureMatrix = Matrix3.fromQuaternion(rotation, appendTextureCoordinatesMatrix3);
-
-        for ( var i = 0; i < length; i += 3) {
-            var p = Cartesian3.fromArray(positions, i, appendTextureCoordinatesCartesian3);
-            Matrix3.multiplyByVector(textureMatrix, p, p);
-            var st = tangentPlane.projectPointOntoPlane(p, appendTextureCoordinatesCartesian2);
-            Cartesian3.subtract(st, origin, st);
-
-            textureCoordinates[j++] = st.x / boundingRectangle.width;
-            textureCoordinates[j++] = st.y / boundingRectangle.height;
-        }
-
-        mesh.attributes.st = {
-            componentDatatype : ComponentDatatype.FLOAT,
-            componentsPerAttribute : 2,
-            values : textureCoordinates
-        };
-
-        return mesh;
-    }
-
-=======
-        Intersect,
-        VertexFormat) {
-    "use strict";
-
->>>>>>> ff24457d
     var computeBoundingRectangleCartesian2 = new Cartesian2();
     var computeBoundingRectangleCartesian3 = new Cartesian3();
     var computeBoundingRectangleQuaternion = new Quaternion();
@@ -174,12 +83,6 @@
         return result;
     }
 
-<<<<<<< HEAD
-    var createMeshFromPositionsPositions = [];
-    var createMeshFromPositionsBoundingRectangle = new BoundingRectangle();
-
-    function createMeshFromPositions(ellipsoid, positions, boundingSphere, granularity, st, angle, outerPositions) {
-=======
     var appendTextureCoordinatesCartesian2 = new Cartesian2();
     var appendTextureCoordinatesCartesian3 = new Cartesian3();
     var appendTextureCoordinatesQuaternion = new Quaternion();
@@ -220,7 +123,6 @@
     }
 
     function createMeshFromPositions(ellipsoid, positions, boundingSphere, granularity) {
->>>>>>> ff24457d
         var cleanedPositions = PolygonPipeline.cleanUp(positions);
         if (cleanedPositions.length < 3) {
             // Duplicate positions result in not enough positions to form a polygon.
@@ -243,23 +145,9 @@
         if ((minX < 0) && (BoundingSphere.intersect(boundingSphere, Cartesian4.UNIT_Y) === Intersect.INTERSECTING)) {
             indices = PolygonPipeline.wrapLongitude(cleanedPositions, indices);
         }
-<<<<<<< HEAD
-
-        var mesh = PolygonPipeline.computeSubdivision(cleanedPositions, indices, granularity);
-
-        if (st) {
-            var boundary = (typeof outerPositions === 'undefined') ? cleanedPositions : outerPositions;
-            var boundingRectangle = computeBoundingRectangle(tangentPlane, boundary, angle, createMeshFromPositionsBoundingRectangle);
-            mesh = appendTextureCoordinates(tangentPlane, boundingRectangle, mesh, angle);
-        }
-
-        return mesh;
-=======
         return PolygonPipeline.computeSubdivision(cleanedPositions, indices, granularity);
->>>>>>> ff24457d
     }
 
-    var scratchBoundingRectangle = new BoundingRectangle();
 
     /**
      * Computes vertices and indices for a polygon on the ellipsoid. The polygon is either defined
@@ -268,15 +156,6 @@
      * @alias PolygonGeometry
      * @constructor
      *
-<<<<<<< HEAD
-     * @param {Array} [options.positions] An array of positions that defines the corner points of the polygon.
-     * @param {Object} [options.polygonHierarchy] A polygon hierarchy that can include holes.
-     * @param {Number} [options.height=0.0] The height of the polygon.
-     * @param {Number} [options.angle=0.0] The angle, in radians, to rotate the texture.  Positive angles are counter-clockwise.
-     * @param {Number} [options.granularity=0.2] An arc distance used to determine how many points to generate when subdividing the polygon.
-     * @param {Ellipsoid} [options.ellipsoid=Ellipsoid.WGS84] The ellipsoid to be used as a reference.
-     * @param {VertexFormat} [options.vertexFormat=VertexFormat.DEFAULT] The vertex attributes to be computed.
-=======
      * @param {Array} [options.positions] An array of positions that defined the corner points of the polygon.
      * @param {Object} [options.polygonHierarchy] A polygon hierarchy that can include holes.
      * @param {Number} [options.height=0.0] The height of the polygon.
@@ -284,7 +163,6 @@
      * @param {Number} [options.stRotation=0.0] The rotation of the texture coordiantes, in radians. A positive rotation is counter-clockwise.
      * @param {Ellipsoid} [options.ellipsoid=Ellipsoid.WGS84] The ellipsoid to be used as a reference.
      * @param {Number} [options.granularity=CesiumMath.toRadians(1.0)] The distance, in radians, between each latitude and longitude. Determines the number of positions in the buffer.
->>>>>>> ff24457d
      * @param {Matrix4} [options.modelMatrix] The model matrix for this geometry.
      * @param {Color} [options.color] The color of the geometry when a per-geometry color appearance is used.
      * @param {DOC_TBA} [options.pickData] DOC_TBA
@@ -343,32 +221,16 @@
     var PolygonGeometry = function(options) {
         options = defaultValue(options, defaultValue.EMPTY_OBJECT);
 
-<<<<<<< HEAD
-        var positions = options.positions;
-        var polygonHierarchy = options.polygonHierarchy;
-        var height = defaultValue(options.height, 0.0);
-        var angle = defaultValue(options.angle, 0.0);
-        var granularity = defaultValue(options.granularity, 0.02);
-        var ellipsoid = defaultValue(options.ellipsoid, Ellipsoid.WGS84);
-        var vertexFormat = defaultValue(options.vertexFormat, VertexFormat.DEFAULT);
-=======
         var vertexFormat = defaultValue(options.vertexFormat, VertexFormat.DEFAULT);
         var ellipsoid = defaultValue(options.ellipsoid, Ellipsoid.WGS84);
         var granularity = defaultValue(options.granularity, CesiumMath.toRadians(1.0));
         var stRotation = defaultValue(options.stRotation, 0.0);
->>>>>>> ff24457d
 
         var meshes = [];
         var mesh;
         var boundingSphere;
         var i;
 
-<<<<<<< HEAD
-        if (typeof positions !== 'undefined') {
-            // create from positions
-            boundingSphere = BoundingSphere.fromPoints(positions);
-            mesh = createMeshFromPositions(ellipsoid, positions, boundingSphere, granularity, vertexFormat.st, angle);
-=======
         var outerPositions;
 
         if (typeof options.positions !== 'undefined') {
@@ -378,7 +240,6 @@
 
             boundingSphere = BoundingSphere.fromPoints(positions);
             mesh = createMeshFromPositions(ellipsoid, positions, boundingSphere, granularity);
->>>>>>> ff24457d
             if (typeof mesh !== 'undefined') {
                 meshes.push(mesh);
             }
@@ -431,11 +292,7 @@
             boundingSphere = BoundingSphere.fromPoints(outerPositions);
 
             for (i = 0; i < polygonHierarchy.length; i++) {
-<<<<<<< HEAD
-                mesh = createMeshFromPositions(ellipsoid,  polygonHierarchy[i], boundingSphere, granularity, vertexFormat.st, angle, outerPositions);
-=======
                 mesh = createMeshFromPositions(ellipsoid, polygonHierarchy[i], boundingSphere, granularity);
->>>>>>> ff24457d
                 if (typeof mesh !== 'undefined') {
                     meshes.push(mesh);
                 }
@@ -454,10 +311,10 @@
         }
 
         if (vertexFormat.st) {
-<<<<<<< HEAD
             attributes.st = mesh.attributes.st;
         }
-=======
+
+        if (vertexFormat.st) {
             // PERFORMANCE_IDEA: Compute before subdivision, then just interpolate during subdivision.
             // PERFORMANCE_IDEA: Compute with createMeshFromPositions() for fast path when there's no holes.
             var cleanedPositions = PolygonPipeline.cleanUp(outerPositions);
@@ -472,13 +329,6 @@
             });
         }
 
-        indexLists.push(
-            new GeometryIndices({
-                primitiveType : PrimitiveType.TRIANGLES,
-                values : mesh.indexLists[0].values
-        }));
->>>>>>> ff24457d
-
         /**
          * An object containing {@link GeometryAttribute} properties named after each of the
          * <code>true</code> values of the {@link VertexFormat} option.
