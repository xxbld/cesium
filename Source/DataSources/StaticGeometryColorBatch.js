/*global define*/
define([
        '../Core/AssociativeArray',
        '../Core/Color',
        '../Core/ColorGeometryInstanceAttribute',
        '../Core/defined',
        '../Core/DistanceDisplayCondition',
        '../Core/DistanceDisplayConditionGeometryInstanceAttribute',
        '../Core/ShowGeometryInstanceAttribute',
        '../Scene/Primitive',
        './BoundingSphereState',
        './ColorMaterialProperty',
        './MaterialProperty',
        './Property'
    ], function(
        AssociativeArray,
        Color,
        ColorGeometryInstanceAttribute,
        defined,
        DistanceDisplayCondition,
        DistanceDisplayConditionGeometryInstanceAttribute,
        ShowGeometryInstanceAttribute,
        Primitive,
        BoundingSphereState,
        ColorMaterialProperty,
        MaterialProperty,
        Property) {
    'use strict';

    var colorScratch = new Color();
    var distanceDisplayConditionScratch = new DistanceDisplayCondition();

    function Batch(primitives, translucent, appearanceType, depthFailAppearanceType, depthFailMaterialProperty, closed, shadows) {
        this.translucent = translucent;
        this.appearanceType = appearanceType;
        this.depthFailAppearanceType = depthFailAppearanceType;
        this.depthFailMaterialProperty = depthFailMaterialProperty;
        this.depthFailMaterial = undefined;
        this.closed = closed;
        this.shadows = shadows;
        this.primitives = primitives;
        this.createPrimitive = false;
        this.waitingOnCreate = false;
        this.primitive = undefined;
        this.oldPrimitive = undefined;
        this.geometry = new AssociativeArray();
        this.updaters = new AssociativeArray();
        this.updatersWithAttributes = new AssociativeArray();
        this.attributes = new AssociativeArray();
        this.subscriptions = new AssociativeArray();
        this.showsUpdated = new AssociativeArray();
        this.itemsToRemove = [];
        this.invalidated = false;

        var removeMaterialSubscription;
        if (defined(depthFailMaterialProperty)) {
            removeMaterialSubscription = depthFailMaterialProperty.definitionChanged.addEventListener(Batch.prototype.onMaterialChanged, this);
        }
        this.removeMaterialSubscription = removeMaterialSubscription;
    }

    Batch.prototype.onMaterialChanged = function() {
        this.invalidated = true;
    };

    Batch.prototype.isMaterial = function(updater) {
        var material = this.depthFailMaterialProperty;
        var updaterMaterial = updater.depthFailMaterialProperty;
        if (updaterMaterial === material) {
            return true;
        }
        if (defined(material)) {
            return material.equals(updaterMaterial);
        }
        return false;
    };

    Batch.prototype.add = function(updater, instance) {
        var id = updater.entity.id;
        this.createPrimitive = true;
        this.geometry.set(id, instance);
        this.updaters.set(id, updater);
        if (!updater.hasConstantFill || !updater.fillMaterialProperty.isConstant || !Property.isConstant(updater.distanceDisplayConditionProperty)) {
            this.updatersWithAttributes.set(id, updater);
        } else {
            var that = this;
            this.subscriptions.set(id, updater.entity.definitionChanged.addEventListener(function(entity, propertyName, newValue, oldValue) {
                if (propertyName === 'isShowing') {
                    that.showsUpdated.set(entity.id, updater);
                }
            }));
        }
    };

    Batch.prototype.remove = function(updater) {
        var id = updater.entity.id;
        this.createPrimitive = this.geometry.remove(id) || this.createPrimitive;
        if (this.updaters.remove(id)) {
            this.updatersWithAttributes.remove(id);
            var unsubscribe = this.subscriptions.get(id);
            if (defined(unsubscribe)) {
                unsubscribe();
                this.subscriptions.remove(id);
            }
        }
    };

    Batch.prototype.update = function(time) {
        var isUpdated = true;
        var removedCount = 0;
        var primitive = this.primitive;
        var primitives = this.primitives;
        var attributes;
        var i;

        if (this.createPrimitive) {
            var geometries = this.geometry.values;
            var geometriesLength = geometries.length;
            if (geometriesLength > 0) {
                if (defined(primitive)) {
                    if (!defined(this.oldPrimitive)) {
                        this.oldPrimitive = primitive;
                    } else {
                        primitives.remove(primitive);
                    }
                }

                for (i = 0; i < geometriesLength; i++) {
                    var geometryItem = geometries[i];
                    var originalAttributes = geometryItem.attributes;
                    attributes = this.attributes.get(geometryItem.id.id);

                    if (defined(attributes)) {
                        if (defined(originalAttributes.show)) {
                            originalAttributes.show.value = attributes.show;
                        }
                        if (defined(originalAttributes.color)) {
                            originalAttributes.color.value = attributes.color;
                        }
                        if (defined(originalAttributes.depthFailColor)) {
                            originalAttributes.depthFailColor.value = attributes.depthFailColor;
                        }
                    }
                }

                var depthFailAppearance;
                if (defined(this.depthFailAppearanceType)) {
                    if (defined(this.depthFailMaterialProperty)) {
                        this.depthFailMaterial = MaterialProperty.getValue(time, this.depthFailMaterialProperty, this.depthFailMaterial);
                    }
                    depthFailAppearance = new this.depthFailAppearanceType({
                        material : this.depthFailMaterial,
                        translucent : this.translucent,
                        closed : this.closed
                    });
                }

                primitive = new Primitive({
                    asynchronous : true,
                    geometryInstances : geometries,
                    appearance : new this.appearanceType({
                        translucent : this.translucent,
                        closed : this.closed
                    }),
                    depthFailAppearance : depthFailAppearance,
                    shadows : this.shadows
                });
                primitives.add(primitive);
                isUpdated = false;
            } else {
                if (defined(primitive)) {
                    primitives.remove(primitive);
                    primitive = undefined;
                }
                var oldPrimitive = this.oldPrimitive;
                if (defined(oldPrimitive)) {
                    primitives.remove(oldPrimitive);
                    this.oldPrimitive = undefined;
                }
            }

            this.attributes.removeAll();
            this.primitive = primitive;
            this.createPrimitive = false;
            this.waitingOnCreate = true;
        } else if (defined(primitive) && primitive.ready) {
            if (defined(this.oldPrimitive)) {
                primitives.remove(this.oldPrimitive);
                this.oldPrimitive = undefined;
            }

            if (defined(this.depthFailAppearanceType) && !(this.depthFailMaterialProperty instanceof ColorMaterialProperty)) {
                this.depthFailMaterial = MaterialProperty.getValue(time, this.depthFailMaterialProperty, this.depthFailMaterial);
                this.primitive.depthFailAppearance.material = this.depthFailMaterial;
            }

            var updatersWithAttributes = this.updatersWithAttributes.values;
            var length = updatersWithAttributes.length;
            var waitingOnCreate = this.waitingOnCreate;
            for (i = 0; i < length; i++) {
                var updater = updatersWithAttributes[i];
                var instance = this.geometry.get(updater.entity.id);

                attributes = this.attributes.get(instance.id.id);
                if (!defined(attributes)) {
                    attributes = primitive.getGeometryInstanceAttributes(instance.id);
                    this.attributes.set(instance.id.id, attributes);
                }

                if (!updater.fillMaterialProperty.isConstant || waitingOnCreate) {
                    var colorProperty = updater.fillMaterialProperty.color;
                    colorProperty.getValue(time, colorScratch);
                    if (!Color.equals(attributes._lastColor, colorScratch)) {
                        attributes._lastColor = Color.clone(colorScratch, attributes._lastColor);
                        attributes.color = ColorGeometryInstanceAttribute.toValue(colorScratch, attributes.color);
                        if ((this.translucent && attributes.color[3] === 255) || (!this.translucent && attributes.color[3] !== 255)) {
                            this.itemsToRemove[removedCount++] = updater;
                        }
                    }
                }

                if (defined(this.depthFailAppearanceType) && this.depthFailAppearanceType instanceof ColorMaterialProperty && (!updater.depthFailMaterialProperty.isConstant || waitingOnCreate)) {
                    var depthFailColorProperty = updater.depthFailMaterialProperty.color;
                    depthFailColorProperty.getValue(time, colorScratch);
                    if (!Color.equals(attributes._lastDepthFailColor, colorScratch)) {
                        attributes._lastDepthFailColor = Color.clone(colorScratch, attributes._lastDepthFailColor);
                        attributes.depthFailColor = ColorGeometryInstanceAttribute.toValue(colorScratch, attributes.depthFailColor);
                    }
                }

                var show = updater.entity.isShowing && (updater.hasConstantFill || updater.isFilled(time));
                var currentShow = attributes.show[0] === 1;
                if (show !== currentShow) {
                    attributes.show = ShowGeometryInstanceAttribute.toValue(show, attributes.show);
                }

                var distanceDisplayConditionProperty = updater.distanceDisplayConditionProperty;
                if (!Property.isConstant(distanceDisplayConditionProperty)) {
                    var distanceDisplayCondition = distanceDisplayConditionProperty.getValue(time, distanceDisplayConditionScratch);
                    if (!DistanceDisplayCondition.equals(distanceDisplayCondition, attributes._lastDistanceDisplayCondition)) {
                        attributes._lastDistanceDisplayCondition = DistanceDisplayCondition.clone(distanceDisplayCondition, attributes._lastDistanceDisplayCondition);
                        attributes.distanceDisplayCondition = DistanceDisplayConditionGeometryInstanceAttribute.toValue(distanceDisplayCondition, attributes.distanceDisplayCondition);
                    }
                }
            }

            this.updateShows(primitive);
            this.waitingOnCreate = false;
        } else if (defined(primitive) && !primitive.ready) {
            isUpdated = false;
        }
        this.itemsToRemove.length = removedCount;
        return isUpdated;
    };

    Batch.prototype.updateShows = function(primitive) {
        var showsUpdated = this.showsUpdated.values;
        var length = showsUpdated.length;
        for (var i = 0; i < length; i++) {
            var updater = showsUpdated[i];
            var instance = this.geometry.get(updater.entity.id);

            var attributes = this.attributes.get(instance.id.id);
            if (!defined(attributes)) {
                attributes = primitive.getGeometryInstanceAttributes(instance.id);
                this.attributes.set(instance.id.id, attributes);
            }

            var show = updater.entity.isShowing;
            var currentShow = attributes.show[0] === 1;
            if (show !== currentShow) {
                attributes.show = ShowGeometryInstanceAttribute.toValue(show, attributes.show);
            }
        }
        this.showsUpdated.removeAll();
    };

    Batch.prototype.contains = function(entity) {
        return this.updaters.contains(entity.id);
    };

    Batch.prototype.getBoundingSphere = function(entity, result) {
        var primitive = this.primitive;
        if (!primitive.ready) {
            return BoundingSphereState.PENDING;
        }
        var attributes = primitive.getGeometryInstanceAttributes(entity);
        if (!defined(attributes) || !defined(attributes.boundingSphere) ||//
            (defined(attributes.show) && attributes.show[0] === 0)) {
            return BoundingSphereState.FAILED;
        }
        attributes.boundingSphere.clone(result);
        return BoundingSphereState.DONE;
    };

    Batch.prototype.removeAllPrimitives = function() {
        var primitives = this.primitives;

        var primitive = this.primitive;
        if (defined(primitive)) {
            primitives.remove(primitive);
            this.primitive = undefined;
            this.geometry.removeAll();
            this.updaters.removeAll();
        }

        var oldPrimitive = this.oldPrimitive;
        if (defined(oldPrimitive)) {
            primitives.remove(oldPrimitive);
            this.oldPrimitive = undefined;
        }
    };

    Batch.prototype.destroy = function() {
        var primitive = this.primitive;
        var primitives = this.primitives;
        if (defined(primitive)) {
            primitives.remove(primitive);
        }
        var oldPrimitive = this.oldPrimitive;
        if (defined(oldPrimitive)) {
            primitives.remove(oldPrimitive);
        }
        if(defined(this.removeMaterialSubscription)) {
            this.removeMaterialSubscription();
        }
    };

    /**
     * @private
     */
    function StaticGeometryColorBatch(primitives, appearanceType, depthFailAppearanceType, closed, shadows) {
        this._solidItems = [];
        this._translucentItems = [];
        this._primitives = primitives;
        this._appearanceType = appearanceType;
        this._depthFailAppearanceType = depthFailAppearanceType;
        this._closed = closed;
        this._shadows = shadows;
    }

    StaticGeometryColorBatch.prototype.add = function(time, updater) {
        var items;
        var translucent;
        var instance = updater.createFillGeometryInstance(time);
        if (instance.attributes.color.value[3] === 255) {
            items = this._solidItems;
            translucent = false;
        } else {
            items = this._translucentItems;
            translucent = true;
        }

        var length = items.length;
        for (var i = 0; i < length; i++) {
            var item = items[i];
            if (item.isMaterial(updater)) {
                item.add(updater, instance);
                return;
            }
        }
        var batch = new Batch(this._primitives, translucent, this._appearanceType, this._depthFailAppearanceType, updater.depthFailMaterialProperty, this._closed, this._shadows);
        batch.add(updater, instance);
        items.push(batch);
    };

    function removeItem(items, updater) {
        var length = items.length;
        for (var i = length - 1; i >= 0; i--) {
            var item = items[i];
            if (item.remove(updater)) {
                if (item.updaters.length === 0) {
                    items.splice(i, 1);
                    item.destroy();
                    return true;
                }
            }
        }
        return false;
    }

    StaticGeometryColorBatch.prototype.remove = function(updater) {
        if (!removeItem(this._solidItems, updater)) {
            removeItem(this._translucentItems, updater);
        }
    };

    function moveItems(batch, items, time) {
        var itemsMoved = false;
        var length = items.length;
        for (var i = 0; i < length; ++i) {
            var item = items[i];
            var itemsToRemove = item.itemsToRemove;
            var itemsToMoveLength = itemsToRemove.length;
            if (itemsToMoveLength > 0) {
                for (i = 0; i < itemsToMoveLength; i++) {
                    var updater = itemsToRemove[i];
                    item.remove(updater);
                    batch.add(time, updater);
                    itemsMoved = true;
                }
            }
        }
        return itemsMoved;
    }

    function updateItems(batch, items, time, isUpdated) {
        var length = items.length;
<<<<<<< HEAD
        for (var i = length - 1; i >= 0; i--) {
=======
        var i;
        for (i = length - 1; i >= 0; i--) {
>>>>>>> b6b779c8
            var item = items[i];
            if (item.invalidated) {
                items.splice(i, 1);
                var updaters = item.updaters.values;
                var updatersLength = updaters.length;
                for (var h = 0; h < updatersLength; h++) {
                    batch.add(time, updaters[h]);
                }
                item.destroy();
            }
        }

        length = items.length;
<<<<<<< HEAD
        for (var j = 0; j < length; ++j) {
            isUpdated = items[j].update(time) && isUpdated;
=======
        for (i = 0; i < length; ++i) {
            isUpdated = items[i].update(time) && isUpdated;
>>>>>>> b6b779c8
        }
        return isUpdated;
    }

    StaticGeometryColorBatch.prototype.update = function(time) {
        //Perform initial update
        var isUpdated = updateItems(this, this._solidItems, time, true);
        isUpdated = updateItems(this, this._translucentItems, time, isUpdated) && isUpdated;

        //If any items swapped between solid/translucent, we need to
        //move them between batches
        var solidsMoved = moveItems(this, this._solidItems, time);
        var translucentsMoved = moveItems(this, this._translucentItems, time);

        //If we moved anything around, we need to re-build the primitive
        if (solidsMoved || translucentsMoved) {
            isUpdated = updateItems(this, this._solidItems, time, isUpdated) && isUpdated;
            isUpdated = updateItems(this, this._translucentItems, time, isUpdated)&& isUpdated;
        }

        return isUpdated;
    };

    function getBoundingSphere(items, entity, result) {
        var length = items.length;
        for (var i = 0; i < length; i++) {
            var item = items[i];
            if(item.contains(entity)){
                return item.getBoundingSphere(entity, result);
            }
        }
        return BoundingSphereState.FAILED;
    }

    StaticGeometryColorBatch.prototype.getBoundingSphere = function(entity, result) {
        var boundingSphere = getBoundingSphere(this._solidItems, entity, result);
        if (boundingSphere === BoundingSphereState.FAILED) {
            return getBoundingSphere(this._translucentItems, entity, result);
        }
        return boundingSphere;
    };

    function removeAllPrimitives(items) {
        var length = items.length;
        for (var i = 0; i < length; i++) {
            items[i].destroy();
        }
        items.length = 0;
    }

    StaticGeometryColorBatch.prototype.removeAllPrimitives = function() {
        removeAllPrimitives(this._solidItems);
        removeAllPrimitives(this._translucentItems);
    };

    return StaticGeometryColorBatch;
});<|MERGE_RESOLUTION|>--- conflicted
+++ resolved
@@ -406,12 +406,8 @@
 
     function updateItems(batch, items, time, isUpdated) {
         var length = items.length;
-<<<<<<< HEAD
-        for (var i = length - 1; i >= 0; i--) {
-=======
         var i;
         for (i = length - 1; i >= 0; i--) {
->>>>>>> b6b779c8
             var item = items[i];
             if (item.invalidated) {
                 items.splice(i, 1);
@@ -425,13 +421,8 @@
         }
 
         length = items.length;
-<<<<<<< HEAD
-        for (var j = 0; j < length; ++j) {
-            isUpdated = items[j].update(time) && isUpdated;
-=======
         for (i = 0; i < length; ++i) {
             isUpdated = items[i].update(time) && isUpdated;
->>>>>>> b6b779c8
         }
         return isUpdated;
     }
