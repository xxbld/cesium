--- conflicted
+++ resolved
@@ -69,14 +69,11 @@
         this._outlineWidthSubscription = undefined;
         this._fill = undefined;
         this._fillSubscription = undefined;
-<<<<<<< HEAD
         this._definitionChanged = new Event();
-=======
         this._closeTop = undefined;
         this._closeTopSubscription = undefined;
         this._closeBottom = undefined;
         this._closeBottomSubscription = undefined;
->>>>>>> 5c239136
 
         this.merge(defaultValue(options, defaultValue.EMPTY_OBJECT));
     }
