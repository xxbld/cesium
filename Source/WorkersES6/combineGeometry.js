--- conflicted
+++ resolved
@@ -1,24 +1,15 @@
 import PrimitivePipeline from "../Scene/PrimitivePipeline.js";
 import createTaskProcessorWorker from "./createTaskProcessorWorker.js";
 
-<<<<<<< HEAD
-    function combineGeometry(packedParameters, transferableObjects) {
-        return PrimitivePipeline.unpackCombineGeometryParameters(packedParameters)
-            .then(function(parameters) {
-                var results = PrimitivePipeline.combineGeometry(parameters);
-                return PrimitivePipeline.packCombineGeometryResults(results, transferableObjects);
-            });
-    }
-=======
 function combineGeometry(packedParameters, transferableObjects) {
-  var parameters = PrimitivePipeline.unpackCombineGeometryParameters(
+  return PrimitivePipeline.unpackCombineGeometryParameters(
     packedParameters
-  );
-  var results = PrimitivePipeline.combineGeometry(parameters);
-  return PrimitivePipeline.packCombineGeometryResults(
-    results,
-    transferableObjects
-  );
+  ).then(function (parameters) {
+    var results = PrimitivePipeline.combineGeometry(parameters);
+    return PrimitivePipeline.packCombineGeometryResults(
+      results,
+      transferableObjects
+    );
+  });
 }
->>>>>>> 2fd0e8f7
 export default createTaskProcessorWorker(combineGeometry);