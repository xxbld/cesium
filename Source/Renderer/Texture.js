/*global define*/
define([
        '../Core/Cartesian2',
        '../Core/defaultValue',
        '../Core/defined',
        '../Core/defineProperties',
        '../Core/destroyObject',
        '../Core/DeveloperError',
        '../Core/Math',
        '../Core/PixelFormat',
        './ContextLimits',
        './MipmapHint',
        './PixelDatatype',
        './Sampler',
        './TextureMagnificationFilter',
        './TextureMinificationFilter',
        './TextureWrap'
    ], function(
        Cartesian2,
        defaultValue,
        defined,
        defineProperties,
        destroyObject,
        DeveloperError,
        CesiumMath,
        PixelFormat,
        ContextLimits,
        MipmapHint,
        PixelDatatype,
        Sampler,
        TextureMagnificationFilter,
        TextureMinificationFilter,
        TextureWrap) {
    "use strict";
    
    var Texture = function(options) {
        options = defaultValue(options, defaultValue.EMPTY_OBJECT);

        //>>includeStart('debug', pragmas.debug);
        if (!defined(options.context)) {
            throw new DeveloperError('options.context is required.');
        }
        //>>includeEnd('debug');

        var context = options.context;
        var source = options.source;
        var width = defined(source) ? source.width : options.width;
        var height = defined(source) ? source.height : options.height;
        var pixelFormat = defaultValue(options.pixelFormat, PixelFormat.RGBA);
        var pixelDatatype = defaultValue(options.pixelDatatype, PixelDatatype.UNSIGNED_BYTE);

        //>>includeStart('debug', pragmas.debug);
        if (!defined(width) || !defined(height)) {
            throw new DeveloperError('options requires a source field to create an initialized texture or width and height fields to create a blank texture.');
        }

        if (width <= 0) {
            throw new DeveloperError('Width must be greater than zero.');
        }

        if (width > ContextLimits.maximumTextureSize) {
            throw new DeveloperError('Width must be less than or equal to the maximum texture size (' + ContextLimits.maximumTextureSize + ').  Check maximumTextureSize.');
        }

        if (height <= 0) {
            throw new DeveloperError('Height must be greater than zero.');
        }

        if (height > ContextLimits.maximumTextureSize) {
            throw new DeveloperError('Height must be less than or equal to the maximum texture size (' + ContextLimits.maximumTextureSize + ').  Check maximumTextureSize.');
        }

        if (!PixelFormat.validate(pixelFormat)) {
            throw new DeveloperError('Invalid options.pixelFormat.');
        }

        if (!PixelDatatype.validate(pixelDatatype)) {
            throw new DeveloperError('Invalid options.pixelDatatype.');
        }

        if ((pixelFormat === PixelFormat.DEPTH_COMPONENT) &&
            ((pixelDatatype !== PixelDatatype.UNSIGNED_SHORT) && (pixelDatatype !== PixelDatatype.UNSIGNED_INT))) {
            throw new DeveloperError('When options.pixelFormat is DEPTH_COMPONENT, options.pixelDatatype must be UNSIGNED_SHORT or UNSIGNED_INT.');
        }

        if ((pixelFormat === PixelFormat.DEPTH_STENCIL) && (pixelDatatype !== PixelDatatype.UNSIGNED_INT_24_8_WEBGL)) {
            throw new DeveloperError('When options.pixelFormat is DEPTH_STENCIL, options.pixelDatatype must be UNSIGNED_INT_24_8_WEBGL.');
        }
        //>>includeEnd('debug');

        if ((pixelDatatype === PixelDatatype.FLOAT) && !context.floatingPointTexture) {
            throw new DeveloperError('When options.pixelDatatype is FLOAT, this WebGL implementation must support the OES_texture_float extension.  Check context.floatingPointTexture.');
        }

        if (PixelFormat.isDepthFormat(pixelFormat)) {
            //>>includeStart('debug', pragmas.debug);
            if (defined(source)) {
                throw new DeveloperError('When options.pixelFormat is DEPTH_COMPONENT or DEPTH_STENCIL, source cannot be provided.');
            }
            //>>includeEnd('debug');

            if (!context.depthTexture) {
                throw new DeveloperError('When options.pixelFormat is DEPTH_COMPONENT or DEPTH_STENCIL, this WebGL implementation must support WEBGL_depth_texture.  Check context.depthTexture.');
            }
        }

        // Use premultiplied alpha for opaque textures should perform better on Chrome:
        // http://media.tojicode.com/webglCamp4/#20
        var preMultiplyAlpha = options.preMultiplyAlpha || pixelFormat === PixelFormat.RGB || pixelFormat === PixelFormat.LUMINANCE;
        var flipY = defaultValue(options.flipY, true);

        var gl = context._gl;
        var textureTarget = gl.TEXTURE_2D;
        var texture = gl.createTexture();

        gl.activeTexture(gl.TEXTURE0);
        gl.bindTexture(textureTarget, texture);

        if (defined(source)) {
            // TODO: _gl.pixelStorei(_gl._UNPACK_ALIGNMENT, 4);
            gl.pixelStorei(gl.UNPACK_PREMULTIPLY_ALPHA_WEBGL, preMultiplyAlpha);
            gl.pixelStorei(gl.UNPACK_FLIP_Y_WEBGL, flipY);

            if (defined(source.arrayBufferView)) {
                // Source: typed array
                gl.texImage2D(textureTarget, 0, pixelFormat, width, height, 0, pixelFormat, pixelDatatype, source.arrayBufferView);
            } else if (defined(source.framebuffer)) {
                // Source: framebuffer
                if (source.framebuffer !== context.defaultFramebuffer) {
                    source.framebuffer._bind();
                }

                gl.copyTexImage2D(textureTarget, 0, pixelFormat, source.xOffset, source.yOffset, width, height, 0);

                if (source.framebuffer !== context.defaultFramebuffer) {
                    source.framebuffer._unBind();
                }
            } else {
                // Source: ImageData, HTMLImageElement, HTMLCanvasElement, or HTMLVideoElement
                gl.texImage2D(textureTarget, 0, pixelFormat, pixelFormat, pixelDatatype, source);
            }
        } else {
            gl.texImage2D(textureTarget, 0, pixelFormat, width, height, 0, pixelFormat, pixelDatatype, null);
        }
        gl.bindTexture(textureTarget, null);

        this._context = context;
        this._textureFilterAnisotropic = context._textureFilterAnisotropic;
        this._textureTarget = textureTarget;
        this._texture = texture;
        this._pixelFormat = pixelFormat;
        this._pixelDatatype = pixelDatatype;
        this._width = width;
        this._height = height;
        this._dimensions = new Cartesian2(width, height);
        this._preMultiplyAlpha = preMultiplyAlpha;
        this._flipY = flipY;
        this._sampler = undefined;

<<<<<<< HEAD
        this.sampler = options.sampler;
=======
        this.sampler = new Sampler();
>>>>>>> 351b13df
    };

    /**
     * Creates a texture, and copies a subimage of the framebuffer to it.  When called without arguments,
     * the texture is the same width and height as the framebuffer and contains its contents.
     *
     * @param {Object} options Object with the following properties:
     * @param {Context} options.context The context in which the Texture gets created.
     * @param {PixelFormat} [options.pixelFormat=PixelFormat.RGB] The texture's internal pixel format.
     * @param {Number} [options.framebufferXOffset=0] An offset in the x direction in the framebuffer where copying begins from.
     * @param {Number} [options.framebufferYOffset=0] An offset in the y direction in the framebuffer where copying begins from.
     * @param {Number} [options.width=canvas.clientWidth] The width of the texture in texels.
     * @param {Number} [options.height=canvas.clientHeight] The height of the texture in texels.
     * @param {Framebuffer} [options.framebuffer=defaultFramebuffer] The framebuffer from which to create the texture.  If this
     *        parameter is not specified, the default framebuffer is used.
     * @returns {Texture} A texture with contents from the framebuffer.
     *
     * @exception {DeveloperError} Invalid pixelFormat.
     * @exception {DeveloperError} pixelFormat cannot be DEPTH_COMPONENT or DEPTH_STENCIL.
     * @exception {DeveloperError} framebufferXOffset must be greater than or equal to zero.
     * @exception {DeveloperError} framebufferYOffset must be greater than or equal to zero.
     * @exception {DeveloperError} framebufferXOffset + width must be less than or equal to canvas.clientWidth.
     * @exception {DeveloperError} framebufferYOffset + height must be less than or equal to canvas.clientHeight.
     *
     * @see Sampler
     *
     * @example
     * // Create a texture with the contents of the framebuffer.
     * var t = Texture.fromFramebuffer({
     *     context : context
     * });
     *
     * @private
     */
    Texture.fromFramebuffer = function(options) {
        options = defaultValue(options, defaultValue.EMPTY_OBJECT);

        //>>includeStart('debug', pragmas.debug);
        if (!defined(options.context)) {
            throw new DeveloperError('options.context is required.');
        }
        //>>includeEnd('debug');

        var context = options.context;
        var gl = context._gl;

        var pixelFormat = defaultValue(options.pixelFormat, PixelFormat.RGB);
        var framebufferXOffset = defaultValue(options.framebufferXOffset, 0);
        var framebufferYOffset = defaultValue(options.framebufferYOffset, 0);
        var width = defaultValue(options.width, gl.drawingBufferWidth);
        var height = defaultValue(options.height, gl.drawingBufferHeight);
        var framebuffer = options.framebuffer;

        //>>includeStart('debug', pragmas.debug);
        if (!defined(options.context)) {
            throw new DeveloperError('context is required.');
        }

        if (!PixelFormat.validate(pixelFormat)) {
            throw new DeveloperError('Invalid pixelFormat.');
        }

        if (PixelFormat.isDepthFormat(pixelFormat)) {
            throw new DeveloperError('pixelFormat cannot be DEPTH_COMPONENT or DEPTH_STENCIL.');
        }

        if (framebufferXOffset < 0) {
            throw new DeveloperError('framebufferXOffset must be greater than or equal to zero.');
        }

        if (framebufferYOffset < 0) {
            throw new DeveloperError('framebufferYOffset must be greater than or equal to zero.');
        }

        if (framebufferXOffset + width > gl.drawingBufferWidth) {
            throw new DeveloperError('framebufferXOffset + width must be less than or equal to drawingBufferWidth');
        }

        if (framebufferYOffset + height > gl.drawingBufferHeight) {
            throw new DeveloperError('framebufferYOffset + height must be less than or equal to drawingBufferHeight.');
        }
        //>>includeEnd('debug');

        var texture = new Texture({
            context : context,
            width : width,
            height : height,
            pixelFormat : pixelFormat,
            source : {
                framebuffer : defined(framebuffer) ? framebuffer : context.defaultFramebuffer,
                xOffset : framebufferXOffset,
                yOffset : framebufferYOffset,
                width : width,
                height : height
            }
        });

        return texture;
    };

    defineProperties(Texture.prototype, {
        /**
         * The sampler to use when sampling this texture.
         * Create a sampler by calling {@link Sampler}.  If this
         * parameter is not specified, a default sampler is used.  The default sampler clamps texture
         * coordinates in both directions, uses linear filtering for both magnification and minifcation,
         * and uses a maximum anisotropy of 1.0.
         * @memberof Texture.prototype
         * @type {Object}
         */
        sampler : {
            get : function() {
                return this._sampler;
            },
            set : function(sampler) {
                var minificationFilter = sampler.minificationFilter;
                var magnificationFilter = sampler.magnificationFilter;

                var mipmap =
                    (minificationFilter === TextureMinificationFilter.NEAREST_MIPMAP_NEAREST) ||
                    (minificationFilter === TextureMinificationFilter.NEAREST_MIPMAP_LINEAR) ||
                    (minificationFilter === TextureMinificationFilter.LINEAR_MIPMAP_NEAREST) ||
                    (minificationFilter === TextureMinificationFilter.LINEAR_MIPMAP_LINEAR);

                // float textures only support nearest filtering, so override the sampler's settings
                if (this._pixelDatatype === PixelDatatype.FLOAT) {
                    minificationFilter = mipmap ? TextureMinificationFilter.NEAREST_MIPMAP_NEAREST : TextureMinificationFilter.NEAREST;
                    magnificationFilter = TextureMagnificationFilter.NEAREST;
                }

                var gl = this._context._gl;
                var target = this._textureTarget;

                gl.activeTexture(gl.TEXTURE0);
                gl.bindTexture(target, this._texture);
                gl.texParameteri(target, gl.TEXTURE_MIN_FILTER, minificationFilter);
                gl.texParameteri(target, gl.TEXTURE_MAG_FILTER, magnificationFilter);
                gl.texParameteri(target, gl.TEXTURE_WRAP_S, sampler.wrapS);
                gl.texParameteri(target, gl.TEXTURE_WRAP_T, sampler.wrapT);
                if (defined(this._textureFilterAnisotropic)) {
                    gl.texParameteri(target, this._textureFilterAnisotropic.TEXTURE_MAX_ANISOTROPY_EXT, sampler.maximumAnisotropy);
                }
                gl.bindTexture(target, null);

                this._sampler = sampler;
            }
        },
        pixelFormat : {
            get : function() {
                return this._pixelFormat;
            }
        },
        pixelDatatype : {
            get : function() {
                return this._pixelDatatype;
            }
        },
        dimensions : {
            get : function() {
                return this._dimensions;
            }
        },
        preMultiplyAlpha : {
            get : function() {
                return this._preMultiplyAlpha;
            }
        },
        flipY : {
            get : function() {
                return this._flipY;
            }
        },
        width : {
            get : function() {
                return this._width;
            }
        },
        height : {
            get : function() {
                return this._height;
            }
        },
        _target : {
            get : function() {
                return this._textureTarget;
            }
        }
    });

    /**
     * Copy new image data into this texture, from a source {@link ImageData}, {@link Image}, {@link Canvas}, or {@link Video}.
     * or an object with width, height, and arrayBufferView properties.
     *
     * @param {Object} source The source {@link ImageData}, {@link Image}, {@link Canvas}, or {@link Video},
     *                        or an object with width, height, and arrayBufferView properties.
     * @param {Number} [xOffset=0] The offset in the x direction within the texture to copy into.
     * @param {Number} [yOffset=0] The offset in the y direction within the texture to copy into.
     *
     * @exception {DeveloperError} Cannot call copyFrom when the texture pixel format is DEPTH_COMPONENT or DEPTH_STENCIL.
     * @exception {DeveloperError} xOffset must be greater than or equal to zero.
     * @exception {DeveloperError} yOffset must be greater than or equal to zero.
     * @exception {DeveloperError} xOffset + source.width must be less than or equal to width.
     * @exception {DeveloperError} yOffset + source.height must be less than or equal to height.
     * @exception {DeveloperError} This texture was destroyed, i.e., destroy() was called.
     *
     * @example
     * texture.copyFrom({
     *   width : 1,
     *   height : 1,
     *   arrayBufferView : new Uint8Array([255, 0, 0, 255])
     * });
     */
    Texture.prototype.copyFrom = function(source, xOffset, yOffset) {
        xOffset = defaultValue(xOffset, 0);
        yOffset = defaultValue(yOffset, 0);

        //>>includeStart('debug', pragmas.debug);
        if (!defined(source)) {
            throw new DeveloperError('source is required.');
        }
        if (PixelFormat.isDepthFormat(this._pixelFormat)) {
            throw new DeveloperError('Cannot call copyFrom when the texture pixel format is DEPTH_COMPONENT or DEPTH_STENCIL.');
        }
        if (xOffset < 0) {
            throw new DeveloperError('xOffset must be greater than or equal to zero.');
        }
        if (yOffset < 0) {
            throw new DeveloperError('yOffset must be greater than or equal to zero.');
        }
        if (xOffset + source.width > this._width) {
            throw new DeveloperError('xOffset + source.width must be less than or equal to width.');
        }
        if (yOffset + source.height > this._height) {
            throw new DeveloperError('yOffset + source.height must be less than or equal to height.');
        }
        //>>includeEnd('debug');

        var gl = this._context._gl;
        var target = this._textureTarget;

        // TODO: gl.pixelStorei(gl._UNPACK_ALIGNMENT, 4);
        gl.pixelStorei(gl.UNPACK_PREMULTIPLY_ALPHA_WEBGL, this._preMultiplyAlpha);
        gl.pixelStorei(gl.UNPACK_FLIP_Y_WEBGL, this._flipY);
        gl.activeTexture(gl.TEXTURE0);
        gl.bindTexture(target, this._texture);

        if (source.arrayBufferView) {
            gl.texSubImage2D(target, 0, xOffset, yOffset, source.width, source.height, this._pixelFormat, this._pixelDatatype, source.arrayBufferView);
        } else {
            gl.texSubImage2D(target, 0, xOffset, yOffset, this._pixelFormat, this._pixelDatatype, source);
        }

        gl.bindTexture(target, null);
    };

    /**
     * @param {Number} [xOffset=0] The offset in the x direction within the texture to copy into.
     * @param {Number} [yOffset=0] The offset in the y direction within the texture to copy into.
     * @param {Number} [framebufferXOffset=0] optional
     * @param {Number} [framebufferYOffset=0] optional
     * @param {Number} [width=width] optional
     * @param {Number} [height=height] optional
     *
     * @exception {DeveloperError} Cannot call copyFromFramebuffer when the texture pixel format is DEPTH_COMPONENT or DEPTH_STENCIL.
     * @exception {DeveloperError} Cannot call copyFromFramebuffer when the texture pixel data type is FLOAT.
     * @exception {DeveloperError} This texture was destroyed, i.e., destroy() was called.
     * @exception {DeveloperError} xOffset must be greater than or equal to zero.
     * @exception {DeveloperError} yOffset must be greater than or equal to zero.
     * @exception {DeveloperError} framebufferXOffset must be greater than or equal to zero.
     * @exception {DeveloperError} framebufferYOffset must be greater than or equal to zero.
     * @exception {DeveloperError} xOffset + width must be less than or equal to width.
     * @exception {DeveloperError} yOffset + height must be less than or equal to height.
     */
    Texture.prototype.copyFromFramebuffer = function(xOffset, yOffset, framebufferXOffset, framebufferYOffset, width, height) {
        xOffset = defaultValue(xOffset, 0);
        yOffset = defaultValue(yOffset, 0);
        framebufferXOffset = defaultValue(framebufferXOffset, 0);
        framebufferYOffset = defaultValue(framebufferYOffset, 0);
        width = defaultValue(width, this._width);
        height = defaultValue(height, this._height);

        //>>includeStart('debug', pragmas.debug);
        if (PixelFormat.isDepthFormat(this._pixelFormat)) {
            throw new DeveloperError('Cannot call copyFromFramebuffer when the texture pixel format is DEPTH_COMPONENT or DEPTH_STENCIL.');
        }
        if (this._pixelDatatype === PixelDatatype.FLOAT) {
            throw new DeveloperError('Cannot call copyFromFramebuffer when the texture pixel data type is FLOAT.');
        }
        if (xOffset < 0) {
            throw new DeveloperError('xOffset must be greater than or equal to zero.');
        }
        if (yOffset < 0) {
            throw new DeveloperError('yOffset must be greater than or equal to zero.');
        }
        if (framebufferXOffset < 0) {
            throw new DeveloperError('framebufferXOffset must be greater than or equal to zero.');
        }
        if (framebufferYOffset < 0) {
            throw new DeveloperError('framebufferYOffset must be greater than or equal to zero.');
        }
        if (xOffset + width > this._width) {
            throw new DeveloperError('xOffset + width must be less than or equal to width.');
        }
        if (yOffset + height > this._height) {
            throw new DeveloperError('yOffset + height must be less than or equal to height.');
        }
        //>>includeEnd('debug');

        var gl = this._context._gl;
        var target = this._textureTarget;

        gl.activeTexture(gl.TEXTURE0);
        gl.bindTexture(target, this._texture);
        gl.copyTexSubImage2D(target, 0, xOffset, yOffset, framebufferXOffset, framebufferYOffset, width, height);
        gl.bindTexture(target, null);
    };

    /**
     * @param {MipmapHint} [hint=MipmapHint.DONT_CARE] optional.
     *
     * @exception {DeveloperError} Cannot call generateMipmap when the texture pixel format is DEPTH_COMPONENT or DEPTH_STENCIL.
     * @exception {DeveloperError} hint is invalid.
     * @exception {DeveloperError} This texture's width must be a power of two to call generateMipmap().
     * @exception {DeveloperError} This texture's height must be a power of two to call generateMipmap().
     * @exception {DeveloperError} This texture was destroyed, i.e., destroy() was called.
     */
    Texture.prototype.generateMipmap = function(hint) {
        hint = defaultValue(hint, MipmapHint.DONT_CARE);

        //>>includeStart('debug', pragmas.debug);
        if (PixelFormat.isDepthFormat(this._pixelFormat)) {
            throw new DeveloperError('Cannot call generateMipmap when the texture pixel format is DEPTH_COMPONENT or DEPTH_STENCIL.');
        }
        if (this._width > 1 && !CesiumMath.isPowerOfTwo(this._width)) {
            throw new DeveloperError('width must be a power of two to call generateMipmap().');
        }
        if (this._height > 1 && !CesiumMath.isPowerOfTwo(this._height)) {
            throw new DeveloperError('height must be a power of two to call generateMipmap().');
        }
        if (!MipmapHint.validate(hint)) {
            throw new DeveloperError('hint is invalid.');
        }
        //>>includeEnd('debug');

        var gl = this._context._gl;
        var target = this._textureTarget;

        gl.hint(gl.GENERATE_MIPMAP_HINT, hint);
        gl.activeTexture(gl.TEXTURE0);
        gl.bindTexture(target, this._texture);
        gl.generateMipmap(target);
        gl.bindTexture(target, null);
    };

    Texture.prototype.isDestroyed = function() {
        return false;
    };

    Texture.prototype.destroy = function() {
        this._context._gl.deleteTexture(this._texture);
        return destroyObject(this);
    };

    return Texture;
});<|MERGE_RESOLUTION|>--- conflicted
+++ resolved
@@ -157,11 +157,7 @@
         this._flipY = flipY;
         this._sampler = undefined;
 
-<<<<<<< HEAD
-        this.sampler = options.sampler;
-=======
-        this.sampler = new Sampler();
->>>>>>> 351b13df
+        this.sampler = defined(options.sampler) ? options.sampler : new Sampler();
     };
 
     /**
