--- conflicted
+++ resolved
@@ -216,13 +216,10 @@
         // defaults to #version 100 if not specified
         if (defined(version)) {
             result = '#version ' + version + '\n';
-<<<<<<< HEAD
         }
 
         for (i = 0; i < extensions.length; i++) {
             result += extensions[i];
-=======
->>>>>>> 520252ba
         }
 
         if (isFragmentShader) {
