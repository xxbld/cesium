--- conflicted
+++ resolved
@@ -1304,16 +1304,9 @@
      *
      * @returns {Texture} DOC_TBA.
      *
-<<<<<<< HEAD
-     * @exception {RuntimeError} When description.pixelFormat is DEPTH_COMPONENT or DEPTH_STENCIL, this WebGL implementation must support WEBGL_depth_texture.
-     * @exception {RuntimeError} When description.pixelDatatype is FLOAT, this WebGL implementation must support the OES_texture_float extension.
-     * @exception {DeveloperError} description requires a source field to create an initialized texture or width and height fields to create a blank texture.
-=======
      * @exception {RuntimeError} When options.pixelFormat is DEPTH_COMPONENT or DEPTH_STENCIL, this WebGL implementation must support WEBGL_depth_texture.
      * @exception {RuntimeError} When options.pixelDatatype is FLOAT, this WebGL implementation must support the OES_texture_float extension.
-     * @exception {DeveloperError} options is required.
      * @exception {DeveloperError} options requires a source field to create an initialized texture or width and height fields to create a blank texture.
->>>>>>> 197018a7
      * @exception {DeveloperError} Width must be greater than zero.
      * @exception {DeveloperError} Width must be less than or equal to the maximum texture size.
      * @exception {DeveloperError} Height must be greater than zero.
@@ -1328,25 +1321,14 @@
      * @see Context#createCubeMap
      * @see Context#createSampler
      */
-<<<<<<< HEAD
-    Context.prototype.createTexture2D = function(description) {
-        description = defaultValue(description, defaultValue.EMPTY_OBJECT);
-
-        var source = description.source;
+    Context.prototype.createTexture2D = function(options) {
+        options = defaultValue(options, defaultValue.EMPTY_OBJECT);
+
+        var source = options.source;
         var width = defined(source) ? source.width : description.width;
         var height = defined(source) ? source.height : description.height;
-        var pixelFormat = defaultValue(description.pixelFormat, PixelFormat.RGBA);
-        var pixelDatatype = defaultValue(description.pixelDatatype, PixelDatatype.UNSIGNED_BYTE);
-=======
-    Context.prototype.createTexture2D = function(options) {
-        if (!defined(options)) {
-            throw new DeveloperError('options is required.');
-        }
-
-        var source = options.source;
-        var width = defined(source) ? source.width : options.width;
-        var height = defined(source) ? source.height : options.height;
->>>>>>> 197018a7
+        var pixelFormat = defaultValue(options.pixelFormat, PixelFormat.RGBA);
+        var pixelDatatype = defaultValue(options.pixelDatatype, PixelDatatype.UNSIGNED_BYTE);
 
         //>>includeStart('debug', pragmas.debug);
         if (!defined(width) || !defined(height)) {
@@ -1369,29 +1351,14 @@
             throw new DeveloperError('Height must be less than or equal to the maximum texture size (' + this._maximumTextureSize + ').  Check getMaximumTextureSize().');
         }
 
-<<<<<<< HEAD
-=======
-        var pixelFormat = defaultValue(options.pixelFormat, PixelFormat.RGBA);
->>>>>>> 197018a7
         if (!PixelFormat.validate(pixelFormat)) {
             throw new DeveloperError('Invalid options.pixelFormat.');
         }
 
-<<<<<<< HEAD
-=======
-        var pixelDatatype = defaultValue(options.pixelDatatype, PixelDatatype.UNSIGNED_BYTE);
->>>>>>> 197018a7
         if (!PixelDatatype.validate(pixelDatatype)) {
             throw new DeveloperError('Invalid options.pixelDatatype.');
         }
 
-<<<<<<< HEAD
-=======
-        if ((pixelDatatype === PixelDatatype.FLOAT) && !this.getFloatingPointTexture()) {
-            throw new RuntimeError('When options.pixelDatatype is FLOAT, this WebGL implementation must support the OES_texture_float extension.');
-        }
-
->>>>>>> 197018a7
         if ((pixelFormat === PixelFormat.DEPTH_COMPONENT) &&
             ((pixelDatatype !== PixelDatatype.UNSIGNED_SHORT) && (pixelDatatype !== PixelDatatype.UNSIGNED_INT))) {
             throw new DeveloperError('When options.pixelFormat is DEPTH_COMPONENT, options.pixelDatatype must be UNSIGNED_SHORT or UNSIGNED_INT.');
@@ -1403,18 +1370,13 @@
         //>>includeEnd('debug');
 
         if ((pixelDatatype === PixelDatatype.FLOAT) && !this.getFloatingPointTexture()) {
-            throw new RuntimeError('When description.pixelDatatype is FLOAT, this WebGL implementation must support the OES_texture_float extension.');
+            throw new RuntimeError('When options.pixelDatatype is FLOAT, this WebGL implementation must support the OES_texture_float extension.');
         }
 
         if (PixelFormat.isDepthFormat(pixelFormat)) {
-<<<<<<< HEAD
             //>>includeStart('debug', pragmas.debug);
             if (defined(source)) {
-                throw new DeveloperError('When description.pixelFormat is DEPTH_COMPONENT or DEPTH_STENCIL, source cannot be provided.');
-=======
-            if (defined(source)) {
                 throw new DeveloperError('When options.pixelFormat is DEPTH_COMPONENT or DEPTH_STENCIL, source cannot be provided.');
->>>>>>> 197018a7
             }
             //>>includeEnd('debug');
 
@@ -1560,18 +1522,10 @@
      *
      * @returns {CubeMap} DOC_TBA.
      *
-<<<<<<< HEAD
-     * @exception {RuntimeError} When description.pixelDatatype is FLOAT, this WebGL implementation must support the OES_texture_float extension.
-     * @exception {DeveloperError} description.source requires positiveX, negativeX, positiveY, negativeY, positiveZ, and negativeZ faces.
-     * @exception {DeveloperError} Each face in description.sources must have the same width and height.
-     * @exception {DeveloperError} description requires a source field to create an initialized cube map or width and height fields to create a blank cube map.
-=======
      * @exception {RuntimeError} When options.pixelDatatype is FLOAT, this WebGL implementation must support the OES_texture_float extension.
-     * @exception {DeveloperError} options is required.
      * @exception {DeveloperError} options.source requires positiveX, negativeX, positiveY, negativeY, positiveZ, and negativeZ faces.
      * @exception {DeveloperError} Each face in options.sources must have the same width and height.
      * @exception {DeveloperError} options requires a source field to create an initialized cube map or width and height fields to create a blank cube map.
->>>>>>> 197018a7
      * @exception {DeveloperError} Width must equal height.
      * @exception {DeveloperError} Width and height must be greater than zero.
      * @exception {DeveloperError} Width and height must be less than or equal to the maximum cube map size.
@@ -1583,15 +1537,8 @@
      * @see Context#createTexture2DFromFramebuffer
      * @see Context#createSampler
      */
-<<<<<<< HEAD
-    Context.prototype.createCubeMap = function(description) {
-        description = defaultValue(description, defaultValue.EMPTY_OBJECT);
-=======
     Context.prototype.createCubeMap = function(options) {
-        if (!defined(options)) {
-            throw new DeveloperError('options is required.');
-        }
->>>>>>> 197018a7
+        options = defaultValue(options, defaultValue.EMPTY_OBJECT);
 
         var source = options.source;
         var width;
@@ -1642,10 +1589,6 @@
             throw new DeveloperError('Width and height must be less than or equal to the maximum cube map size (' + this._maximumCubeMapSize + ').  Check getMaximumCubeMapSize().');
         }
 
-<<<<<<< HEAD
-=======
-        var pixelFormat = defaultValue(options.pixelFormat, PixelFormat.RGBA);
->>>>>>> 197018a7
         if (!PixelFormat.validate(pixelFormat)) {
             throw new DeveloperError('Invalid options.pixelFormat.');
         }
@@ -1654,10 +1597,6 @@
             throw new DeveloperError('options.pixelFormat cannot be DEPTH_COMPONENT or DEPTH_STENCIL.');
         }
 
-<<<<<<< HEAD
-=======
-        var pixelDatatype = defaultValue(options.pixelDatatype, PixelDatatype.UNSIGNED_BYTE);
->>>>>>> 197018a7
         if (!PixelDatatype.validate(pixelDatatype)) {
             throw new DeveloperError('Invalid options.pixelDatatype.');
         }
