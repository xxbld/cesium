--- conflicted
+++ resolved
@@ -1,14 +1,3 @@
-<<<<<<< HEAD
-// emulated noperspective
-varying float v_WindowZ;
-varying vec4 v_color;
-varying float v_inverse_depth;
-
-void writeDepthClampedToFarPlane()
-{
-#ifdef GL_EXT_frag_depth
-    gl_FragDepthEXT = min(v_WindowZ * gl_FragCoord.w, 1.0);
-=======
 #ifdef GL_EXT_frag_depth
 #extension GL_EXT_frag_depth : enable
 #endif
@@ -17,8 +6,9 @@
 uniform vec4 u_highlightColor;
 #else
 varying vec4 v_color;
->>>>>>> 662a833b
 #endif
+
+varying float v_inverse_depth;
 
 void main(void)
 {
@@ -26,10 +16,7 @@
     gl_FragColor = u_highlightColor;
 #else
     gl_FragColor = v_color;
-<<<<<<< HEAD
+#endif
+    //czm_writeDepthClampedToFarPlane();
     czm_logDepth(v_inverse_depth);
-=======
-#endif
-    czm_writeDepthClampedToFarPlane();
->>>>>>> 662a833b
 }