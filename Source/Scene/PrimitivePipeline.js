--- conflicted
+++ resolved
@@ -1,53 +1,10 @@
-<<<<<<< HEAD
-import BoundingSphere from '../Core/BoundingSphere.js';
-import ComponentDatatype from '../Core/ComponentDatatype.js';
-import defaultValue from '../Core/defaultValue.js';
-import defined from '../Core/defined.js';
-import deserializeMapProjection from '../Core/deserializeMapProjection.js';
-import DeveloperError from '../Core/DeveloperError.js';
-import Ellipsoid from '../Core/Ellipsoid.js';
-import Geometry from '../Core/Geometry.js';
-import GeometryAttribute from '../Core/GeometryAttribute.js';
-import GeometryAttributes from '../Core/GeometryAttributes.js';
-import GeometryPipeline from '../Core/GeometryPipeline.js';
-import IndexDatatype from '../Core/IndexDatatype.js';
-import Matrix4 from '../Core/Matrix4.js';
-import OffsetGeometryInstanceAttribute from '../Core/OffsetGeometryInstanceAttribute.js';
-
-    function transformToWorldCoordinates(instances, primitiveModelMatrix, scene3DOnly) {
-        var toWorld = !scene3DOnly;
-        var length = instances.length;
-        var i;
-
-        if (!toWorld && (length > 1)) {
-            var modelMatrix = instances[0].modelMatrix;
-
-            for (i = 1; i < length; ++i) {
-                if (!Matrix4.equals(modelMatrix, instances[i].modelMatrix)) {
-                    toWorld = true;
-                    break;
-                }
-            }
-        }
-
-        if (toWorld) {
-            for (i = 0; i < length; ++i) {
-                if (defined(instances[i].geometry)) {
-                    GeometryPipeline.transformToWorldCoordinates(instances[i]);
-                }
-            }
-        } else {
-            // Leave geometry in local coordinate system; auto update model-matrix.
-            Matrix4.multiplyTransformation(primitiveModelMatrix, instances[0].modelMatrix, primitiveModelMatrix);
-        }
-=======
 import BoundingSphere from "../Core/BoundingSphere.js";
 import ComponentDatatype from "../Core/ComponentDatatype.js";
 import defaultValue from "../Core/defaultValue.js";
 import defined from "../Core/defined.js";
+import deserializeMapProjection from "../Core/deserializeMapProjection.js";
 import DeveloperError from "../Core/DeveloperError.js";
 import Ellipsoid from "../Core/Ellipsoid.js";
-import GeographicProjection from "../Core/GeographicProjection.js";
 import Geometry from "../Core/Geometry.js";
 import GeometryAttribute from "../Core/GeometryAttribute.js";
 import GeometryAttributes from "../Core/GeometryAttributes.js";
@@ -55,7 +12,6 @@
 import IndexDatatype from "../Core/IndexDatatype.js";
 import Matrix4 from "../Core/Matrix4.js";
 import OffsetGeometryInstanceAttribute from "../Core/OffsetGeometryInstanceAttribute.js";
-import WebMercatorProjection from "../Core/WebMercatorProjection.js";
 
 function transformToWorldCoordinates(
   instances,
@@ -74,7 +30,6 @@
         toWorld = true;
         break;
       }
->>>>>>> 2fd0e8f7
     }
   }
 
@@ -659,21 +614,6 @@
     var indices;
     length = packedGeometry[packedGeometryIndex++];
 
-<<<<<<< HEAD
-        return {
-            createGeometryResults : parameters.createGeometryResults,
-            packedInstances : packInstancesForCombine(parameters.instances, transferableObjects),
-            ellipsoid : parameters.ellipsoid,
-            elementIndexUintSupported : parameters.elementIndexUintSupported,
-            scene3DOnly : parameters.scene3DOnly,
-            vertexCacheOptimize : parameters.vertexCacheOptimize,
-            compressVertices : parameters.compressVertices,
-            modelMatrix : parameters.modelMatrix,
-            createPickOffsets : parameters.createPickOffsets,
-            serializedMapProjection : parameters.serializedMapProjection
-        };
-    };
-=======
     if (length > 0) {
       var numberOfVertices = values.length / componentsPerAttribute;
       indices = IndexDatatype.createTypedArray(numberOfVertices, length);
@@ -681,7 +621,6 @@
         indices[i] = packedGeometry[packedGeometryIndex++];
       }
     }
->>>>>>> 2fd0e8f7
 
     result[resultIndex++] = new Geometry({
       primitiveType: primitiveType,
@@ -740,27 +679,9 @@
     }
     i += 3;
 
-<<<<<<< HEAD
-        var ellipsoid = Ellipsoid.clone(packedParameters.ellipsoid);
-
-        return deserializeMapProjection(packedParameters.serializedMapProjection).then(function(projection) {
-            return {
-                instances : instances,
-                ellipsoid : ellipsoid,
-                projection : projection,
-                elementIndexUintSupported : packedParameters.elementIndexUintSupported,
-                scene3DOnly : packedParameters.scene3DOnly,
-                vertexCacheOptimize : packedParameters.vertexCacheOptimize,
-                compressVertices : packedParameters.compressVertices,
-                modelMatrix : Matrix4.clone(packedParameters.modelMatrix),
-                createPickOffsets : packedParameters.createPickOffsets
-            };
-        });
-=======
     result[count++] = {
       modelMatrix: modelMatrix,
       attributes: attributes,
->>>>>>> 2fd0e8f7
     };
   }
 
@@ -788,13 +709,13 @@
       transferableObjects
     ),
     ellipsoid: parameters.ellipsoid,
-    isGeographic: parameters.projection instanceof GeographicProjection,
     elementIndexUintSupported: parameters.elementIndexUintSupported,
     scene3DOnly: parameters.scene3DOnly,
     vertexCacheOptimize: parameters.vertexCacheOptimize,
     compressVertices: parameters.compressVertices,
     modelMatrix: parameters.modelMatrix,
     createPickOffsets: parameters.createPickOffsets,
+    serializedMapProjection: parameters.serializedMapProjection,
   };
 };
 
@@ -827,21 +748,22 @@
   }
 
   var ellipsoid = Ellipsoid.clone(packedParameters.ellipsoid);
-  var projection = packedParameters.isGeographic
-    ? new GeographicProjection(ellipsoid)
-    : new WebMercatorProjection(ellipsoid);
-
-  return {
-    instances: instances,
-    ellipsoid: ellipsoid,
-    projection: projection,
-    elementIndexUintSupported: packedParameters.elementIndexUintSupported,
-    scene3DOnly: packedParameters.scene3DOnly,
-    vertexCacheOptimize: packedParameters.vertexCacheOptimize,
-    compressVertices: packedParameters.compressVertices,
-    modelMatrix: Matrix4.clone(packedParameters.modelMatrix),
-    createPickOffsets: packedParameters.createPickOffsets,
-  };
+
+  return deserializeMapProjection(
+    packedParameters.serializedMapProjection
+  ).then(function (projection) {
+    return {
+      instances: instances,
+      ellipsoid: ellipsoid,
+      projection: projection,
+      elementIndexUintSupported: packedParameters.elementIndexUintSupported,
+      scene3DOnly: packedParameters.scene3DOnly,
+      vertexCacheOptimize: packedParameters.vertexCacheOptimize,
+      compressVertices: packedParameters.compressVertices,
+      modelMatrix: Matrix4.clone(packedParameters.modelMatrix),
+      createPickOffsets: packedParameters.createPickOffsets,
+    };
+  });
 };
 
 function packBoundingSpheres(boundingSpheres) {
