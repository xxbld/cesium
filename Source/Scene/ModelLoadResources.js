<<<<<<< HEAD
import Queue from '../Core/Queue.js';

    /**
     * @private
     */
    function ModelLoadResources() {
        this.initialized = false;
        this.resourcesParsed = false;

        this.vertexBuffersToCreate = new Queue();
        this.indexBuffersToCreate = new Queue();
        this.buffers = {};
        this.pendingBufferLoads = 0;

        this.programsToCreate = new Queue();
        this.shaders = {};
        this.pendingShaderLoads = 0;

        this.texturesToCreate = new Queue();
        this.pendingTextureLoads = 0;

        this.texturesToCreateFromBufferView = new Queue();
        this.pendingBufferViewToImage = 0;

        this.createSamplers = true;
        this.createSkins = true;
        this.createRuntimeAnimations = true;
        this.createVertexArrays = true;
        this.createRenderStates = true;
        this.createUniformMaps = true;
        this.createRuntimeNodes = true;

        this.createdBufferViews = {};
        this.primitivesToDecode = new Queue();
        this.activeDecodingTasks = 0;
        this.pendingDecodingCache = false;

        this.primitivesToOutline = new Queue();
        this.activeOutlineTasks = 0;

        this.skinnedNodesIds = [];
    }

    /**
     * This function differs from the normal subarray function
     * because it takes offset and length, rather than begin and end.
     */
    function getSubarray(array, offset, length) {
        return array.subarray(offset, offset + length);
    }

    ModelLoadResources.prototype.getBuffer = function(bufferView) {
        return getSubarray(this.buffers[bufferView.buffer], bufferView.byteOffset, bufferView.byteLength);
    };

    ModelLoadResources.prototype.finishedPendingBufferLoads = function() {
        return (this.pendingBufferLoads === 0);
    };

    ModelLoadResources.prototype.finishedBuffersCreation = function() {
        return ((this.pendingBufferLoads === 0) &&
                (this.vertexBuffersToCreate.length === 0) &&
                (this.indexBuffersToCreate.length === 0));
    };

    ModelLoadResources.prototype.finishedProgramCreation = function() {
        return ((this.pendingShaderLoads === 0) && (this.programsToCreate.length === 0));
    };

    ModelLoadResources.prototype.finishedTextureCreation = function() {
        var finishedPendingLoads = (this.pendingTextureLoads === 0);
        var finishedResourceCreation =
            (this.texturesToCreate.length === 0) &&
            (this.texturesToCreateFromBufferView.length === 0);

        return finishedPendingLoads && finishedResourceCreation;
    };

    ModelLoadResources.prototype.finishedEverythingButTextureCreation = function() {
        var finishedPendingLoads =
            (this.pendingBufferLoads === 0) &&
            (this.pendingShaderLoads === 0);
        var finishedResourceCreation =
            (this.vertexBuffersToCreate.length === 0) &&
            (this.indexBuffersToCreate.length === 0) &&
            (this.programsToCreate.length === 0) &&
            (this.pendingBufferViewToImage === 0);

        return this.finishedDecoding() && finishedPendingLoads && finishedResourceCreation;
    };

    ModelLoadResources.prototype.finishedDecoding = function() {
        return this.primitivesToDecode.length === 0 && this.activeDecodingTasks === 0 && !this.pendingDecodingCache;
    };

    ModelLoadResources.prototype.finishedOutlining = function() {
        return this.finishedDecoding() && this.primitivesToOutline.length === 0 && this.activeOutlineTasks === 0;
    };

    ModelLoadResources.prototype.finished = function() {
        return this.finishedDecoding() && this.finishedTextureCreation() && this.finishedEverythingButTextureCreation();
    };
=======
import Queue from "../Core/Queue.js";

/**
 * @private
 */
function ModelLoadResources() {
  this.initialized = false;
  this.resourcesParsed = false;

  this.vertexBuffersToCreate = new Queue();
  this.indexBuffersToCreate = new Queue();
  this.buffers = {};
  this.pendingBufferLoads = 0;

  this.programsToCreate = new Queue();
  this.shaders = {};
  this.pendingShaderLoads = 0;

  this.texturesToCreate = new Queue();
  this.pendingTextureLoads = 0;

  this.texturesToCreateFromBufferView = new Queue();
  this.pendingBufferViewToImage = 0;

  this.createSamplers = true;
  this.createSkins = true;
  this.createRuntimeAnimations = true;
  this.createVertexArrays = true;
  this.createRenderStates = true;
  this.createUniformMaps = true;
  this.createRuntimeNodes = true;

  this.createdBufferViews = {};
  this.primitivesToDecode = new Queue();
  this.activeDecodingTasks = 0;
  this.pendingDecodingCache = false;

  this.skinnedNodesIds = [];
}

/**
 * This function differs from the normal subarray function
 * because it takes offset and length, rather than begin and end.
 */
function getSubarray(array, offset, length) {
  return array.subarray(offset, offset + length);
}

ModelLoadResources.prototype.getBuffer = function (bufferView) {
  return getSubarray(
    this.buffers[bufferView.buffer],
    bufferView.byteOffset,
    bufferView.byteLength
  );
};

ModelLoadResources.prototype.finishedPendingBufferLoads = function () {
  return this.pendingBufferLoads === 0;
};

ModelLoadResources.prototype.finishedBuffersCreation = function () {
  return (
    this.pendingBufferLoads === 0 &&
    this.vertexBuffersToCreate.length === 0 &&
    this.indexBuffersToCreate.length === 0
  );
};

ModelLoadResources.prototype.finishedProgramCreation = function () {
  return this.pendingShaderLoads === 0 && this.programsToCreate.length === 0;
};

ModelLoadResources.prototype.finishedTextureCreation = function () {
  var finishedPendingLoads = this.pendingTextureLoads === 0;
  var finishedResourceCreation =
    this.texturesToCreate.length === 0 &&
    this.texturesToCreateFromBufferView.length === 0;

  return finishedPendingLoads && finishedResourceCreation;
};

ModelLoadResources.prototype.finishedEverythingButTextureCreation = function () {
  var finishedPendingLoads =
    this.pendingBufferLoads === 0 && this.pendingShaderLoads === 0;
  var finishedResourceCreation =
    this.vertexBuffersToCreate.length === 0 &&
    this.indexBuffersToCreate.length === 0 &&
    this.programsToCreate.length === 0 &&
    this.pendingBufferViewToImage === 0;

  return (
    this.finishedDecoding() && finishedPendingLoads && finishedResourceCreation
  );
};

ModelLoadResources.prototype.finishedDecoding = function () {
  return (
    this.primitivesToDecode.length === 0 &&
    this.activeDecodingTasks === 0 &&
    !this.pendingDecodingCache
  );
};

ModelLoadResources.prototype.finished = function () {
  return (
    this.finishedDecoding() &&
    this.finishedTextureCreation() &&
    this.finishedEverythingButTextureCreation()
  );
};
>>>>>>> 2fd0e8f7
export default ModelLoadResources;<|MERGE_RESOLUTION|>--- conflicted
+++ resolved
@@ -1,107 +1,3 @@
-<<<<<<< HEAD
-import Queue from '../Core/Queue.js';
-
-    /**
-     * @private
-     */
-    function ModelLoadResources() {
-        this.initialized = false;
-        this.resourcesParsed = false;
-
-        this.vertexBuffersToCreate = new Queue();
-        this.indexBuffersToCreate = new Queue();
-        this.buffers = {};
-        this.pendingBufferLoads = 0;
-
-        this.programsToCreate = new Queue();
-        this.shaders = {};
-        this.pendingShaderLoads = 0;
-
-        this.texturesToCreate = new Queue();
-        this.pendingTextureLoads = 0;
-
-        this.texturesToCreateFromBufferView = new Queue();
-        this.pendingBufferViewToImage = 0;
-
-        this.createSamplers = true;
-        this.createSkins = true;
-        this.createRuntimeAnimations = true;
-        this.createVertexArrays = true;
-        this.createRenderStates = true;
-        this.createUniformMaps = true;
-        this.createRuntimeNodes = true;
-
-        this.createdBufferViews = {};
-        this.primitivesToDecode = new Queue();
-        this.activeDecodingTasks = 0;
-        this.pendingDecodingCache = false;
-
-        this.primitivesToOutline = new Queue();
-        this.activeOutlineTasks = 0;
-
-        this.skinnedNodesIds = [];
-    }
-
-    /**
-     * This function differs from the normal subarray function
-     * because it takes offset and length, rather than begin and end.
-     */
-    function getSubarray(array, offset, length) {
-        return array.subarray(offset, offset + length);
-    }
-
-    ModelLoadResources.prototype.getBuffer = function(bufferView) {
-        return getSubarray(this.buffers[bufferView.buffer], bufferView.byteOffset, bufferView.byteLength);
-    };
-
-    ModelLoadResources.prototype.finishedPendingBufferLoads = function() {
-        return (this.pendingBufferLoads === 0);
-    };
-
-    ModelLoadResources.prototype.finishedBuffersCreation = function() {
-        return ((this.pendingBufferLoads === 0) &&
-                (this.vertexBuffersToCreate.length === 0) &&
-                (this.indexBuffersToCreate.length === 0));
-    };
-
-    ModelLoadResources.prototype.finishedProgramCreation = function() {
-        return ((this.pendingShaderLoads === 0) && (this.programsToCreate.length === 0));
-    };
-
-    ModelLoadResources.prototype.finishedTextureCreation = function() {
-        var finishedPendingLoads = (this.pendingTextureLoads === 0);
-        var finishedResourceCreation =
-            (this.texturesToCreate.length === 0) &&
-            (this.texturesToCreateFromBufferView.length === 0);
-
-        return finishedPendingLoads && finishedResourceCreation;
-    };
-
-    ModelLoadResources.prototype.finishedEverythingButTextureCreation = function() {
-        var finishedPendingLoads =
-            (this.pendingBufferLoads === 0) &&
-            (this.pendingShaderLoads === 0);
-        var finishedResourceCreation =
-            (this.vertexBuffersToCreate.length === 0) &&
-            (this.indexBuffersToCreate.length === 0) &&
-            (this.programsToCreate.length === 0) &&
-            (this.pendingBufferViewToImage === 0);
-
-        return this.finishedDecoding() && finishedPendingLoads && finishedResourceCreation;
-    };
-
-    ModelLoadResources.prototype.finishedDecoding = function() {
-        return this.primitivesToDecode.length === 0 && this.activeDecodingTasks === 0 && !this.pendingDecodingCache;
-    };
-
-    ModelLoadResources.prototype.finishedOutlining = function() {
-        return this.finishedDecoding() && this.primitivesToOutline.length === 0 && this.activeOutlineTasks === 0;
-    };
-
-    ModelLoadResources.prototype.finished = function() {
-        return this.finishedDecoding() && this.finishedTextureCreation() && this.finishedEverythingButTextureCreation();
-    };
-=======
 import Queue from "../Core/Queue.js";
 
 /**
@@ -138,6 +34,9 @@
   this.primitivesToDecode = new Queue();
   this.activeDecodingTasks = 0;
   this.pendingDecodingCache = false;
+
+  this.primitivesToOutline = new Queue();
+  this.activeOutlineTasks = 0;
 
   this.skinnedNodesIds = [];
 }
@@ -205,6 +104,14 @@
   );
 };
 
+ModelLoadResources.prototype.finishedOutlining = function () {
+  return (
+    this.finishedDecoding() &&
+    this.primitivesToOutline.length === 0 &&
+    this.activeOutlineTasks === 0
+  );
+};
+
 ModelLoadResources.prototype.finished = function () {
   return (
     this.finishedDecoding() &&
@@ -212,5 +119,4 @@
     this.finishedEverythingButTextureCreation()
   );
 };
->>>>>>> 2fd0e8f7
 export default ModelLoadResources;