--- conflicted
+++ resolved
@@ -510,31 +510,6 @@
             }
         }
 
-<<<<<<< HEAD
-=======
-        var uniformMap = {
-            u_pointSizeAndTilesetTime : function() {
-                scratchPointSizeAndTilesetTime.x = content._pointSize;
-                scratchPointSizeAndTilesetTime.y = content._tileset.timeSinceLoad;
-                return scratchPointSizeAndTilesetTime;
-            },
-            u_highlightColor : function() {
-                return content._highlightColor;
-            },
-            u_constantColor : function() {
-                return content._constantColor;
-            }
-        };
-
-        if (isQuantized) {
-            uniformMap = combine(uniformMap, {
-                u_quantizedVolumeScale : function() {
-                    return content._quantizedVolumeScale;
-                }
-            });
-        }
-
->>>>>>> 50728e33
         var positionsVertexBuffer = Buffer.createVertexBuffer({
             context : context,
             typedArray : positions,
@@ -893,17 +868,16 @@
         }
 
         var uniformMap = {
-            u_pointSize : function() {
-                return content._pointSize;
+            u_pointSizeAndTilesetTime : function() {
+                scratchPointSizeAndTilesetTime.x = content._pointSize;
+                scratchPointSizeAndTilesetTime.y = content._tileset.timeSinceLoad;
+                return scratchPointSizeAndTilesetTime;
             },
             u_highlightColor : function() {
                 return content._highlightColor;
             },
             u_constantColor : function() {
                 return content._constantColor;
-            },
-            u_tilesetTime : function() {
-                return content._tileset.timeSinceLoad;
             }
         };
 
