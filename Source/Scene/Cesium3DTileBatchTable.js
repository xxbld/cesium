--- conflicted
+++ resolved
@@ -1244,14 +1244,9 @@
     Cesium3DTileBatchTable.prototype.addDerivedCommands = function(frameState, commandStart) {
         var commandList = frameState.commandList;
         var commandEnd = commandList.length;
-<<<<<<< HEAD
-        var tile = this._content.tile;
-        var tileset = tile.tileset;
-=======
         var tile = this._content._tile;
         var finalResolution = tile._finalResolution;
-        var tileset = tile._tileset;
->>>>>>> 6063c958
+        var tileset = tile.tileset;
         var bivariateVisibilityTest = tileset._skipLevelOfDetail && tileset._hasMixedContent && frameState.context.stencilBuffer;
         var styleCommandsNeeded = getStyleCommandsNeeded(this);
 
