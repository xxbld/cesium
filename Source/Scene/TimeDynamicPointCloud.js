--- conflicted
+++ resolved
@@ -1,265 +1,8 @@
-<<<<<<< HEAD
-import arrayFill from '../Core/arrayFill.js';
-import Check from '../Core/Check.js';
-import combine from '../Core/combine.js';
-import defaultValue from '../Core/defaultValue.js';
-import defer from '../Core/defer.js';
-import defined from '../Core/defined.js';
-import destroyObject from '../Core/destroyObject.js';
-import Event from '../Core/Event.js';
-import getTimestamp from '../Core/getTimestamp.js';
-import JulianDate from '../Core/JulianDate.js';
-import CesiumMath from '../Core/Math.js';
-import Matrix4 from '../Core/Matrix4.js';
-import Resource from '../Core/Resource.js';
-import ClippingPlaneCollection from './ClippingPlaneCollection.js';
-import PointCloud from './PointCloud.js';
-import PointCloudEyeDomeLighting from './PointCloudEyeDomeLighting.js';
-import PointCloudShading from './PointCloudShading.js';
-import SceneMode from './SceneMode.js';
-import ShadowMode from './ShadowMode.js';
-
-    /**
-     * Provides playback of time-dynamic point cloud data.
-     * <p>
-     * Point cloud frames are prefetched in intervals determined by the average frame load time and the current clock speed.
-     * If intermediate frames cannot be loaded in time to meet playback speed, they will be skipped. If frames are sufficiently
-     * small or the clock is sufficiently slow then no frames will be skipped.
-     * </p>
-     *
-     * @alias TimeDynamicPointCloud
-     * @constructor
-     *
-     * @param {Object} options Object with the following properties:
-     * @param {Clock} options.clock A {@link Clock} instance that is used when determining the value for the time dimension.
-     * @param {TimeIntervalCollection} options.intervals A {@link TimeIntervalCollection} with its data property being an object containing a <code>uri</code> to a 3D Tiles Point Cloud tile and an optional <code>transform</code>.
-     * @param {Boolean} [options.show=true] Determines if the point cloud will be shown.
-     * @param {Matrix4} [options.modelMatrix=Matrix4.IDENTITY] A 4x4 transformation matrix that transforms the point cloud.
-     * @param {ShadowMode} [options.shadows=ShadowMode.ENABLED] Determines whether the point cloud casts or receives shadows from light sources.
-     * @param {Number} [options.maximumMemoryUsage=256] The maximum amount of memory in MB that can be used by the point cloud.
-     * @param {Object} [options.shading] Options for constructing a {@link PointCloudShading} object to control point attenuation and eye dome lighting.
-     * @param {Cesium3DTileStyle} [options.style] The style, defined using the {@link https://github.com/CesiumGS/3d-tiles/tree/master/specification/Styling|3D Tiles Styling language}, applied to each point in the point cloud.
-     * @param {ClippingPlaneCollection} [options.clippingPlanes] The {@link ClippingPlaneCollection} used to selectively disable rendering the point cloud.
-     */
-    function TimeDynamicPointCloud(options) {
-        options = defaultValue(options, defaultValue.EMPTY_OBJECT);
-
-        //>>includeStart('debug', pragmas.debug);
-        Check.typeOf.object('options.clock', options.clock);
-        Check.typeOf.object('options.intervals', options.intervals);
-        //>>includeEnd('debug');
-
-        /**
-         * Determines if the point cloud will be shown.
-         *
-         * @type {Boolean}
-         * @default true
-         */
-        this.show = defaultValue(options.show, true);
-
-        /**
-         * A 4x4 transformation matrix that transforms the point cloud.
-         *
-         * @type {Matrix4}
-         * @default Matrix4.IDENTITY
-         */
-        this.modelMatrix = Matrix4.clone(defaultValue(options.modelMatrix, Matrix4.IDENTITY));
-
-        /**
-         * Determines whether the point cloud casts or receives shadows from light sources.
-         * <p>
-         * Enabling shadows has a performance impact. A point cloud that casts shadows must be rendered twice, once from the camera and again from the light's point of view.
-         * </p>
-         * <p>
-         * Shadows are rendered only when {@link Viewer#shadows} is <code>true</code>.
-         * </p>
-         *
-         * @type {ShadowMode}
-         * @default ShadowMode.ENABLED
-         */
-        this.shadows = defaultValue(options.shadows, ShadowMode.ENABLED);
-
-        /**
-         * The maximum amount of GPU memory (in MB) that may be used to cache point cloud frames.
-         * <p>
-         * Frames that are not being loaded or rendered are unloaded to enforce this.
-         * </p>
-         * <p>
-         * If decreasing this value results in unloading tiles, the tiles are unloaded the next frame.
-         * </p>
-         *
-         * @type {Number}
-         * @default 256
-         *
-         * @see TimeDynamicPointCloud#totalMemoryUsageInBytes
-         */
-        this.maximumMemoryUsage = defaultValue(options.maximumMemoryUsage, 256);
-
-        /**
-         * Options for controlling point size based on geometric error and eye dome lighting.
-         * @type {PointCloudShading}
-         */
-        this.shading = new PointCloudShading(options.shading);
-
-        /**
-         * The style, defined using the
-         * {@link https://github.com/CesiumGS/3d-tiles/tree/master/specification/Styling|3D Tiles Styling language},
-         * applied to each point in the point cloud.
-         * <p>
-         * Assign <code>undefined</code> to remove the style, which will restore the visual
-         * appearance of the point cloud to its default when no style was applied.
-         * </p>
-         *
-         * @type {Cesium3DTileStyle}
-         *
-         * @example
-         * pointCloud.style = new Cesium.Cesium3DTileStyle({
-         *    color : {
-         *        conditions : [
-         *            ['${Classification} === 0', 'color("purple", 0.5)'],
-         *            ['${Classification} === 1', 'color("red")'],
-         *            ['true', '${COLOR}']
-         *        ]
-         *    },
-         *    show : '${Classification} !== 2'
-         * });
-         *
-         * @see {@link https://github.com/CesiumGS/3d-tiles/tree/master/specification/Styling|3D Tiles Styling language}
-         */
-        this.style = options.style;
-
-        /**
-         * The event fired to indicate that a frame failed to load. A frame may fail to load if the
-         * request for its uri fails or processing fails due to invalid content.
-         * <p>
-         * If there are no event listeners, error messages will be logged to the console.
-         * </p>
-         * <p>
-         * The error object passed to the listener contains two properties:
-         * <ul>
-         * <li><code>uri</code>: the uri of the failed frame.</li>
-         * <li><code>message</code>: the error message.</li>
-         * </ul>
-         *
-         * @type {Event}
-         * @default new Event()
-         *
-         * @example
-         * pointCloud.frameFailed.addEventListener(function(error) {
-         *     console.log('An error occurred loading frame: ' + error.uri);
-         *     console.log('Error: ' + error.message);
-         * });
-         */
-        this.frameFailed = new Event();
-
-        /**
-         * The event fired to indicate that a new frame was rendered.
-         * <p>
-         * The time dynamic point cloud {@link TimeDynamicPointCloud} is passed to the event listener.
-         * </p>
-         * @type {Event}
-         * @default new Event()
-         *
-         * @example
-         * pointCloud.frameChanged.addEventListener(function(timeDynamicPointCloud) {
-         *     viewer.camera.viewBoundingSphere(timeDynamicPointCloud.boundingSphere);
-         * });
-         */
-        this.frameChanged = new Event();
-
-        this._clock = options.clock;
-        this._intervals = options.intervals;
-        this._clippingPlanes = undefined;
-        this.clippingPlanes = options.clippingPlanes; // Call setter
-        this._pointCloudEyeDomeLighting = new PointCloudEyeDomeLighting();
-        this._loadTimestamp = undefined;
-        this._clippingPlanesState = 0;
-        this._styleDirty = false;
-        this._pickId = undefined;
-        this._totalMemoryUsageInBytes = 0;
-        this._frames = [];
-        this._previousInterval = undefined;
-        this._nextInterval = undefined;
-        this._lastRenderedFrame = undefined;
-        this._clockMultiplier = 0.0;
-        this._readyPromise = defer();
-
-        // For calculating average load time of the last N frames
-        this._runningSum = 0.0;
-        this._runningLength = 0;
-        this._runningIndex = 0;
-        this._runningSamples = arrayFill(new Array(5), 0.0);
-        this._runningAverage = 0.0;
-    }
-
-    Object.defineProperties(TimeDynamicPointCloud.prototype, {
-        /**
-         * The {@link ClippingPlaneCollection} used to selectively disable rendering the point cloud.
-         *
-         * @memberof TimeDynamicPointCloud.prototype
-         *
-         * @type {ClippingPlaneCollection}
-         */
-        clippingPlanes : {
-            get : function() {
-                return this._clippingPlanes;
-            },
-            set : function(value) {
-                ClippingPlaneCollection.setOwner(value, this, '_clippingPlanes');
-            }
-        },
-
-        /**
-         * The total amount of GPU memory in bytes used by the point cloud.
-         *
-         * @memberof TimeDynamicPointCloud.prototype
-         *
-         * @type {Number}
-         * @readonly
-         *
-         * @see TimeDynamicPointCloud#maximumMemoryUsage
-         */
-        totalMemoryUsageInBytes : {
-            get : function() {
-                return this._totalMemoryUsageInBytes;
-            }
-        },
-
-        /**
-         * The bounding sphere of the frame being rendered. Returns <code>undefined</code> if no frame is being rendered.
-         *
-         * @memberof TimeDynamicPointCloud.prototype
-         *
-         * @type {BoundingSphere}
-         * @readonly
-         */
-        boundingSphere : {
-            get : function() {
-                if (defined(this._lastRenderedFrame)) {
-                    return this._lastRenderedFrame.pointCloud.boundingSphere;
-                }
-                return undefined;
-            }
-        },
-
-        /**
-         * Gets the promise that will be resolved when the point cloud renders a frame for the first time.
-         *
-         * @memberof TimeDynamicPointCloud.prototype
-         *
-         * @type {Promise.<TimeDynamicPointCloud>}
-         * @readonly
-         */
-        readyPromise : {
-            get : function() {
-                return this._readyPromise.promise;
-            }
-        }
-=======
 import arrayFill from "../Core/arrayFill.js";
 import Check from "../Core/Check.js";
 import combine from "../Core/combine.js";
 import defaultValue from "../Core/defaultValue.js";
+import defer from "../Core/defer.js";
 import defined from "../Core/defined.js";
 import destroyObject from "../Core/destroyObject.js";
 import Event from "../Core/Event.js";
@@ -268,7 +11,6 @@
 import CesiumMath from "../Core/Math.js";
 import Matrix4 from "../Core/Matrix4.js";
 import Resource from "../Core/Resource.js";
-import when from "../ThirdParty/when.js";
 import ClippingPlaneCollection from "./ClippingPlaneCollection.js";
 import PointCloud from "./PointCloud.js";
 import PointCloudEyeDomeLighting from "./PointCloudEyeDomeLighting.js";
@@ -441,7 +183,7 @@
   this._nextInterval = undefined;
   this._lastRenderedFrame = undefined;
   this._clockMultiplier = 0.0;
-  this._readyPromise = when.defer();
+  this._readyPromise = defer();
 
   // For calculating average load time of the last N frames
   this._runningSum = 0.0;
@@ -526,7 +268,6 @@
       czm_pickColor: function () {
         return stream._pickId.color;
       },
->>>>>>> 2fd0e8f7
     });
   };
 }
@@ -669,7 +410,7 @@
         });
         return frame.pointCloud.readyPromise;
       })
-      .otherwise(handleFrameFailure(that, uri));
+      .catch(handleFrameFailure(that, uri));
   }
   return frame;
 }
@@ -712,60 +453,6 @@
         updateAverageLoadTime(that, loadTime);
       }
     }
-<<<<<<< HEAD
-
-    function requestFrame(that, interval, frameState) {
-        var index = getIntervalIndex(that, interval);
-        var frames = that._frames;
-        var frame = frames[index];
-        if (!defined(frame)) {
-            var transformArray = interval.data.transform;
-            var transform = defined(transformArray) ? Matrix4.fromArray(transformArray) : undefined;
-            var uri = interval.data.uri;
-            frame = {
-                pointCloud : undefined,
-                transform : transform,
-                timestamp : getTimestamp(),
-                sequential : true,
-                ready : false,
-                touchedFrameNumber : frameState.frameNumber
-            };
-            frames[index] = frame;
-            Resource.fetchArrayBuffer({
-                url : uri
-            }).then(function(arrayBuffer) {
-                // PERFORMANCE_IDEA: share a memory pool, render states, shaders, and other resources among all
-                // frames. Each frame just needs an index/offset into the pool.
-                frame.pointCloud = new PointCloud({
-                    arrayBuffer : arrayBuffer,
-                    cull : true,
-                    fragmentShaderLoaded : getFragmentShaderLoaded,
-                    uniformMapLoaded : getUniformMapLoaded(that),
-                    pickIdLoaded : getPickIdLoaded
-                });
-                return frame.pointCloud.readyPromise;
-            }).catch(handleFrameFailure(that, uri));
-        }
-        return frame;
-    }
-
-    function updateAverageLoadTime(that, loadTime) {
-        that._runningSum += loadTime;
-        that._runningSum -= that._runningSamples[that._runningIndex];
-        that._runningSamples[that._runningIndex] = loadTime;
-        that._runningLength = Math.min(that._runningLength + 1, that._runningSamples.length);
-        that._runningIndex = (that._runningIndex + 1) % that._runningSamples.length;
-        that._runningAverage = that._runningSum / that._runningLength;
-    }
-
-    function prepareFrame(that, frame, updateState, frameState) {
-        if (frame.touchedFrameNumber < frameState.frameNumber - 1) {
-            // If this frame was not loaded in sequential updates then it can't be used it for calculating the average load time.
-            // For example: selecting a frame on the timeline, selecting another frame before the request finishes, then selecting this frame later.
-            frame.sequential = false;
-        }
-
-=======
   }
 
   frame.touchedFrameNumber = frameState.frameNumber;
@@ -841,7 +528,6 @@
     var frame = frames[i];
     if (defined(frame)) {
       if (!defined(unloadCondition) || unloadCondition(frame)) {
->>>>>>> 2fd0e8f7
         var pointCloud = frame.pointCloud;
         if (frame.ready) {
           that._totalMemoryUsageInBytes -= pointCloud.geometryByteLength;
