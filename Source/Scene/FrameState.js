/*global define*/
define([
        '../Core/defined',
        '../Core/Cartesian2',
        './SceneMode'
    ], function(
        defined,
        Cartesian2,
        SceneMode) {
    "use strict";

    /**
     * State information about the current frame.  An instance of this class
     * is provided to update functions.
     *
     * @param {CreditDisplay} creditDisplay Handles adding and removing credits from an HTML element
     *
     * @alias FrameState
     * @constructor
     */
    var FrameState = function(creditDisplay) {
        /**
         * The current mode of the scene.
         * @type {SceneMode}
         * @default {@link SceneMode.SCENE3D}
         */
        this.mode = SceneMode.SCENE3D;

        /**
         * The current morph transition time between 2D/Columbus View and 3D,
         * with 0.0 being 2D or Columbus View and 1.0 being 3D.
         *
         * @type {Number}
         * @default {@link SceneMode.SCENE3D.morphTime}
         */
        this.morphTime = SceneMode.SCENE3D.morphTime;

        /**
         * The current frame number.
         *
         * @type {Number}
         * @default 0
         */
        this.frameNumber = 0;

        /**
         * The scene's current time.
         *
         * @type {JulianDate}
         * @default undefined
         */
        this.time = undefined;

        this.scene2D = {
            /**
             * The projection to use in 2D mode.
             * @default undefined
             */
            projection : undefined
        };

        /**
         * The current camera.
         * @type {Camera}
         * @default undefined
         */
        this.camera = undefined;

        /**
         * The culling volume.
         * @type {CullingVolume}
         * @default undefined
         */
        this.cullingVolume = undefined;

        /**
         * The current occluder.
         * @type {Occluder}
         * @default undefined
         */
        this.occluder = undefined;

        this.passes = {
            /**
             * <code>true</code> if the primitive should update for a color pass, <code>false</code> otherwise.
             * @type {Boolean}
             * @default false
             */
            color : false,
            /**
             * <code>true</code> if the primitive should update for a picking pass, <code>false</code> otherwise.
             * @type {Boolean}
             * @default false
             */
            pick : false,
            /**
             * <code>true</code> if the primitive should update for an overlay pass, <code>false</code> otherwise.
             * @type {Boolean}
             * @default false
             */
            overlay : false
        };

        /**
        * The credit display.
        * @type {CreditDisplay}
        */
        this.creditDisplay = creditDisplay;

        /**
<<<<<<< HEAD
         * An array of {@link Event} instances to fire at the end of the frame.
=======
         * An array of {@link Event} instances to raise at the end of the frame.
>>>>>>> a0c07622
         * This allows queueing up events in <code>update</code> functions and
         * firing them at a time when the subscribers are free to change the
         * scene state, e.g., manipulate the camera, instead of firing events
         * directly in <code>update</code> functions.
         *
         * @type {Array}
         * @default []
         */
        this.events = [];
    };

    return FrameState;
});<|MERGE_RESOLUTION|>--- conflicted
+++ resolved
@@ -108,11 +108,7 @@
         this.creditDisplay = creditDisplay;
 
         /**
-<<<<<<< HEAD
-         * An array of {@link Event} instances to fire at the end of the frame.
-=======
          * An array of {@link Event} instances to raise at the end of the frame.
->>>>>>> a0c07622
          * This allows queueing up events in <code>update</code> functions and
          * firing them at a time when the subscribers are free to change the
          * scene state, e.g., manipulate the camera, instead of firing events
