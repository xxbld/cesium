--- conflicted
+++ resolved
@@ -1209,11 +1209,7 @@
 
         // 2. Set bounding box back to include objects in the light's view
         max.z += 1000.0; // Note: in light space, a positive number is behind the camera
-<<<<<<< HEAD
-        min.z -= 10.0; // Extra buffer;
-=======
         min.z -= 10.0; // Extend the shadow volume forward slightly to avoid problems right at the edge
->>>>>>> 22250598
 
         // 3. Adjust light view matrix so that it is centered on the bounding volume
         var translation = scratchTranslation;
