--- conflicted
+++ resolved
@@ -49,11 +49,8 @@
         './FrustumCommands',
         './FXAA',
         './GlobeDepth',
-<<<<<<< HEAD
         './JobScheduler',
-=======
         './MapMode2D',
->>>>>>> c082eb3b
         './OIT',
         './OrthographicFrustum',
         './Pass',
@@ -121,11 +118,8 @@
         FrustumCommands,
         FXAA,
         GlobeDepth,
-<<<<<<< HEAD
         JobScheduler,
-=======
         MapMode2D,
->>>>>>> c082eb3b
         OIT,
         OrthographicFrustum,
         Pass,
