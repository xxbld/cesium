--- conflicted
+++ resolved
@@ -509,13 +509,9 @@
             return;
         }
 
-<<<<<<< HEAD
+        var context = frameState.context;
+
         var vs = Primitive._modifyShaderPosition(primitive._primitive, ShadowVolumeVS, frameState.scene3DOnly);
-=======
-        var context = frameState.context;
-
-        var vs = Primitive._createColumbusViewShader(ShadowVolumeVS, frameState.scene3DOnly);
->>>>>>> efefae99
         vs = Primitive._appendShowToShader(primitive._primitive, vs);
 
         var fs = ShadowVolumeFS;
