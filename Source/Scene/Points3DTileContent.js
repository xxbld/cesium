--- conflicted
+++ resolved
@@ -66,13 +66,9 @@
         this.state = Cesium3DTileContentState.UNLOADED;
         this.batchTableResources = undefined;
         this.featurePropertiesDirty = false;
-<<<<<<< HEAD
-=======
-        this.boundingSphere = tile.contentBoundingVolume.boundingSphere;
 
         this._contentReadyToProcessPromise = when.defer();
         this._readyPromise = when.defer();
->>>>>>> e0a9167d
     }
 
     defineProperties(Points3DTileContent.prototype, {
