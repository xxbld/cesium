--- conflicted
+++ resolved
@@ -1,31 +1,11 @@
-<<<<<<< HEAD
-define([
-        '../Core/BoundingSphere',
-        '../Core/Cartesian3',
-        '../Core/defined',
-        '../Core/defineProperties',
-        '../Core/DeveloperError',
-        '../Core/Rectangle',
-        './QuadtreeTileLoadState',
-        './TileSelectionResult'
-    ], function(
-        BoundingSphere,
-        Cartesian3,
-        defined,
-        defineProperties,
-        DeveloperError,
-        Rectangle,
-        QuadtreeTileLoadState,
-        TileSelectionResult) {
-    'use strict';
-=======
+import BoundingSphere from '../Core/BoundingSphere.js';
+import Cartesian3 from '../Core/Cartesian3.js';
 import defined from '../Core/defined.js';
 import defineProperties from '../Core/defineProperties.js';
 import DeveloperError from '../Core/DeveloperError.js';
 import Rectangle from '../Core/Rectangle.js';
 import QuadtreeTileLoadState from './QuadtreeTileLoadState.js';
 import TileSelectionResult from './TileSelectionResult.js';
->>>>>>> e5cc188f
 
     /**
      * A single tile in a {@link QuadtreePrimitive}.
