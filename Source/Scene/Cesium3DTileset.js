--- conflicted
+++ resolved
@@ -118,13 +118,8 @@
      * @param {Number} [options.maximumMemoryUsage=512] The maximum amount of memory in MB that can be used by the tileset.
      * @param {Boolean} [options.cullWithChildrenBounds=true] Optimization option. Whether to cull tiles using the union of their children bounding volumes.
      * @param {Boolean} [options.cullRequestsWhileMoving=true] Optimization option. Don't request tiles that will likely be unused when they come back because of the camera's movement.
-<<<<<<< HEAD
      * @param {Number} [options.cullRequestsWhileMovingMultiplier=60.0] Optimization option. Multiplier used in culling requests while moving. Larger is more aggressive culling, smaller less aggressive culling.
-     * @param {String} [options.debugHeatmapTileVariableName] The tile variable to colorize as a heatmap. All rendered tiles will be colorized relative to each other's specified variable value.
-=======
-     * @param {Number} [options.cullRequestsWhileMovingMultiplier=60] Optimization option. Multiplier used in culling requests while moving. Larger is more aggressive culling, smaller less aggressive culling.
      * @param {String} [options.debugHeatmapTilePropertyName=undefined] The tile variable to colorize as a heatmap. All rendered tiles will be colorized relative to each other's specified variable value.
->>>>>>> e6b213be
      * @param {Boolean} [options.preloadWhenHidden=false] Preload tiles when <code>tileset.show</code> is <code>false</code>. Loads tiles as if the tileset is visible but does not render them.
      * @param {Boolean} [options.preloadFlightDestinations=true] Optimization option. Preload tiles at the camera's flight destination while the camera is in flight.
      * @param {Boolean} [options.preferLeaves=false] Optimization option. Prefer loading of leaves first.
