--- conflicted
+++ resolved
@@ -27,10 +27,7 @@
         './Cesium3DTileColorBlendMode',
         './Cesium3DTileContentState',
         './Cesium3DTileOptimizations',
-<<<<<<< HEAD
         './Cesium3DTileRefine',
-=======
->>>>>>> fc653966
         './Cesium3DTilesetCache',
         './Cesium3DTilesetStatistics',
         './Cesium3DTilesetTraversal',
@@ -73,10 +70,7 @@
         Cesium3DTileColorBlendMode,
         Cesium3DTileContentState,
         Cesium3DTileOptimizations,
-<<<<<<< HEAD
         Cesium3DTileRefine,
-=======
->>>>>>> fc653966
         Cesium3DTilesetCache,
         Cesium3DTilesetStatistics,
         Cesium3DTilesetTraversal,
@@ -1471,10 +1465,7 @@
                 tileset._statistics.incrementLoadCounts(tile.content);
                 ++tileset._statistics.numberOfTilesWithContentReady;
 
-<<<<<<< HEAD
-=======
                 // Add to the tile cache. Previously expired tiles are already in the cache and won't get re-added.
->>>>>>> fc653966
                 tileset._cache.add(tile);
             }
 
