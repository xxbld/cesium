--- conflicted
+++ resolved
@@ -660,13 +660,12 @@
 
   if (frameState.mode !== SceneMode.SCENE3D) {
     boundingVolume = boundingSphereScratch;
-    BoundingSphere.fromRectangleWithHeights2D(
-      tile.rectangle,
+    var tileBoundingSphere2D = tile.getBoundingSphere2D(
       frameState.mapProjection,
       tileBoundingRegion.minimumHeight,
-      tileBoundingRegion.maximumHeight,
-      boundingVolume
+      tileBoundingRegion.maximumHeight
     );
+    BoundingSphere.clone(tileBoundingSphere2D, boundingVolume);
     Cartesian3.fromElements(
       boundingVolume.center.z,
       boundingVolume.center.x,
@@ -729,13 +728,6 @@
       return intersection;
     }
 
-<<<<<<< HEAD
-        if (frameState.mode !== SceneMode.SCENE3D) {
-            boundingVolume = boundingSphereScratch;
-            var tileBoundingSphere2D = tile.getBoundingSphere2D(frameState.mapProjection, tileBoundingRegion.minimumHeight, tileBoundingRegion.maximumHeight);
-            BoundingSphere.clone(tileBoundingSphere2D, boundingVolume);
-            Cartesian3.fromElements(boundingVolume.center.z, boundingVolume.center.x, boundingVolume.center.y, boundingVolume.center);
-=======
     return Visibility.NONE;
   }
 
@@ -1116,7 +1108,6 @@
       tileBoundingRegion.maximumHeight = max;
     }
   }
->>>>>>> 2fd0e8f7
 
   var result = tileBoundingRegion.distanceToCamera(frameState);
 
@@ -1413,313 +1404,6 @@
     if (startIndex !== -1) {
       tileImageryCollection.splice(startIndex, numDestroyed);
     }
-<<<<<<< HEAD
-
-    GlobeSurfaceTileProvider.prototype._onLayerAdded = function(layer, index) {
-        if (layer.show) {
-            var terrainProvider = this._terrainProvider;
-
-            var that = this;
-            var imageryProvider = layer.imageryProvider;
-            var tileImageryUpdatedEvent = this._imageryLayersUpdatedEvent;
-            imageryProvider._reload = function() {
-                // Clear the layer's cache
-                layer._imageryCache = {};
-
-                that._quadtree.forEachLoadedTile(function(tile) {
-                    // If this layer is still waiting to for the loaded callback, just return
-                    if (defined(tile._loadedCallbacks[layer._layerIndex])) {
-                        return;
-                    }
-
-                    var i;
-
-                    // Figure out how many TileImageries we will need to remove and where to insert new ones
-                    var tileImageryCollection = tile.data.imagery;
-                    var length = tileImageryCollection.length;
-                    var startIndex = -1;
-                    var tileImageriesToFree = 0;
-                    for (i = 0; i < length; ++i) {
-                        var tileImagery = tileImageryCollection[i];
-                        var imagery = defaultValue(tileImagery.readyImagery, tileImagery.loadingImagery);
-                        if (imagery.imageryLayer === layer) {
-                            if (startIndex === -1) {
-                                startIndex = i;
-                            }
-
-                            ++tileImageriesToFree;
-                        } else if (startIndex !== -1) {
-                            // iterated past the section of TileImageries belonging to this layer, no need to continue.
-                            break;
-                        }
-                    }
-
-                    if (startIndex === -1) {
-                        return;
-                    }
-
-                    // Insert immediately after existing TileImageries
-                    var insertionPoint = startIndex + tileImageriesToFree;
-
-                    // Create new TileImageries for all loaded tiles
-                    if (layer._createTileImagerySkeletons(tile, terrainProvider, insertionPoint)) {
-                        // Add callback to remove old TileImageries when the new TileImageries are ready
-                        tile._loadedCallbacks[layer._layerIndex] = getTileReadyCallback(tileImageriesToFree, layer, terrainProvider);
-
-                        tile.state = QuadtreeTileLoadState.LOADING;
-                    }
-                });
-            };
-
-            // create TileImageries for this layer for all previously loaded tiles
-            this._quadtree.forEachLoadedTile(function(tile) {
-                if (layer._createTileImagerySkeletons(tile, terrainProvider)) {
-                    tile.state = QuadtreeTileLoadState.LOADING;
-
-                    // Tiles that are not currently being rendered need to load the new layer before they're renderable.
-                    // We don't mark the rendered tiles non-renderable, though, because that would make the globe disappear.
-                    if (tile.level !== 0 && (tile._lastSelectionResultFrame !== that.quadtree._lastSelectionFrameNumber || tile._lastSelectionResult !== TileSelectionResult.RENDERED)) {
-                        tile.renderable = false;
-                    }
-                }
-            });
-
-            this._layerOrderChanged = true;
-            tileImageryUpdatedEvent.raiseEvent();
-        }
-    };
-
-    GlobeSurfaceTileProvider.prototype._onLayerRemoved = function(layer, index) {
-        // destroy TileImagerys for this layer for all previously loaded tiles
-        this._quadtree.forEachLoadedTile(function(tile) {
-            var tileImageryCollection = tile.data.imagery;
-
-            var startIndex = -1;
-            var numDestroyed = 0;
-            for (var i = 0, len = tileImageryCollection.length; i < len; ++i) {
-                var tileImagery = tileImageryCollection[i];
-                var imagery = tileImagery.loadingImagery;
-                if (!defined(imagery)) {
-                    imagery = tileImagery.readyImagery;
-                }
-                if (imagery.imageryLayer === layer) {
-                    if (startIndex === -1) {
-                        startIndex = i;
-                    }
-
-                    tileImagery.freeResources();
-                    ++numDestroyed;
-                } else if (startIndex !== -1) {
-                    // iterated past the section of TileImagerys belonging to this layer, no need to continue.
-                    break;
-                }
-            }
-
-            if (startIndex !== -1) {
-                tileImageryCollection.splice(startIndex, numDestroyed);
-            }
-        });
-
-        if (defined(layer.imageryProvider)) {
-            layer.imageryProvider._reload = undefined;
-        }
-
-        this._imageryLayersUpdatedEvent.raiseEvent();
-    };
-
-    GlobeSurfaceTileProvider.prototype._onLayerMoved = function(layer, newIndex, oldIndex) {
-        this._layerOrderChanged = true;
-        this._imageryLayersUpdatedEvent.raiseEvent();
-    };
-
-    GlobeSurfaceTileProvider.prototype._onLayerShownOrHidden = function(layer, index, show) {
-        if (show) {
-            this._onLayerAdded(layer, index);
-        } else {
-            this._onLayerRemoved(layer, index);
-        }
-    };
-
-    var scratchClippingPlaneMatrix = new Matrix4();
-    function createTileUniformMap(frameState, globeSurfaceTileProvider) {
-        var uniformMap = {
-            u_initialColor : function() {
-                return this.properties.initialColor;
-            },
-            u_fillHighlightColor : function() {
-                return this.properties.fillHighlightColor;
-            },
-            u_zoomedOutOceanSpecularIntensity : function() {
-                return this.properties.zoomedOutOceanSpecularIntensity;
-            },
-            u_oceanNormalMap : function() {
-                return this.properties.oceanNormalMap;
-            },
-            u_lightingFadeDistance : function() {
-                return this.properties.lightingFadeDistance;
-            },
-            u_nightFadeDistance : function() {
-                return this.properties.nightFadeDistance;
-            },
-            u_center3D : function() {
-                return this.properties.center3D;
-            },
-            u_center2D : function() {
-                return this.properties.center2D;
-            },
-            u_tileRectangle : function() {
-                return this.properties.tileRectangle;
-            },
-            u_modifiedModelView : function() {
-                var viewMatrix = frameState.context.uniformState.view;
-                var centerEye = Matrix4.multiplyByPoint(viewMatrix, this.properties.rtc, centerEyeScratch);
-                Matrix4.setTranslation(viewMatrix, centerEye, modifiedModelViewScratch);
-                return modifiedModelViewScratch;
-            },
-            u_modifiedModelViewProjection : function() {
-                var viewMatrix = frameState.context.uniformState.view;
-                var projectionMatrix = frameState.context.uniformState.projection;
-                var centerEye = Matrix4.multiplyByPoint(viewMatrix, this.properties.rtc, centerEyeScratch);
-                Matrix4.setTranslation(viewMatrix, centerEye, modifiedModelViewProjectionScratch);
-                Matrix4.multiply(projectionMatrix, modifiedModelViewProjectionScratch, modifiedModelViewProjectionScratch);
-                return modifiedModelViewProjectionScratch;
-            },
-            u_dayTextures : function() {
-                return this.properties.dayTextures;
-            },
-            u_dayTextureTranslationAndScale : function() {
-                return this.properties.dayTextureTranslationAndScale;
-            },
-            u_dayTextureTexCoordsRectangle : function() {
-                return this.properties.dayTextureTexCoordsRectangle;
-            },
-            u_dayTextureUseWebMercatorT : function() {
-                return this.properties.dayTextureUseWebMercatorT;
-            },
-            u_dayTextureAlpha : function() {
-                return this.properties.dayTextureAlpha;
-            },
-            u_dayTextureBrightness : function() {
-                return this.properties.dayTextureBrightness;
-            },
-            u_dayTextureContrast : function() {
-                return this.properties.dayTextureContrast;
-            },
-            u_dayTextureHue : function() {
-                return this.properties.dayTextureHue;
-            },
-            u_dayTextureSaturation : function() {
-                return this.properties.dayTextureSaturation;
-            },
-            u_dayTextureOneOverGamma : function() {
-                return this.properties.dayTextureOneOverGamma;
-            },
-            u_dayIntensity : function() {
-                return this.properties.dayIntensity;
-            },
-            u_southAndNorthLatitude : function() {
-                return this.properties.southAndNorthLatitude;
-            },
-            u_southMercatorYAndOneOverHeight : function() {
-                return this.properties.southMercatorYAndOneOverHeight;
-            },
-            u_waterMask : function() {
-                return this.properties.waterMask;
-            },
-            u_waterMaskTranslationAndScale : function() {
-                return this.properties.waterMaskTranslationAndScale;
-            },
-            u_minMaxHeight : function() {
-                return this.properties.minMaxHeight;
-            },
-            u_scaleAndBias : function() {
-                return this.properties.scaleAndBias;
-            },
-            u_dayTextureSplit : function() {
-                return this.properties.dayTextureSplit;
-            },
-            u_dayTextureCutoutRectangles : function() {
-                return this.properties.dayTextureCutoutRectangles;
-            },
-            u_clippingPlanes : function() {
-                var clippingPlanes = globeSurfaceTileProvider._clippingPlanes;
-                if (defined(clippingPlanes) && defined(clippingPlanes.texture)) {
-                    // Check in case clippingPlanes hasn't been updated yet.
-                    return clippingPlanes.texture;
-                }
-                return frameState.context.defaultTexture;
-            },
-            u_cartographicLimitRectangle : function() {
-                return this.properties.localizedCartographicLimitRectangle;
-            },
-            u_clippingPlanesMatrix : function() {
-                var clippingPlanes = globeSurfaceTileProvider._clippingPlanes;
-                return defined(clippingPlanes) ? Matrix4.multiply(frameState.context.uniformState.view, clippingPlanes.modelMatrix, scratchClippingPlaneMatrix) : Matrix4.IDENTITY;
-            },
-            u_clippingPlanesEdgeStyle : function() {
-                var style = this.properties.clippingPlanesEdgeColor;
-                style.alpha = this.properties.clippingPlanesEdgeWidth;
-                return style;
-            },
-            u_minimumBrightness : function() {
-                return frameState.fog.minimumBrightness;
-            },
-            u_hsbShift : function() {
-                return this.properties.hsbShift;
-            },
-            u_colorsToAlpha : function() {
-                return this.properties.colorsToAlpha;
-            },
-
-            // make a separate object so that changes to the properties are seen on
-            // derived commands that combine another uniform map with this one.
-            properties : {
-                initialColor : new Cartesian4(0.0, 0.0, 0.5, 1.0),
-                fillHighlightColor : new Color(0.0, 0.0, 0.0, 0.0),
-                zoomedOutOceanSpecularIntensity : 0.5,
-                oceanNormalMap : undefined,
-                lightingFadeDistance : new Cartesian2(6500000.0, 9000000.0),
-                nightFadeDistance : new Cartesian2(10000000.0, 40000000.0),
-                hsbShift : new Cartesian3(),
-
-                center3D : undefined,
-                center2D : undefined,
-                rtc : new Cartesian3(),
-                modifiedModelView : new Matrix4(),
-                tileRectangle : new Cartesian4(),
-
-                dayTextures : [],
-                dayTextureTranslationAndScale : [],
-                dayTextureTexCoordsRectangle : [],
-                dayTextureUseWebMercatorT : [],
-                dayTextureAlpha : [],
-                dayTextureBrightness : [],
-                dayTextureContrast : [],
-                dayTextureHue : [],
-                dayTextureSaturation : [],
-                dayTextureOneOverGamma : [],
-                dayTextureSplit : [],
-                dayTextureCutoutRectangles : [],
-                dayIntensity : 0.0,
-                colorsToAlpha : [],
-
-                southAndNorthLatitude : new Cartesian2(),
-                southMercatorYAndOneOverHeight : new Cartesian2(),
-
-                waterMask : undefined,
-                waterMaskTranslationAndScale : new Cartesian4(),
-
-                minMaxHeight : new Cartesian2(),
-                scaleAndBias : new Matrix4(),
-                clippingPlanesEdgeColor : Color.clone(Color.WHITE),
-                clippingPlanesEdgeWidth : 0.0,
-
-                localizedCartographicLimitRectangle : new Cartesian4()
-            }
-        };
-
-        return uniformMap;
-=======
   });
 
   if (defined(layer.imageryProvider)) {
@@ -1773,6 +1457,9 @@
     },
     u_center3D: function () {
       return this.properties.center3D;
+    },
+    u_center2D: function () {
+      return this.properties.center2D;
     },
     u_tileRectangle: function () {
       return this.properties.tileRectangle;
@@ -1912,6 +1599,7 @@
       hsbShift: new Cartesian3(),
 
       center3D: undefined,
+      center2D: undefined,
       rtc: new Cartesian3(),
       modifiedModelView: new Matrix4(),
       tileRectangle: new Cartesian4(),
@@ -1973,7 +1661,6 @@
   if (defined(surfaceTile.wireframeVertexArray)) {
     if (surfaceTile.wireframeVertexArray.mesh === mesh) {
       return;
->>>>>>> 2fd0e8f7
     }
 
     surfaceTile.wireframeVertexArray.destroy();
@@ -2252,14 +1939,9 @@
 
   if (frameState.mode !== SceneMode.SCENE3D) {
     var projection = frameState.mapProjection;
-    var southwest = projection.project(
-      Rectangle.southwest(tile.rectangle),
-      southwestScratch
-    );
-    var northeast = projection.project(
-      Rectangle.northeast(tile.rectangle),
-      northeastScratch
-    );
+    var southwest = southwestScratch;
+    var northeast = northeastScratch;
+    tile.getProjectedCorners(projection, southwest, northeast);
 
     tileRectangle.x = southwest.x;
     tileRectangle.y = southwest.y;
@@ -2268,324 +1950,24 @@
 
     // In 2D and Columbus View, use the center of the tile for RTC rendering.
     if (frameState.mode !== SceneMode.MORPHING) {
+      // If using a custom projection, project the existing tile center instead.
       rtc = rtcScratch;
-      rtc.x = 0.0;
-      rtc.y = (tileRectangle.z + tileRectangle.x) * 0.5;
-      rtc.z = (tileRectangle.w + tileRectangle.y) * 0.5;
+      if (projection.isNormalCylindrical) {
+        rtc.x = 0.0;
+        rtc.y = (tileRectangle.z + tileRectangle.x) * 0.5;
+        rtc.z = (tileRectangle.w + tileRectangle.y) * 0.5;
+      } else {
+        rtc.x = mesh.center2D.z;
+        rtc.y = mesh.center2D.x;
+        rtc.z = mesh.center2D.y;
+      }
+
       tileRectangle.x -= rtc.y;
       tileRectangle.y -= rtc.z;
       tileRectangle.z -= rtc.y;
       tileRectangle.w -= rtc.z;
     }
 
-<<<<<<< HEAD
-    var getDebugOrientedBoundingBox;
-    var getDebugBoundingSphere;
-    var debugDestroyPrimitive;
-
-    (function() {
-        var instanceOBB = new GeometryInstance({
-            geometry : BoxOutlineGeometry.fromDimensions({dimensions : new Cartesian3(2.0, 2.0, 2.0)})
-        });
-        var instanceSphere = new GeometryInstance({
-            geometry : new SphereOutlineGeometry({radius : 1.0})
-        });
-        var modelMatrix = new Matrix4();
-        var previousVolume;
-        var primitive;
-
-        function createDebugPrimitive(instance) {
-            return new Primitive({
-                geometryInstances : instance,
-                appearance : new PerInstanceColorAppearance({
-                    translucent : false,
-                    flat : true
-                }),
-                asynchronous : false
-            });
-        }
-
-        getDebugOrientedBoundingBox = function(obb, color) {
-            if (obb === previousVolume) {
-                return primitive;
-            }
-            debugDestroyPrimitive();
-
-            previousVolume = obb;
-            modelMatrix = Matrix4.fromRotationTranslation(obb.halfAxes, obb.center, modelMatrix);
-
-            instanceOBB.modelMatrix = modelMatrix;
-            instanceOBB.attributes.color = ColorGeometryInstanceAttribute.fromColor(color);
-
-            primitive = createDebugPrimitive(instanceOBB);
-            return primitive;
-        };
-
-        getDebugBoundingSphere = function(sphere, color) {
-            if (sphere === previousVolume) {
-                return primitive;
-            }
-            debugDestroyPrimitive();
-
-            previousVolume = sphere;
-            modelMatrix = Matrix4.fromTranslation(sphere.center, modelMatrix);
-            modelMatrix = Matrix4.multiplyByUniformScale(modelMatrix, sphere.radius, modelMatrix);
-
-            instanceSphere.modelMatrix = modelMatrix;
-            instanceSphere.attributes.color = ColorGeometryInstanceAttribute.fromColor(color);
-
-            primitive = createDebugPrimitive(instanceSphere);
-            return primitive;
-        };
-
-        debugDestroyPrimitive = function() {
-            if (defined(primitive)) {
-                primitive.destroy();
-                primitive = undefined;
-                previousVolume = undefined;
-            }
-        };
-    })();
-
-    var otherPassesInitialColor = new Cartesian4(0.0, 0.0, 0.0, 0.0);
-    var surfaceShaderSetOptionsScratch = {
-        frameState : undefined,
-        surfaceTile : undefined,
-        numberOfDayTextures : undefined,
-        applyBrightness : undefined,
-        applyContrast : undefined,
-        applyHue : undefined,
-        applySaturation : undefined,
-        applyGamma : undefined,
-        applyAlpha : undefined,
-        applySplit : undefined,
-        showReflectiveOcean : undefined,
-        showOceanWaves : undefined,
-        enableLighting : undefined,
-        dynamicAtmosphereLighting : undefined,
-        dynamicAtmosphereLightingFromSun : undefined,
-        showGroundAtmosphere : undefined,
-        perFragmentGroundAtmosphere : undefined,
-        hasVertexNormals : undefined,
-        useWebMercatorProjection : undefined,
-        enableFog : undefined,
-        enableClippingPlanes : undefined,
-        clippingPlanes : undefined,
-        clippedByBoundaries : undefined,
-        hasImageryLayerCutout : undefined,
-        colorCorrect : undefined,
-        colorToAlpha : undefined
-    };
-
-    function addDrawCommandsForTile(tileProvider, tile, frameState) {
-        var surfaceTile = tile.data;
-
-        if (!defined(surfaceTile.vertexArray)) {
-            if (surfaceTile.fill === undefined) {
-                // No fill was created for this tile, probably because this tile is not connected to
-                // any renderable tiles. So create a simple tile in the middle of the tile's possible
-                // height range.
-                surfaceTile.fill = new TerrainFillMesh(tile);
-            }
-            surfaceTile.fill.update(tileProvider, frameState);
-        }
-
-        var creditDisplay = frameState.creditDisplay;
-
-        var terrainData = surfaceTile.terrainData;
-        if (defined(terrainData) && defined(terrainData.credits)) {
-            var tileCredits = terrainData.credits;
-            for (var tileCreditIndex = 0,
-                     tileCreditLength = tileCredits.length; tileCreditIndex < tileCreditLength; ++tileCreditIndex) {
-                creditDisplay.addCredit(tileCredits[tileCreditIndex]);
-            }
-        }
-
-        var maxTextures = ContextLimits.maximumTextureImageUnits;
-
-        var waterMaskTexture = surfaceTile.waterMaskTexture;
-        var waterMaskTranslationAndScale = surfaceTile.waterMaskTranslationAndScale;
-        if (!defined(waterMaskTexture) && defined(surfaceTile.fill)) {
-            waterMaskTexture = surfaceTile.fill.waterMaskTexture;
-            waterMaskTranslationAndScale = surfaceTile.fill.waterMaskTranslationAndScale;
-        }
-
-        var cameraUnderground = frameState.cameraUnderground;
-
-        var showReflectiveOcean = tileProvider.hasWaterMask && defined(waterMaskTexture);
-        var oceanNormalMap = tileProvider.oceanNormalMap;
-        var showOceanWaves = showReflectiveOcean && defined(oceanNormalMap);
-        var hasVertexNormals = tileProvider.terrainProvider.ready && tileProvider.terrainProvider.hasVertexNormals;
-        var enableFog = frameState.fog.enabled && !cameraUnderground;
-        var showGroundAtmosphere = tileProvider.showGroundAtmosphere;
-        var castShadows = ShadowMode.castShadows(tileProvider.shadows);
-        var receiveShadows = ShadowMode.receiveShadows(tileProvider.shadows);
-
-        var hueShift = tileProvider.hueShift;
-        var saturationShift = tileProvider.saturationShift;
-        var brightnessShift = tileProvider.brightnessShift;
-
-        var colorCorrect = !(CesiumMath.equalsEpsilon(hueShift, 0.0, CesiumMath.EPSILON7) &&
-                             CesiumMath.equalsEpsilon(saturationShift, 0.0, CesiumMath.EPSILON7) &&
-                             CesiumMath.equalsEpsilon(brightnessShift, 0.0, CesiumMath.EPSILON7));
-
-        var perFragmentGroundAtmosphere = false;
-        if (showGroundAtmosphere) {
-            var mode = frameState.mode;
-            var camera = frameState.camera;
-            var cameraDistance;
-            if (mode === SceneMode.SCENE2D || mode === SceneMode.COLUMBUS_VIEW) {
-                cameraDistance = camera.positionCartographic.height;
-            } else {
-                cameraDistance = Cartesian3.magnitude(camera.positionWC);
-            }
-            var fadeOutDistance = tileProvider.nightFadeOutDistance;
-            if (mode !== SceneMode.SCENE3D) {
-                fadeOutDistance -= frameState.mapProjection.ellipsoid.maximumRadius;
-            }
-            perFragmentGroundAtmosphere = cameraDistance > fadeOutDistance;
-        }
-
-        if (showReflectiveOcean) {
-            --maxTextures;
-        }
-        if (showOceanWaves) {
-            --maxTextures;
-        }
-
-        if (defined(frameState.shadowState) && frameState.shadowState.shadowsEnabled) {
-            --maxTextures;
-        }
-        if (defined(tileProvider.clippingPlanes) && tileProvider.clippingPlanes.enabled) {
-            --maxTextures;
-        }
-
-        var mesh = surfaceTile.renderedMesh;
-        var rtc = mesh.center;
-        var encoding = mesh.encoding;
-
-        // Not used in 3D.
-        var tileRectangle = tileRectangleScratch;
-
-        // Only used for Mercator projections.
-        var southLatitude = 0.0;
-        var northLatitude = 0.0;
-        var southMercatorY = 0.0;
-        var oneOverMercatorHeight = 0.0;
-
-        var useWebMercatorProjection = false;
-
-        if (frameState.mode !== SceneMode.SCENE3D) {
-            var projection = frameState.mapProjection;
-            var southwest = southwestScratch;
-            var northeast = northeastScratch;
-            tile.getProjectedCorners(projection, southwest, northeast);
-
-            tileRectangle.x = southwest.x;
-            tileRectangle.y = southwest.y;
-            tileRectangle.z = northeast.x;
-            tileRectangle.w = northeast.y;
-
-            // In 2D and Columbus View, use the center of the tile for RTC rendering.
-            if (frameState.mode !== SceneMode.MORPHING) {
-                // If using a custom projection, project the existing tile center instead.
-                rtc = rtcScratch;
-                if (projection.isNormalCylindrical) {
-                    rtc.x = 0.0;
-                    rtc.y = (tileRectangle.z + tileRectangle.x) * 0.5;
-                    rtc.z = (tileRectangle.w + tileRectangle.y) * 0.5;
-                } else {
-                    rtc.x = mesh.center2D.z;
-                    rtc.y = mesh.center2D.x;
-                    rtc.z = mesh.center2D.y;
-                }
-
-                tileRectangle.x -= rtc.y;
-                tileRectangle.y -= rtc.z;
-                tileRectangle.z -= rtc.y;
-                tileRectangle.w -= rtc.z;
-            }
-
-            if (frameState.mode === SceneMode.SCENE2D && encoding.quantization === TerrainQuantization.BITS12) {
-                // In 2D, the texture coordinates of the tile are interpolated over the rectangle to get the position in the vertex shader.
-                // When the texture coordinates are quantized, error is introduced. This can be seen through the 1px wide cracking
-                // between the quantized tiles in 2D. To compensate for the error, move the expand the rectangle in each direction by
-                // half the error amount.
-                var epsilon = (1.0 / (Math.pow(2.0, 12.0) - 1.0)) * 0.5;
-                var widthEpsilon = (tileRectangle.z - tileRectangle.x) * epsilon;
-                var heightEpsilon = (tileRectangle.w - tileRectangle.y) * epsilon;
-                tileRectangle.x -= widthEpsilon;
-                tileRectangle.y -= heightEpsilon;
-                tileRectangle.z += widthEpsilon;
-                tileRectangle.w += heightEpsilon;
-            }
-
-            if (projection instanceof WebMercatorProjection) {
-                southLatitude = tile.rectangle.south;
-                northLatitude = tile.rectangle.north;
-
-                southMercatorY = WebMercatorProjection.geodeticLatitudeToMercatorAngle(southLatitude);
-
-                oneOverMercatorHeight = 1.0 / (WebMercatorProjection.geodeticLatitudeToMercatorAngle(northLatitude) - southMercatorY);
-
-                useWebMercatorProjection = true;
-            }
-        }
-
-        var surfaceShaderSetOptions = surfaceShaderSetOptionsScratch;
-        surfaceShaderSetOptions.frameState = frameState;
-        surfaceShaderSetOptions.surfaceTile = surfaceTile;
-        surfaceShaderSetOptions.showReflectiveOcean = showReflectiveOcean;
-        surfaceShaderSetOptions.showOceanWaves = showOceanWaves;
-        surfaceShaderSetOptions.enableLighting = tileProvider.enableLighting;
-        surfaceShaderSetOptions.dynamicAtmosphereLighting = tileProvider.dynamicAtmosphereLighting;
-        surfaceShaderSetOptions.dynamicAtmosphereLightingFromSun = tileProvider.dynamicAtmosphereLightingFromSun;
-        surfaceShaderSetOptions.showGroundAtmosphere = showGroundAtmosphere;
-        surfaceShaderSetOptions.perFragmentGroundAtmosphere = perFragmentGroundAtmosphere;
-        surfaceShaderSetOptions.hasVertexNormals = hasVertexNormals;
-        surfaceShaderSetOptions.useWebMercatorProjection = useWebMercatorProjection;
-        surfaceShaderSetOptions.clippedByBoundaries = surfaceTile.clippedByBoundaries;
-
-        var tileImageryCollection = surfaceTile.imagery;
-        var imageryIndex = 0;
-        var imageryLen = tileImageryCollection.length;
-
-        var showSkirts = tileProvider.showSkirts && !cameraUnderground;
-        var backFaceCulling = tileProvider.backFaceCulling && !cameraUnderground;
-        var firstPassRenderState = backFaceCulling ? tileProvider._renderState : tileProvider._disableCullingRenderState;
-        var otherPassesRenderState = backFaceCulling ? tileProvider._blendRenderState : tileProvider._disableCullingBlendRenderState;
-        var renderState = firstPassRenderState;
-
-        var initialColor = tileProvider._firstPassInitialColor;
-
-        var context = frameState.context;
-
-        if (!defined(tileProvider._debug.boundingSphereTile)) {
-            debugDestroyPrimitive();
-        }
-
-        do {
-            var numberOfDayTextures = 0;
-
-            var command;
-            var uniformMap;
-
-            if (tileProvider._drawCommands.length <= tileProvider._usedDrawCommands) {
-                command = new DrawCommand();
-                command.owner = tile;
-                command.cull = false;
-                command.boundingVolume = new BoundingSphere();
-                command.orientedBoundingBox = undefined;
-
-                uniformMap = createTileUniformMap(frameState, tileProvider);
-
-                tileProvider._drawCommands.push(command);
-                tileProvider._uniformMaps.push(uniformMap);
-            } else {
-                command = tileProvider._drawCommands[tileProvider._usedDrawCommands];
-                uniformMap = tileProvider._uniformMaps[tileProvider._usedDrawCommands];
-            }
-=======
     if (
       frameState.mode === SceneMode.SCENE2D &&
       encoding.quantization === TerrainQuantization.BITS12
@@ -2602,7 +1984,6 @@
       tileRectangle.z += widthEpsilon;
       tileRectangle.w += heightEpsilon;
     }
->>>>>>> 2fd0e8f7
 
     if (projection instanceof WebMercatorProjection) {
       southLatitude = tile.rectangle.south;
@@ -2681,154 +2062,6 @@
       uniformMap = tileProvider._uniformMaps[tileProvider._usedDrawCommands];
     }
 
-<<<<<<< HEAD
-            uniformMapProperties.center2D = mesh.center2D;
-
-            uniformMapProperties.center3D = mesh.center;
-            Cartesian3.clone(rtc, uniformMapProperties.rtc);
-
-            Cartesian4.clone(tileRectangle, uniformMapProperties.tileRectangle);
-            uniformMapProperties.southAndNorthLatitude.x = southLatitude;
-            uniformMapProperties.southAndNorthLatitude.y = northLatitude;
-            uniformMapProperties.southMercatorYAndOneOverHeight.x = southMercatorY;
-            uniformMapProperties.southMercatorYAndOneOverHeight.y = oneOverMercatorHeight;
-
-            // Convert tile limiter rectangle from cartographic to texture space using the tileRectangle.
-            var localizedCartographicLimitRectangle = localizedCartographicLimitRectangleScratch;
-            var cartographicLimitRectangle = clipRectangleAntimeridian(tile.rectangle, tileProvider.cartographicLimitRectangle);
-
-            Cartesian3.fromElements(hueShift, saturationShift, brightnessShift, uniformMapProperties.hsbShift);
-
-            var cartographicTileRectangle = tile.rectangle;
-            var inverseTileWidth = 1.0 / cartographicTileRectangle.width;
-            var inverseTileHeight = 1.0 / cartographicTileRectangle.height;
-            localizedCartographicLimitRectangle.x = (cartographicLimitRectangle.west - cartographicTileRectangle.west) * inverseTileWidth;
-            localizedCartographicLimitRectangle.y = (cartographicLimitRectangle.south - cartographicTileRectangle.south) * inverseTileHeight;
-            localizedCartographicLimitRectangle.z = (cartographicLimitRectangle.east - cartographicTileRectangle.west) * inverseTileWidth;
-            localizedCartographicLimitRectangle.w = (cartographicLimitRectangle.north - cartographicTileRectangle.south) * inverseTileHeight;
-
-            Cartesian4.clone(localizedCartographicLimitRectangle, uniformMapProperties.localizedCartographicLimitRectangle);
-
-            // For performance, use fog in the shader only when the tile is in fog.
-            var applyFog = enableFog && CesiumMath.fog(tile._distance, frameState.fog.density) > CesiumMath.EPSILON3;
-            colorCorrect = colorCorrect && (applyFog || showGroundAtmosphere);
-
-            var applyBrightness = false;
-            var applyContrast = false;
-            var applyHue = false;
-            var applySaturation = false;
-            var applyGamma = false;
-            var applyAlpha = false;
-            var applySplit = false;
-            var applyCutout = false;
-            var applyColorToAlpha = false;
-
-            while (numberOfDayTextures < maxTextures && imageryIndex < imageryLen) {
-                var tileImagery = tileImageryCollection[imageryIndex];
-                var imagery = tileImagery.readyImagery;
-                ++imageryIndex;
-
-                if (!defined(imagery) || imagery.imageryLayer.alpha === 0.0) {
-                    continue;
-                }
-
-                var texture = tileImagery.useWebMercatorT ? imagery.textureWebMercator : imagery.texture;
-
-                //>>includeStart('debug', pragmas.debug);
-                if (!defined(texture)) {
-                    // Our "ready" texture isn't actually ready.  This should never happen.
-                    //
-                    // Side note: It IS possible for it to not be in the READY ImageryState, though.
-                    // This can happen when a single imagery tile is shared by two terrain tiles (common)
-                    // and one of them (A) needs a geographic version of the tile because it is near the poles,
-                    // and the other (B) does not.  B can and will transition the imagery tile to the READY state
-                    // without reprojecting to geographic.  Then, later, A will deem that same tile not-ready-yet
-                    // because it only has the Web Mercator texture, and flip it back to the TRANSITIONING state.
-                    // The imagery tile won't be in the READY state anymore, but it's still READY enough for B's
-                    // purposes.
-                    throw new DeveloperError('readyImagery is not actually ready!');
-                }
-                //>>includeEnd('debug');
-
-                var imageryLayer = imagery.imageryLayer;
-
-                if (!defined(tileImagery.textureTranslationAndScale)) {
-                    tileImagery.textureTranslationAndScale = imageryLayer._calculateTextureTranslationAndScale(tile, tileImagery);
-                }
-
-                uniformMapProperties.dayTextures[numberOfDayTextures] = texture;
-                uniformMapProperties.dayTextureTranslationAndScale[numberOfDayTextures] = tileImagery.textureTranslationAndScale;
-                uniformMapProperties.dayTextureTexCoordsRectangle[numberOfDayTextures] = tileImagery.textureCoordinateRectangle;
-                uniformMapProperties.dayTextureUseWebMercatorT[numberOfDayTextures] = tileImagery.useWebMercatorT;
-
-                uniformMapProperties.dayTextureAlpha[numberOfDayTextures] = imageryLayer.alpha;
-                applyAlpha = applyAlpha || uniformMapProperties.dayTextureAlpha[numberOfDayTextures] !== 1.0;
-
-                uniformMapProperties.dayTextureBrightness[numberOfDayTextures] = imageryLayer.brightness;
-                applyBrightness = applyBrightness || uniformMapProperties.dayTextureBrightness[numberOfDayTextures] !== ImageryLayer.DEFAULT_BRIGHTNESS;
-
-                uniformMapProperties.dayTextureContrast[numberOfDayTextures] = imageryLayer.contrast;
-                applyContrast = applyContrast || uniformMapProperties.dayTextureContrast[numberOfDayTextures] !== ImageryLayer.DEFAULT_CONTRAST;
-
-                uniformMapProperties.dayTextureHue[numberOfDayTextures] = imageryLayer.hue;
-                applyHue = applyHue || uniformMapProperties.dayTextureHue[numberOfDayTextures] !== ImageryLayer.DEFAULT_HUE;
-
-                uniformMapProperties.dayTextureSaturation[numberOfDayTextures] = imageryLayer.saturation;
-                applySaturation = applySaturation || uniformMapProperties.dayTextureSaturation[numberOfDayTextures] !== ImageryLayer.DEFAULT_SATURATION;
-
-                uniformMapProperties.dayTextureOneOverGamma[numberOfDayTextures] = 1.0 / imageryLayer.gamma;
-                applyGamma = applyGamma || uniformMapProperties.dayTextureOneOverGamma[numberOfDayTextures] !== 1.0 / ImageryLayer.DEFAULT_GAMMA;
-
-                uniformMapProperties.dayTextureSplit[numberOfDayTextures] = imageryLayer.splitDirection;
-                applySplit = applySplit || uniformMapProperties.dayTextureSplit[numberOfDayTextures] !== 0.0;
-
-                // Update cutout rectangle
-                var dayTextureCutoutRectangle = uniformMapProperties.dayTextureCutoutRectangles[numberOfDayTextures];
-                if (!defined(dayTextureCutoutRectangle)) {
-                    dayTextureCutoutRectangle = uniformMapProperties.dayTextureCutoutRectangles[numberOfDayTextures] = new Cartesian4();
-                }
-
-                Cartesian4.clone(Cartesian4.ZERO, dayTextureCutoutRectangle);
-                if (defined(imageryLayer.cutoutRectangle)) {
-                    var cutoutRectangle = clipRectangleAntimeridian(cartographicTileRectangle, imageryLayer.cutoutRectangle);
-                    var intersection = Rectangle.simpleIntersection(cutoutRectangle, cartographicTileRectangle, rectangleIntersectionScratch);
-                    applyCutout = defined(intersection) || applyCutout;
-
-                    dayTextureCutoutRectangle.x = (cutoutRectangle.west - cartographicTileRectangle.west) * inverseTileWidth;
-                    dayTextureCutoutRectangle.y = (cutoutRectangle.south - cartographicTileRectangle.south) * inverseTileHeight;
-                    dayTextureCutoutRectangle.z = (cutoutRectangle.east - cartographicTileRectangle.west) * inverseTileWidth;
-                    dayTextureCutoutRectangle.w = (cutoutRectangle.north - cartographicTileRectangle.south) * inverseTileHeight;
-                }
-
-                // Update color to alpha
-                var colorToAlpha = uniformMapProperties.colorsToAlpha[numberOfDayTextures];
-                if (!defined(colorToAlpha)) {
-                    colorToAlpha = uniformMapProperties.colorsToAlpha[numberOfDayTextures] = new Cartesian4();
-                }
-
-                var hasColorToAlpha = defined(imageryLayer.colorToAlpha) && imageryLayer.colorToAlphaThreshold > 0.0;
-                applyColorToAlpha = applyColorToAlpha || hasColorToAlpha;
-
-                if (hasColorToAlpha) {
-                    var color = imageryLayer.colorToAlpha;
-                    colorToAlpha.x = color.red;
-                    colorToAlpha.y = color.green;
-                    colorToAlpha.z = color.blue;
-                    colorToAlpha.w = imageryLayer.colorToAlphaThreshold;
-                } else {
-                    colorToAlpha.w = -1.0;
-                }
-
-                if (defined(imagery.credits)) {
-                    var credits = imagery.credits;
-                    for (var creditIndex = 0, creditLength = credits.length; creditIndex < creditLength; ++creditIndex) {
-                        creditDisplay.addCredit(credits[creditIndex]);
-                    }
-                }
-
-                ++numberOfDayTextures;
-            }
-=======
     command.owner = tile;
 
     ++tileProvider._usedDrawCommands;
@@ -2846,7 +2079,6 @@
         );
       }
     }
->>>>>>> 2fd0e8f7
 
     var uniformMapProperties = uniformMap.properties;
     Cartesian4.clone(initialColor, uniformMapProperties.initialColor);
@@ -2871,6 +2103,8 @@
         uniformMapProperties.fillHighlightColor
       );
     }
+
+    uniformMapProperties.center2D = mesh.center2D;
 
     uniformMapProperties.center3D = mesh.center;
     Cartesian3.clone(rtc, uniformMapProperties.rtc);
@@ -3150,13 +2384,6 @@
       count = surfaceTile.renderedMesh.indexCountWithoutSkirts;
     }
 
-<<<<<<< HEAD
-            if (frameState.mode !== SceneMode.SCENE3D) {
-                var tileBoundingRegion = surfaceTile.tileBoundingRegion;
-                var tileBoundingSphere2D = tile.getBoundingSphere2D(frameState.mapProjection, tileBoundingRegion.minimumHeight, tileBoundingRegion.maximumHeight);
-                BoundingSphere.clone(tileBoundingSphere2D, boundingVolume);
-                Cartesian3.fromElements(boundingVolume.center.z, boundingVolume.center.x, boundingVolume.center.y, boundingVolume.center);
-=======
     command.shaderProgram = tileProvider._surfaceShaderSet.getShaderProgram(
       surfaceShaderSetOptions
     );
@@ -3178,20 +2405,18 @@
         command.count = count * 2;
       }
     }
->>>>>>> 2fd0e8f7
 
     var boundingVolume = command.boundingVolume;
     var orientedBoundingBox = command.orientedBoundingBox;
 
     if (frameState.mode !== SceneMode.SCENE3D) {
       var tileBoundingRegion = surfaceTile.tileBoundingRegion;
-      BoundingSphere.fromRectangleWithHeights2D(
-        tile.rectangle,
+      var tileBoundingSphere2D = tile.getBoundingSphere2D(
         frameState.mapProjection,
         tileBoundingRegion.minimumHeight,
-        tileBoundingRegion.maximumHeight,
-        boundingVolume
+        tileBoundingRegion.maximumHeight
       );
+      BoundingSphere.clone(tileBoundingSphere2D, boundingVolume);
       Cartesian3.fromElements(
         boundingVolume.center.z,
         boundingVolume.center.x,
