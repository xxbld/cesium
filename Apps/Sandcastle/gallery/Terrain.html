--- conflicted
+++ resolved
@@ -136,40 +136,6 @@
             }
         }).placeAt('zoomButtons');
         
-<<<<<<< HEAD
-        var terrainSamplePoints;
-        function elevationSuccess() {
-            Cesium.when(Cesium.loadImage('../images/facility.gif'), function(image) {
-                var ellipsoid = Cesium.Ellipsoid.WGS84;
-                var billboards = new Cesium.BillboardCollection();
-                var labels = new Cesium.LabelCollection();
-                var textureAtlas = scene.getContext().createTextureAtlas({images : [image]});
-                billboards.setTextureAtlas(textureAtlas);
-                
-                for( var i = 0; i < terrainSamplePoints.length; ++i ){
-                    var pt = terrainSamplePoints[i];
-                    billboards.add({
-                        position : ellipsoid.cartographicToCartesian(pt),
-                        verticalOrigin : Cesium.VerticalOrigin.BOTTOM,
-                        scale : 0.7,
-                        imageIndex : 0
-                    });
-
-                    labels.add({
-                        position : ellipsoid.cartographicToCartesian(pt),
-                        text : pt.height.toFixed(1),
-                        horizontalOrigin : Cesium.HorizontalOrigin.CENTER,
-                        scale : 0.3,
-                        pixelOffset : new Cesium.Cartesian2(0,14),
-                        fillColor : new Cesium.Color(1,0,0),
-                        outlineColor : Cesium.Color.WHITE
-                    });
-
-                }
-                scene.getPrimitives().add(billboards);
-                scene.getPrimitives().add(labels);
-            });
-=======
         var terrainSamplePositions;
         var billboards;
         var labels;
@@ -216,37 +182,11 @@
             }
             scene.getPrimitives().add(billboards);
             scene.getPrimitives().add(labels);
->>>>>>> 2972d313
         }
         
         new Button({
             label: 'Sample Everest Terrain',
             onClick: function() {
-<<<<<<< HEAD
-                var nx = 41;
-                var ny = 41;
-                var lat = Cesium.Math.toRadians(27.988257);
-                var lon = Cesium.Math.toRadians(86.925145);
-                var sz = 0.005;
-                var e = new Cesium.Extent(lon-sz,lat-sz,lon+sz,lat+sz);
-                terrainSamplePoints = [];
-                for( var y = 0; y < ny; ++y ) {
-                    for( var x = 0; x < nx; ++x ) {
-                        var a = x / (nx-1);
-                        var b = y / (ny-1);
-                        
-                        var lon = e.west * (1.0-a) + e.east * a;
-                        var lat = e.south * (1.0-b) + e.north * b;
-                        var pt = new Cesium.Cartographic(lon,lat,1000);
-                        terrainSamplePoints.push(pt);
-                    }
-                }
-                
-                Cesium.when(Cesium.terrainSample(centralBody.terrainProvider, 11, terrainSamplePoints), elevationSuccess);
-                }
-            }).placeAt('sampleButtons');
-        }
-=======
                 var gridWidth = 41;
                 var gridHeight = 41;
                 var everestLatitude = Cesium.Math.toRadians(27.988257);
@@ -267,7 +207,6 @@
             }
         }).placeAt('sampleButtons');
     }
->>>>>>> 2972d313
 
     var widget = new CesiumViewerWidget();
     widget.placeAt('cesiumContainer');
