--- conflicted
+++ resolved
@@ -1,21 +1,13 @@
 define([
         'Core/arrayFill',
         'Core/Cartesian3',
-<<<<<<< HEAD
-        'Core/Math',
-=======
         'Core/EllipsoidOutlineGeometry',
->>>>>>> e05f30c3
         'Core/GeometryOffsetAttribute',
         'Specs/createPackableSpecs'
     ], function(
         arrayFill,
         Cartesian3,
-<<<<<<< HEAD
-        CesiumMath,
-=======
         EllipsoidOutlineGeometry,
->>>>>>> e05f30c3
         GeometryOffsetAttribute,
         createPackableSpecs) {
         'use strict';
