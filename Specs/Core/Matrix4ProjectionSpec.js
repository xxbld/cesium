--- conflicted
+++ resolved
@@ -1,31 +1,12 @@
-<<<<<<< HEAD
-defineSuite([
-        'Core/Matrix4Projection',
-        'Core/Cartesian3',
-        'Core/Cartographic',
-        'Core/Math',
-        'Core/Ellipsoid',
-        'Core/Matrix4',
-        'Core/Rectangle'
-    ], function(
-        Matrix4Projection,
-        Cartesian3,
-        Cartographic,
-        CesiumMath,
-        Ellipsoid,
-        Matrix4,
-        Rectangle) {
-    'use strict';
-=======
 import { Matrix4Projection } from '../../Source/Cesium.js';
 import { Matrix4 } from '../../Source/Cesium.js';
 import { Cartesian3 } from '../../Source/Cesium.js';
 import { Cartographic } from '../../Source/Cesium.js';
 import { Ellipsoid } from '../../Source/Cesium.js';
 import { Math as CesiumMath } from '../../Source/Cesium.js';
+import { Rectangle } from '../../Source/Cesium.js';
 
 describe('Core/Matrix4Projection', function() {
->>>>>>> 1375c71d
 
     it('construct0', function() {
         var projection = new Matrix4Projection({
