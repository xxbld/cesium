<<<<<<< HEAD
defineSuite([
        'Core/BoundingSphere',
        'Core/Cartesian3',
        'Core/Cartographic',
        'Core/Ellipsoid',
        'Core/EncodedCartesian3',
        'Core/GeographicProjection',
        'Core/Intersect',
        'Core/Interval',
        'Core/Math',
        'Core/Matrix4',
        'Core/OrientedBoundingBox',
        'Core/Plane',
        'Core/Proj4Projection',
        'Core/Rectangle',
        'Specs/createPackableSpecs'
    ], function(
        BoundingSphere,
        Cartesian3,
        Cartographic,
        Ellipsoid,
        EncodedCartesian3,
        GeographicProjection,
        Intersect,
        Interval,
        CesiumMath,
        Matrix4,
        OrientedBoundingBox,
        Plane,
        Proj4Projection,
        Rectangle,
        createPackableSpecs) {
    'use strict';
=======
import { BoundingSphere } from '../../Source/Cesium.js';
import { Cartesian3 } from '../../Source/Cesium.js';
import { Cartographic } from '../../Source/Cesium.js';
import { Ellipsoid } from '../../Source/Cesium.js';
import { EncodedCartesian3 } from '../../Source/Cesium.js';
import { GeographicProjection } from '../../Source/Cesium.js';
import { Intersect } from '../../Source/Cesium.js';
import { Interval } from '../../Source/Cesium.js';
import { Math as CesiumMath } from '../../Source/Cesium.js';
import { Matrix4 } from '../../Source/Cesium.js';
import { OrientedBoundingBox } from '../../Source/Cesium.js';
import { Plane } from '../../Source/Cesium.js';
import { Rectangle } from '../../Source/Cesium.js';
import createPackableSpecs from '../createPackableSpecs.js';

describe('Core/BoundingSphere', function() {
>>>>>>> e5cc188f

    var positionsRadius = 1.0;
    var positionsCenter = new Cartesian3(10000001.0, 0.0, 0.0);

    var center = new Cartesian3(10000000.0, 0.0, 0.0);

    function getPositions() {
        return [
                Cartesian3.add(center, new Cartesian3(1, 0, 0), new Cartesian3()),
                Cartesian3.add(center, new Cartesian3(2, 0, 0), new Cartesian3()),
                Cartesian3.add(center, new Cartesian3(0, 0, 0), new Cartesian3()),
                Cartesian3.add(center, new Cartesian3(1, 1, 0), new Cartesian3()),
                Cartesian3.add(center, new Cartesian3(1, -1, 0), new Cartesian3()),
                Cartesian3.add(center, new Cartesian3(1, 0, 1), new Cartesian3()),
                Cartesian3.add(center, new Cartesian3(1, 0, -1), new Cartesian3())
            ];
    }

    function getPositionsAsFlatArray() {
        var positions = getPositions();
        var result = [];
        for (var i = 0; i < positions.length; ++i) {
            result.push(positions[i].x);
            result.push(positions[i].y);
            result.push(positions[i].z);
        }
        return result;
    }

    function getPositionsAsFlatArrayWithStride5() {
        var positions = getPositions();
        var result = [];
        for (var i = 0; i < positions.length; ++i) {
            result.push(positions[i].x);
            result.push(positions[i].y);
            result.push(positions[i].z);
            result.push(1.23);
            result.push(4.56);
        }
        return result;
    }

    function getPositionsAsEncodedFlatArray() {
        var positions = getPositions();
        var high = [];
        var low = [];
        for (var i = 0; i < positions.length; ++i) {
            var encoded = EncodedCartesian3.fromCartesian(positions[i]);
            high.push(encoded.high.x);
            high.push(encoded.high.y);
            high.push(encoded.high.z);
            low.push(encoded.low.x);
            low.push(encoded.low.y);
            low.push(encoded.low.z);
        }
        return {
            high : high,
            low : low
        };
    }

    it('default constructing produces expected values', function() {
        var sphere = new BoundingSphere();
        expect(sphere.center).toEqual(Cartesian3.ZERO);
        expect(sphere.radius).toEqual(0.0);
    });

    it('constructor sets expected values', function() {
        var expectedCenter = new Cartesian3(1.0, 2.0, 3.0);
        var expectedRadius = 1.0;
        var sphere = new BoundingSphere(expectedCenter, expectedRadius);
        expect(sphere.center).toEqual(expectedCenter);
        expect(sphere.radius).toEqual(expectedRadius);
    });

    it('clone without a result parameter', function() {
        var sphere = new BoundingSphere(new Cartesian3(1.0, 2.0, 3.0), 4.0);
        var result = sphere.clone();
        expect(sphere).not.toBe(result);
        expect(sphere).toEqual(result);
    });

    it('clone with a result parameter', function() {
        var sphere = new BoundingSphere(new Cartesian3(1.0, 2.0, 3.0), 4.0);
        var result = new BoundingSphere();
        var returnedResult = sphere.clone(result);
        expect(result).not.toBe(sphere);
        expect(result).toBe(returnedResult);
        expect(result).toEqual(sphere);
    });

    it('clone works with "this" result parameter', function() {
        var expectedCenter = new Cartesian3(1.0, 2.0, 3.0);
        var expectedRadius = 1.0;
        var sphere = new BoundingSphere(expectedCenter, expectedRadius);
        var returnedResult = sphere.clone(sphere);
        expect(sphere).toBe(returnedResult);
        expect(sphere.center).toEqual(expectedCenter);
        expect(sphere.radius).toEqual(expectedRadius);
    });

    it('clone clones undefined', function() {
        expect(BoundingSphere.clone(undefined)).toBe(undefined);
    });

    it('equals', function() {
        var sphere = new BoundingSphere(new Cartesian3(1.0, 2.0, 3.0), 4.0);
        expect(sphere.equals(new BoundingSphere(new Cartesian3(1.0, 2.0, 3.0), 4.0))).toEqual(true);
        expect(sphere.equals(new BoundingSphere(new Cartesian3(5.0, 2.0, 3.0), 4.0))).toEqual(false);
        expect(sphere.equals(new BoundingSphere(new Cartesian3(1.0, 6.0, 3.0), 4.0))).toEqual(false);
        expect(sphere.equals(new BoundingSphere(new Cartesian3(1.0, 2.0, 7.0), 4.0))).toEqual(false);
        expect(sphere.equals(new BoundingSphere(new Cartesian3(1.0, 2.0, 3.0), 8.0))).toEqual(false);
        expect(sphere.equals(undefined)).toEqual(false);
    });

    it('fromPoints without positions returns an empty sphere', function() {
        var sphere = BoundingSphere.fromPoints();
        expect(sphere.center).toEqual(Cartesian3.ZERO);
        expect(sphere.radius).toEqual(0.0);
    });

    it('fromPoints works with one point', function() {
        var expectedCenter = new Cartesian3(1.0, 2.0, 3.0);
        var sphere = BoundingSphere.fromPoints([expectedCenter]);
        expect(sphere.center).toEqual(expectedCenter);
        expect(sphere.radius).toEqual(0.0);
    });

    it('fromPoints computes a center from points', function() {
        var sphere = BoundingSphere.fromPoints(getPositions());
        expect(sphere.center).toEqual(positionsCenter);
        expect(sphere.radius).toEqual(positionsRadius);
    });

    it('fromPoints contains all points (naive)', function() {
        var sphere = BoundingSphere.fromPoints(getPositions());
        var radius = sphere.radius;
        var center = sphere.center;

        var r = new Cartesian3(radius, radius, radius);
        var max = Cartesian3.add(r, center, new Cartesian3());
        var min = Cartesian3.subtract(center, r, new Cartesian3());

        var positions = getPositions();
        var numPositions = positions.length;
        for ( var i = 0; i < numPositions; i++) {
            var currentPos = positions[i];
            expect(currentPos.x <= max.x && currentPos.x >= min.x).toEqual(true);
            expect(currentPos.y <= max.y && currentPos.y >= min.y).toEqual(true);
            expect(currentPos.z <= max.z && currentPos.z >= min.z).toEqual(true);
        }
    });

    it('fromPoints contains all points (ritter)', function() {
        var positions = getPositions();
        positions.push(new Cartesian3(1, 1, 1), new Cartesian3(2, 2, 2), new Cartesian3(3, 3, 3));
        var sphere = BoundingSphere.fromPoints(positions);
        var radius = sphere.radius;
        var center = sphere.center;

        var r = new Cartesian3(radius, radius, radius);
        var max = Cartesian3.add(r, center, new Cartesian3());
        var min = Cartesian3.subtract(center, r, new Cartesian3());

        var numPositions = positions.length;
        for ( var i = 0; i < numPositions; i++) {
            var currentPos = positions[i];
            expect(currentPos.x <= max.x && currentPos.x >= min.x).toEqual(true);
            expect(currentPos.y <= max.y && currentPos.y >= min.y).toEqual(true);
            expect(currentPos.z <= max.z && currentPos.z >= min.z).toEqual(true);
        }
    });

    it('fromVertices without positions returns an empty sphere', function() {
        var sphere = BoundingSphere.fromVertices();
        expect(sphere.center).toEqual(Cartesian3.ZERO);
        expect(sphere.radius).toEqual(0.0);
    });

    it('fromVertices works with one point', function() {
        var expectedCenter = new Cartesian3(1.0, 2.0, 3.0);
        var sphere = BoundingSphere.fromVertices([expectedCenter.x, expectedCenter.y, expectedCenter.z]);
        expect(sphere.center).toEqual(expectedCenter);
        expect(sphere.radius).toEqual(0.0);
    });

    it('fromVertices computes a center from points', function() {
        var sphere = BoundingSphere.fromVertices(getPositionsAsFlatArray());
        expect(sphere.center).toEqual(positionsCenter);
        expect(sphere.radius).toEqual(positionsRadius);
    });

    it('fromVertices contains all points (naive)', function() {
        var sphere = BoundingSphere.fromVertices(getPositionsAsFlatArray());
        var radius = sphere.radius;
        var center = sphere.center;

        var r = new Cartesian3(radius, radius, radius);
        var max = Cartesian3.add(r, center, new Cartesian3());
        var min = Cartesian3.subtract(center, r, new Cartesian3());

        var positions = getPositions();
        var numPositions = positions.length;
        for ( var i = 0; i < numPositions; i++) {
            var currentPos = positions[i];
            expect(currentPos.x <= max.x && currentPos.x >= min.x).toEqual(true);
            expect(currentPos.y <= max.y && currentPos.y >= min.y).toEqual(true);
            expect(currentPos.z <= max.z && currentPos.z >= min.z).toEqual(true);
        }
    });

    it('fromVertices contains all points (ritter)', function() {
        var positions = getPositionsAsFlatArray();
        positions.push(1, 1, 1,  2, 2, 2,  3, 3, 3);
        var sphere = BoundingSphere.fromVertices(positions);
        var radius = sphere.radius;
        var center = sphere.center;

        var r = new Cartesian3(radius, radius, radius);
        var max = Cartesian3.add(r, center, new Cartesian3());
        var min = Cartesian3.subtract(center, r, new Cartesian3());

        var numElements = positions.length;
        for (var i = 0; i < numElements; i += 3) {
            expect(positions[i] <= max.x && positions[i] >= min.x).toEqual(true);
            expect(positions[i + 1] <= max.y && positions[i + 1] >= min.y).toEqual(true);
            expect(positions[i + 2] <= max.z && positions[i + 2] >= min.z).toEqual(true);
        }
    });

    it('fromVertices works with a stride of 5', function() {
        var sphere = BoundingSphere.fromVertices(getPositionsAsFlatArrayWithStride5(), undefined, 5);
        expect(sphere.center).toEqual(positionsCenter);
        expect(sphere.radius).toEqual(positionsRadius);
    });

    it('fromVertices works with defined center', function() {
        var center = new Cartesian3(1.0, 2.0, 3.0);
        var sphere = BoundingSphere.fromVertices(getPositionsAsFlatArrayWithStride5(), center, 5);
        expect(sphere.center).toEqual(Cartesian3.add(positionsCenter, center, new Cartesian3()));
        expect(sphere.radius).toEqual(positionsRadius);
    });

    it('fromVertices requires a stride of at least 3', function() {
        function callWithStrideOf2() {
            BoundingSphere.fromVertices(getPositionsAsFlatArray(), undefined, 2);
        }
        expect(callWithStrideOf2).toThrowDeveloperError();
    });

    it('fromVertices fills result parameter if specified', function() {
        var center = new Cartesian3(1.0, 2.0, 3.0);
        var result = new BoundingSphere();
        var sphere = BoundingSphere.fromVertices(getPositionsAsFlatArrayWithStride5(), center, 5, result);
        expect(sphere).toEqual(result);
        expect(result.center).toEqual(Cartesian3.add(positionsCenter, center, new Cartesian3()));
        expect(result.radius).toEqual(positionsRadius);
    });

    it('fromEncodedCartesianVertices without positions returns an empty sphere', function() {
        var sphere = BoundingSphere.fromEncodedCartesianVertices();
        expect(sphere.center).toEqual(Cartesian3.ZERO);
        expect(sphere.radius).toEqual(0.0);
    });

    it('fromEncodedCartesianVertices without positions of different lengths returns an empty sphere', function() {
        var positions = getPositionsAsEncodedFlatArray();
        positions.low.length = positions.low.length - 1;
        var sphere = BoundingSphere.fromEncodedCartesianVertices(positions.high, positions.low);
        expect(sphere.center).toEqual(Cartesian3.ZERO);
        expect(sphere.radius).toEqual(0.0);
    });

    it('fromEncodedCartesianVertices computes a center from points', function() {
        var positions = getPositionsAsEncodedFlatArray();
        var sphere = BoundingSphere.fromEncodedCartesianVertices(positions.high, positions.low);
        expect(sphere.center).toEqual(positionsCenter);
        expect(sphere.radius).toEqual(positionsRadius);
    });

    it('fromEncodedCartesianVertices contains all points (naive)', function() {
        var positions = getPositionsAsEncodedFlatArray();
        var sphere = BoundingSphere.fromEncodedCartesianVertices(positions.high, positions.low);
        var radius = sphere.radius;
        var center = sphere.center;

        var r = new Cartesian3(radius, radius, radius);
        var max = Cartesian3.add(r, center, new Cartesian3());
        var min = Cartesian3.subtract(center, r, new Cartesian3());

        positions = getPositions();
        var numPositions = positions.length;
        for ( var i = 0; i < numPositions; i++) {
            var currentPos = positions[i];
            expect(currentPos.x <= max.x && currentPos.x >= min.x).toEqual(true);
            expect(currentPos.y <= max.y && currentPos.y >= min.y).toEqual(true);
            expect(currentPos.z <= max.z && currentPos.z >= min.z).toEqual(true);
        }
    });

    it('fromEncodedCartesianVertices contains all points (ritter)', function() {
        var positions = getPositionsAsEncodedFlatArray();
        var appendedPositions = [new Cartesian3(1, 1, 1), new Cartesian3(2, 2, 2), new Cartesian3(3, 3, 3)];
        for (var j = 0; j < appendedPositions.length; ++j) {
            var encoded = EncodedCartesian3.fromCartesian(Cartesian3.add(appendedPositions[j], center, new Cartesian3()));
            positions.high.push(encoded.high.x);
            positions.high.push(encoded.high.y);
            positions.high.push(encoded.high.z);
            positions.low.push(encoded.low.x);
            positions.low.push(encoded.low.y);
            positions.low.push(encoded.low.z);
        }

        var sphere = BoundingSphere.fromEncodedCartesianVertices(positions.high, positions.low);
        var radius = sphere.radius;
        var sphereCenter = sphere.center;

        var r = new Cartesian3(radius, radius, radius);
        var max = Cartesian3.add(r, sphereCenter, new Cartesian3());
        var min = Cartesian3.subtract(sphereCenter, r, new Cartesian3());

        var numElements = positions.length;
        for (var i = 0; i < numElements; i += 3) {
            expect(positions[i] <= max.x && positions[i] >= min.x).toEqual(true);
            expect(positions[i + 1] <= max.y && positions[i + 1] >= min.y).toEqual(true);
            expect(positions[i + 2] <= max.z && positions[i + 2] >= min.z).toEqual(true);
        }
    });

    it('fromEncodedCartesianVertices fills result parameter if specified', function() {
        var positions = getPositionsAsEncodedFlatArray();
        var result = new BoundingSphere();
        var sphere = BoundingSphere.fromEncodedCartesianVertices(positions.high, positions.low, result);
        expect(sphere).toEqual(result);
        expect(result.center).toEqual(positionsCenter);
        expect(result.radius).toEqual(positionsRadius);
    });

    it('fromRectangle2D creates an empty sphere if no rectangle provided', function() {
        var sphere = BoundingSphere.fromRectangle2D();
        expect(sphere.center).toEqual(Cartesian3.ZERO);
        expect(sphere.radius).toEqual(0.0);
    });

    it('fromRectangle2D', function() {
        var rectangle = Rectangle.MAX_VALUE;
        var projection = new GeographicProjection(Ellipsoid.UNIT_SPHERE);
        var expected = new BoundingSphere(Cartesian3.ZERO, Math.sqrt(rectangle.east * rectangle.east + rectangle.north * rectangle.north));
        expect(BoundingSphere.fromRectangle2D(rectangle, projection)).toEqual(expected);
    });

    it('fromRectangle3D creates an empty sphere if no rectangle provided', function() {
        var sphere = BoundingSphere.fromRectangle3D();
        expect(sphere.center).toEqual(Cartesian3.ZERO);
        expect(sphere.radius).toEqual(0.0);
    });

    it('fromRectangle3D', function() {
        var rectangle = Rectangle.MAX_VALUE;
        var ellipsoid = Ellipsoid.WGS84;
        var expected = new BoundingSphere(Cartesian3.ZERO, ellipsoid.maximumRadius);
        expect(BoundingSphere.fromRectangle3D(rectangle, ellipsoid)).toEqual(expected);
    });

    it('fromRectangle3D with height', function() {
        var rectangle = new Rectangle(0.1, -0.3, 0.2, -0.4);
        var height = 100000.0;
        var ellipsoid = Ellipsoid.WGS84;
        var points = Rectangle.subsample(rectangle, ellipsoid, height);
        var expected = BoundingSphere.fromPoints(points);
        expect(BoundingSphere.fromRectangle3D(rectangle, ellipsoid, height)).toEqual(expected);
    });

    it('fromCornerPoints', function() {
        var sphere = BoundingSphere.fromCornerPoints(new Cartesian3(-1.0, -0.0, 0.0), new Cartesian3(1.0, 0.0, 0.0));
        expect(sphere).toEqual(new BoundingSphere(Cartesian3.ZERO, 1.0));
    });

    it('fromCornerPoints with a result parameter', function() {
        var sphere = new BoundingSphere();
        var result = BoundingSphere.fromCornerPoints(new Cartesian3(0.0, -1.0, 0.0), new Cartesian3(0.0, 1.0, 0.0), sphere);
        expect(result).toBe(sphere);
        expect(result).toEqual(new BoundingSphere(Cartesian3.ZERO, 1.0));
    });

    it('fromCornerPoints throws without corner', function() {
        expect(function() {
            BoundingSphere.fromCornerPoints();
        }).toThrowDeveloperError();
    });

    it('fromCornerPoints throws without oppositeCorner', function() {
        expect(function() {
            BoundingSphere.fromCornerPoints(Cartesian3.UNIT_X);
        }).toThrowDeveloperError();
    });

    it('fromEllipsoid', function() {
        var ellipsoid = Ellipsoid.WGS84;
        var sphere = BoundingSphere.fromEllipsoid(ellipsoid);
        expect(sphere.center).toEqual(Cartesian3.ZERO);
        expect(sphere.radius).toEqual(ellipsoid.maximumRadius);
    });

    it('fromEllipsoid with a result parameter', function() {
        var ellipsoid = Ellipsoid.WGS84;
        var sphere = new BoundingSphere(new Cartesian3(1.0, 2.0, 3.0), 4.0);
        var result = BoundingSphere.fromEllipsoid(ellipsoid, sphere);
        expect(result).toBe(sphere);
        expect(result).toEqual(new BoundingSphere(Cartesian3.ZERO, ellipsoid.maximumRadius));
    });

    it('fromEllipsoid throws without ellipsoid', function() {
        expect(function() {
            BoundingSphere.fromEllipsoid();
        }).toThrowDeveloperError();
    });

    it('fromBoundingSpheres with undefined returns an empty sphere', function() {
        var sphere = BoundingSphere.fromBoundingSpheres();
        expect(sphere.center).toEqual(Cartesian3.ZERO);
        expect(sphere.radius).toEqual(0.0);
    });

    it('fromBoundingSpheres with empty array returns an empty sphere', function() {
        var sphere = BoundingSphere.fromBoundingSpheres([]);
        expect(sphere.center).toEqual(Cartesian3.ZERO);
        expect(sphere.radius).toEqual(0.0);
    });

    it('fromBoundingSpheres works with 1 sphere', function() {
        var one = new BoundingSphere(new Cartesian3(1, 2, 3), 4);

        var sphere = BoundingSphere.fromBoundingSpheres([one]);
        expect(sphere).toEqual(one);
    });

    it('fromBoundingSpheres works with 2 spheres', function() {
        var one = new BoundingSphere(new Cartesian3(1, 2, 3), 4);
        var two = new BoundingSphere(new Cartesian3(5, 6, 7), 8);

        var sphere = BoundingSphere.fromBoundingSpheres([one, two]);
        expect(sphere).toEqual(BoundingSphere.union(one, two, new BoundingSphere()));
    });

    it('fromBoundingSpheres works with 3 spheres', function() {
        var one = new BoundingSphere(new Cartesian3(0, 0, 0), 1);
        var two = new BoundingSphere(new Cartesian3(0, 3, 0), 1);
        var three = new BoundingSphere(new Cartesian3(0, 0, 4), 1);

        var expected = new BoundingSphere(new Cartesian3(0.0, 1.5, 2.0), 3.5);
        var sphere = BoundingSphere.fromBoundingSpheres([one, two, three]);
        expect(sphere).toEqual(expected);
    });

    it('fromOrientedBoundingBox works with a result', function() {
        var box = OrientedBoundingBox.fromPoints(getPositions());
        var sphere = new BoundingSphere();
        BoundingSphere.fromOrientedBoundingBox(box, sphere);
        expect(sphere.center).toEqual(positionsCenter);
        expect(sphere.radius).toBeGreaterThan(1.5);
        expect(sphere.radius).toBeLessThan(2.0);
    });

    it('fromOrientedBoundingBox works without a result parameter', function() {
        var box = OrientedBoundingBox.fromPoints(getPositions());
        var sphere = BoundingSphere.fromOrientedBoundingBox(box);
        expect(sphere.center).toEqual(positionsCenter);
        expect(sphere.radius).toBeGreaterThan(1.5);
        expect(sphere.radius).toBeLessThan(2.0);
    });

    it('throws from fromOrientedBoundingBox with undefined orientedBoundingBox parameter', function() {
        expect(function() {
            BoundingSphere.fromOrientedBoundingBox(undefined);
        }).toThrowDeveloperError();
    });

    it('intersectPlane with sphere on the positive side of a plane', function() {
        var sphere = new BoundingSphere(Cartesian3.ZERO, 0.5);
        var normal = Cartesian3.negate(Cartesian3.UNIT_X, new Cartesian3());
        var position = Cartesian3.UNIT_X;
        var plane = new Plane(normal, -Cartesian3.dot(normal, position));
        expect(sphere.intersectPlane(plane)).toEqual(Intersect.INSIDE);
    });

    it('intersectPlane with sphere on the negative side of a plane', function() {
        var sphere = new BoundingSphere(Cartesian3.ZERO, 0.5);
        var normal = Cartesian3.UNIT_X;
        var position = Cartesian3.UNIT_X;
        var plane = new Plane(normal, -Cartesian3.dot(normal, position));
        expect(sphere.intersectPlane(plane)).toEqual(Intersect.OUTSIDE);
    });

    it('intersectPlane with sphere intersecting a plane', function() {
        var sphere = new BoundingSphere(Cartesian3.UNIT_X, 0.5);
        var normal = Cartesian3.UNIT_X;
        var position = Cartesian3.UNIT_X;
        var plane = new Plane(normal, -Cartesian3.dot(normal, position));
        expect(sphere.intersectPlane(plane)).toEqual(Intersect.INTERSECTING);
    });

    it('expands to contain another sphere', function() {
        var bs1 = new BoundingSphere(Cartesian3.negate(Cartesian3.UNIT_X, new Cartesian3()), 1.0);
        var bs2 = new BoundingSphere(Cartesian3.UNIT_X, 1.0);
        var expected = new BoundingSphere(Cartesian3.ZERO, 2.0);
        expect(BoundingSphere.union(bs1, bs2)).toEqual(expected);
    });

    it('union left sphere encloses right', function() {
        var bs1 = new BoundingSphere(Cartesian3.ZERO, 3.0);
        var bs2 = new BoundingSphere(Cartesian3.UNIT_X, 1.0);
        var union = BoundingSphere.union(bs1, bs2);
        expect(union).toEqual(bs1);
    });

    it('union of co-located spheres, right sphere encloses left', function() {
        var bs1 = new BoundingSphere(Cartesian3.UNIT_X, 1.0);
        var bs2 = new BoundingSphere(Cartesian3.UNIT_X, 2.0);
        var union = BoundingSphere.union(bs1, bs2);
        expect(union).toEqual(bs2);
    });

    it('union result parameter is a tight fit', function() {
        var bs1 = new BoundingSphere(Cartesian3.multiplyByScalar(Cartesian3.negate(Cartesian3.UNIT_X, new Cartesian3()), 3.0, new Cartesian3()), 3.0);
        var bs2 = new BoundingSphere(Cartesian3.UNIT_X, 1.0);
        var expected = new BoundingSphere(Cartesian3.multiplyByScalar(Cartesian3.negate(Cartesian3.UNIT_X, new Cartesian3()), 2.0, new Cartesian3()), 4.0);
        BoundingSphere.union(bs1, bs2, bs1);
        expect(bs1).toEqual(expected);
    });

    it('expands to contain another point', function() {
        var bs = new BoundingSphere(Cartesian3.negate(Cartesian3.UNIT_X, new Cartesian3()), 1.0);
        var point = Cartesian3.UNIT_X;
        var expected = new BoundingSphere(Cartesian3.negate(Cartesian3.UNIT_X, new Cartesian3()), 2.0);
        expect(BoundingSphere.expand(bs, point)).toEqual(expected);
    });

    it('applies transform', function() {
        var bs = new BoundingSphere(Cartesian3.ZERO, 1.0);
        var transform = Matrix4.fromTranslation(new Cartesian3(1.0, 2.0, 3.0));
        var expected = new BoundingSphere(new Cartesian3(1.0, 2.0, 3.0), 1.0);
        expect(BoundingSphere.transform(bs, transform)).toEqual(expected);
    });

    it('applies scale transform', function() {
        var bs = new BoundingSphere(Cartesian3.ZERO, 1.0);
        var transform = Matrix4.fromScale(new Cartesian3(1.0, 2.0, 3.0));
        var expected = new BoundingSphere(Cartesian3.ZERO, 3.0);
        expect(BoundingSphere.transform(bs, transform)).toEqual(expected);
    });

    it('applies transform without scale', function() {
        var bs = new BoundingSphere(Cartesian3.ZERO, 1.0);
        var transform = Matrix4.fromTranslation(new Cartesian3(1.0, 2.0, 3.0));
        var expected = new BoundingSphere(new Cartesian3(1.0, 2.0, 3.0), 1.0);
        expect(BoundingSphere.transformWithoutScale(bs, transform)).toEqual(expected);
    });

    it('transformWithoutScale ignores scale', function() {
        var bs = new BoundingSphere(Cartesian3.ZERO, 1.0);
        var transform = Matrix4.fromScale(new Cartesian3(1.0, 2.0, 3.0));
        var expected = new BoundingSphere(Cartesian3.ZERO, 1.0);
        expect(BoundingSphere.transformWithoutScale(bs, transform)).toEqual(expected);
    });

    it('finds distances', function() {
        var bs = new BoundingSphere(Cartesian3.ZERO, 1.0);
        var position = new Cartesian3(-2.0, 1.0, 0.0);
        var direction = Cartesian3.UNIT_X;
        var expected = new Interval(1.0, 3.0);
        expect(BoundingSphere.computePlaneDistances(bs, position, direction)).toEqual(expected);
    });

    it('estimated distance squared to point', function() {
        var bs = new BoundingSphere(Cartesian3.ZERO, 1.0);
        var position = new Cartesian3(-2.0, 1.0, 0.0);
        var expected = Cartesian3.magnitudeSquared(position) - 1.0;
        expect(BoundingSphere.distanceSquaredTo(bs, position)).toEqual(expected);
    });

    it('projectTo2D', function() {
        var positions = getPositions();
        var projection = new GeographicProjection();

        var positions2D = [];
        for (var i = 0; i < positions.length; ++i) {
            var position = positions[i];
            var cartographic = projection.ellipsoid.cartesianToCartographic(position);
            positions2D.push(projection.project(cartographic));
        }

        var boundingSphere3D = BoundingSphere.fromPoints(positions);
        var boundingSphere2D = BoundingSphere.projectTo2D(boundingSphere3D, projection);
        var actualSphere = BoundingSphere.fromPoints(positions2D);
        actualSphere.center = new Cartesian3(actualSphere.center.z, actualSphere.center.x, actualSphere.center.y);

        expect(boundingSphere2D.center).toEqualEpsilon(actualSphere.center, CesiumMath.EPSILON6);
        expect(boundingSphere2D.radius).toBeGreaterThan(actualSphere.radius);
    });

    it('projectTo2D with result parameter', function() {
        var positions = getPositions();
        var projection = new GeographicProjection();
        var sphere = new BoundingSphere();

        var positions2D = [];
        for (var i = 0; i < positions.length; ++i) {
            var position = positions[i];
            var cartographic = projection.ellipsoid.cartesianToCartographic(position);
            positions2D.push(projection.project(cartographic));
        }

        var boundingSphere3D = BoundingSphere.fromPoints(positions);
        var boundingSphere2D = BoundingSphere.projectTo2D(boundingSphere3D, projection, sphere);
        var actualSphere = BoundingSphere.fromPoints(positions2D);
        actualSphere.center = new Cartesian3(actualSphere.center.z, actualSphere.center.x, actualSphere.center.y);

        expect(boundingSphere2D).toBe(sphere);
        expect(boundingSphere2D.center).toEqualEpsilon(actualSphere.center, CesiumMath.EPSILON6);
        expect(boundingSphere2D.radius).toBeGreaterThan(actualSphere.radius);
    });

    it('can pack and unpack', function() {
        var array = [];
        var boundingSphere = new BoundingSphere();
        boundingSphere.center = new Cartesian3(1, 2, 3);
        boundingSphere.radius = 4;
        BoundingSphere.pack(boundingSphere, array);
        expect(array.length).toEqual(BoundingSphere.packedLength);
        expect(BoundingSphere.unpack(array)).toEqual(boundingSphere);
    });

    it('can pack and unpack with offset', function() {
        var packed = new Array(3);
        var offset = 3;
        var boundingSphere = new BoundingSphere();
        boundingSphere.center = new Cartesian3(1, 2, 3);
        boundingSphere.radius = 4;

        BoundingSphere.pack(boundingSphere, packed, offset);
        expect(packed.length).toEqual(offset + BoundingSphere.packedLength);

        var result = new BoundingSphere();
        var returnedResult = BoundingSphere.unpack(packed, offset, result);
        expect(returnedResult).toBe(result);
        expect(result).toEqual(boundingSphere);
    });

    it('pack throws with undefined boundingSphere', function() {
        var array = [];
        expect(function() {
            BoundingSphere.pack(undefined, array);
        }).toThrowDeveloperError();
    });

    it('pack throws with undefined array', function() {
        var boundingSphere = new BoundingSphere();
        expect(function() {
            BoundingSphere.pack(boundingSphere, undefined);
        }).toThrowDeveloperError();
    });

    it('unpack throws with undefined array', function() {
        expect(function() {
            BoundingSphere.unpack(undefined);
        }).toThrowDeveloperError();
    });

    it('static projectTo2D throws without sphere', function() {
        expect(function() {
            BoundingSphere.projectTo2D();
        }).toThrowDeveloperError();
    });

    it('clone returns undefined with no parameter', function() {
        expect(BoundingSphere.clone()).toBeUndefined();
    });

    it('union throws with no left parameter', function() {
        var right = new BoundingSphere();
        expect(function() {
            BoundingSphere.union(undefined, right);
        }).toThrowDeveloperError();
    });

    it('union throws with no right parameter', function() {
        var left = new BoundingSphere();
        expect(function() {
            BoundingSphere.union(left, undefined);
        }).toThrowDeveloperError();
    });

    it('expand throws without a sphere', function() {
        var plane = new Cartesian3();
        expect(function() {
            BoundingSphere.expand(undefined, plane);
        }).toThrowDeveloperError();
    });

    it('expand throws without a point', function() {
        var sphere = new BoundingSphere();
        expect(function() {
            BoundingSphere.expand(sphere, undefined);
        }).toThrowDeveloperError();
    });

    it('intersectPlane throws without a sphere', function() {
        var plane = new Plane(Cartesian3.UNIT_X, 0.0);
        expect(function() {
            BoundingSphere.intersectPlane(undefined, plane);
        }).toThrowDeveloperError();
    });

    it('intersectPlane throws without a plane', function() {
        var sphere = new BoundingSphere();
        expect(function() {
            BoundingSphere.intersectPlane(sphere, undefined);
        }).toThrowDeveloperError();
    });

    it('transform throws without a sphere', function() {
        expect(function() {
            BoundingSphere.transform();
        }).toThrowDeveloperError();
    });

    it('transform throws without a transform', function() {
        var sphere = new BoundingSphere();
        expect(function() {
            BoundingSphere.transform(sphere);
        }).toThrowDeveloperError();
    });

    it('distanceSquaredTo throws without a sphere', function() {
        expect(function() {
            BoundingSphere.distanceSquaredTo();
        }).toThrowDeveloperError();
    });

    it('distanceSquaredTo throws without a cartesian', function() {
        expect(function() {
            BoundingSphere.distanceSquaredTo(new BoundingSphere());
        }).toThrowDeveloperError();
    });

    it('transformWithoutScale throws without a sphere', function() {
        expect(function() {
            BoundingSphere.transformWithoutScale();
        }).toThrowDeveloperError();
    });

    it('transformWithoutScale throws without a transform', function() {
        var sphere = new BoundingSphere();
        expect(function() {
            BoundingSphere.transformWithoutScale(sphere);
        }).toThrowDeveloperError();
    });

    it('computePlaneDistances throws without a sphere', function() {
        expect(function() {
            BoundingSphere.computePlaneDistances();
        }).toThrowDeveloperError();
    });

    it('computePlaneDistances throws without a position', function() {
        expect(function() {
            BoundingSphere.computePlaneDistances(new BoundingSphere());
        }).toThrowDeveloperError();
    });

    it('computePlaneDistances throws without a direction', function() {
        expect(function() {
            BoundingSphere.computePlaneDistances(new BoundingSphere(), new Cartesian3());
        }).toThrowDeveloperError();
    });

    it('isOccluded throws without a sphere', function() {
        expect(function() {
            BoundingSphere.isOccluded();
        }).toThrowDeveloperError();
    });

    it('isOccluded throws without an occluder', function() {
        expect(function() {
            BoundingSphere.isOccluded(new BoundingSphere());
        }).toThrowDeveloperError();
    });

    function expectBoundingSphereToContainPoint(boundingSphere, point, projection) {
        var pointInCartesian = projection.project(point);
        var distanceFromCenter = Cartesian3.magnitude(Cartesian3.subtract(pointInCartesian, boundingSphere.center, new Cartesian3()));

        // The distanceFromCenter for corner points at the height extreme should equal the
        // bounding sphere's radius.  But due to rounding errors it can end up being
        // very slightly greater.  Pull in the distanceFromCenter slightly to
        // account for this possibility.
        distanceFromCenter -= CesiumMath.EPSILON9;

        expect(distanceFromCenter).toBeLessThanOrEqualTo(boundingSphere.radius);
    }

    function checkPerimeterAndCenter(rectangle, boundingSphere, projection, minHeight, maxHeight) {
        // Test that the corners are inside the bounding sphere.
        var point = Rectangle.southwest(rectangle).clone();
        point.height = minHeight;
        expectBoundingSphereToContainPoint(boundingSphere, point, projection);

        point = Rectangle.southwest(rectangle).clone();
        point.height = maxHeight;
        expectBoundingSphereToContainPoint(boundingSphere, point, projection);

        point = Rectangle.northeast(rectangle).clone();
        point.height = minHeight;
        expectBoundingSphereToContainPoint(boundingSphere, point, projection);

        point = Rectangle.northeast(rectangle).clone();
        point.height = maxHeight;
        expectBoundingSphereToContainPoint(boundingSphere, point, projection);

        point = Rectangle.southeast(rectangle).clone();
        point.height = minHeight;
        expectBoundingSphereToContainPoint(boundingSphere, point, projection);

        point = Rectangle.southeast(rectangle).clone();
        point.height = maxHeight;
        expectBoundingSphereToContainPoint(boundingSphere, point, projection);

        point = Rectangle.northwest(rectangle).clone();
        point.height = minHeight;
        expectBoundingSphereToContainPoint(boundingSphere, point, projection);

        point = Rectangle.northwest(rectangle).clone();
        point.height = maxHeight;
        expectBoundingSphereToContainPoint(boundingSphere, point, projection);

        // Test that the center is inside the bounding sphere
        point = Rectangle.center(rectangle).clone();
        point.height = minHeight;
        expectBoundingSphereToContainPoint(boundingSphere, point, projection);

        point = Rectangle.center(rectangle).clone();
        point.height = maxHeight;
        expectBoundingSphereToContainPoint(boundingSphere, point, projection);

        // Test that the edge midpoints are inside the bounding sphere.
        point = new Cartographic(Rectangle.center(rectangle).longitude, rectangle.south, minHeight);
        expectBoundingSphereToContainPoint(boundingSphere, point, projection);

        point = new Cartographic(Rectangle.center(rectangle).longitude, rectangle.south, maxHeight);
        expectBoundingSphereToContainPoint(boundingSphere, point, projection);

        point = new Cartographic(Rectangle.center(rectangle).longitude, rectangle.north, minHeight);
        expectBoundingSphereToContainPoint(boundingSphere, point, projection);

        point = new Cartographic(Rectangle.center(rectangle).longitude, rectangle.north, maxHeight);
        expectBoundingSphereToContainPoint(boundingSphere, point, projection);

        point = new Cartographic(rectangle.west, Rectangle.center(rectangle).latitude, minHeight);
        expectBoundingSphereToContainPoint(boundingSphere, point, projection);

        point = new Cartographic(rectangle.west, Rectangle.center(rectangle).latitude, maxHeight);
        expectBoundingSphereToContainPoint(boundingSphere, point, projection);

        point = new Cartographic(rectangle.east, Rectangle.center(rectangle).latitude, minHeight);
        expectBoundingSphereToContainPoint(boundingSphere, point, projection);

        point = new Cartographic(rectangle.east, Rectangle.center(rectangle).latitude, maxHeight);
        expectBoundingSphereToContainPoint(boundingSphere, point, projection);
    }

    it('fromRectangleWithHeights2D includes specified min and max heights', function() {
        var rectangle = new Rectangle(0.1, 0.5, 0.2, 0.6);
        var projection = new GeographicProjection();
        var minHeight = -327.0;
        var maxHeight = 2456.0;
        var boundingSphere = BoundingSphere.fromRectangleWithHeights2D(rectangle, projection, minHeight, maxHeight);

        checkPerimeterAndCenter(rectangle, boundingSphere, projection, minHeight, maxHeight);
    });

    it('fromRectangleWithHeights2D includes specified min and max heights when using non cylindrical, non-equatorial projections', function() {
        var rectangle = Rectangle.MAX_VALUE;
        var projection = new Proj4Projection({
            wellKnownText : '+proj=moll +lon_0=0 +x_0=0 +y_0=0 +a=6371000 +b=6371000 +units=m +no_defs'
        });
        var minHeight = -327.0;
        var maxHeight = 2456.0;
        var boundingSphere = BoundingSphere.fromRectangleWithHeights2D(rectangle, projection, minHeight, maxHeight);

        checkPerimeterAndCenter(rectangle, boundingSphere, projection, minHeight, maxHeight);
    });

    it('computes the volume of a BoundingSphere', function() {
        var sphere = new BoundingSphere(new Cartesian3(), 1.0);
        var computedVolume = sphere.volume();
        var expectedVolume = (4.0 / 3.0) * CesiumMath.PI;
        expect(computedVolume).toEqualEpsilon(expectedVolume, CesiumMath.EPSILON6);
    });

    createPackableSpecs(BoundingSphere, new BoundingSphere(new Cartesian3(1.0, 2.0, 3.0), 4.0), [1.0, 2.0, 3.0, 4.0]);
});<|MERGE_RESOLUTION|>--- conflicted
+++ resolved
@@ -1,38 +1,3 @@
-<<<<<<< HEAD
-defineSuite([
-        'Core/BoundingSphere',
-        'Core/Cartesian3',
-        'Core/Cartographic',
-        'Core/Ellipsoid',
-        'Core/EncodedCartesian3',
-        'Core/GeographicProjection',
-        'Core/Intersect',
-        'Core/Interval',
-        'Core/Math',
-        'Core/Matrix4',
-        'Core/OrientedBoundingBox',
-        'Core/Plane',
-        'Core/Proj4Projection',
-        'Core/Rectangle',
-        'Specs/createPackableSpecs'
-    ], function(
-        BoundingSphere,
-        Cartesian3,
-        Cartographic,
-        Ellipsoid,
-        EncodedCartesian3,
-        GeographicProjection,
-        Intersect,
-        Interval,
-        CesiumMath,
-        Matrix4,
-        OrientedBoundingBox,
-        Plane,
-        Proj4Projection,
-        Rectangle,
-        createPackableSpecs) {
-    'use strict';
-=======
 import { BoundingSphere } from '../../Source/Cesium.js';
 import { Cartesian3 } from '../../Source/Cesium.js';
 import { Cartographic } from '../../Source/Cesium.js';
@@ -45,11 +10,11 @@
 import { Matrix4 } from '../../Source/Cesium.js';
 import { OrientedBoundingBox } from '../../Source/Cesium.js';
 import { Plane } from '../../Source/Cesium.js';
+import { Proj4Projection } from '../../Source/Cesium.js';
 import { Rectangle } from '../../Source/Cesium.js';
 import createPackableSpecs from '../createPackableSpecs.js';
 
 describe('Core/BoundingSphere', function() {
->>>>>>> e5cc188f
 
     var positionsRadius = 1.0;
     var positionsCenter = new Cartesian3(10000001.0, 0.0, 0.0);
