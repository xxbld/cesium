<<<<<<< HEAD
import { ApproximateTerrainHeights } from '../../Source/Cesium.js';
import { BoundingSphere } from '../../Source/Cesium.js';
import { Cartesian3 } from '../../Source/Cesium.js';
import { Iso8601 } from '../../Source/Cesium.js';
import { BoundingSphereState } from '../../Source/Cesium.js';
import { DataSourceCollection } from '../../Source/Cesium.js';
import { DataSourceDisplay } from '../../Source/Cesium.js';
import { Entity } from '../../Source/Cesium.js';
import { GroundPolylinePrimitive } from '../../Source/Cesium.js';
import { GroundPrimitive } from '../../Source/Cesium.js';
import createScene from '../createScene.js';
import MockDataSource from '../MockDataSource.js';

describe('DataSources/DataSourceDisplay', function() {

    var dataSourceCollection;
    var scene;
    var display;
    beforeAll(function() {
        scene = createScene();
        dataSourceCollection = new DataSourceCollection();

        return Promise.all([GroundPrimitive.initializeTerrainHeights(), GroundPolylinePrimitive.initializeTerrainHeights()]);
=======
import { ApproximateTerrainHeights } from "../../Source/Cesium.js";
import { BoundingSphere } from "../../Source/Cesium.js";
import { Cartesian3 } from "../../Source/Cesium.js";
import { Iso8601 } from "../../Source/Cesium.js";
import { BoundingSphereState } from "../../Source/Cesium.js";
import { DataSourceCollection } from "../../Source/Cesium.js";
import { DataSourceDisplay } from "../../Source/Cesium.js";
import { Entity } from "../../Source/Cesium.js";
import { GroundPolylinePrimitive } from "../../Source/Cesium.js";
import { GroundPrimitive } from "../../Source/Cesium.js";
import createScene from "../createScene.js";
import MockDataSource from "../MockDataSource.js";
import { when } from "../../Source/Cesium.js";

describe(
  "DataSources/DataSourceDisplay",
  function () {
    var dataSourceCollection;
    var scene;
    var display;
    beforeAll(function () {
      scene = createScene();
      dataSourceCollection = new DataSourceCollection();

      return when.join(
        GroundPrimitive.initializeTerrainHeights(),
        GroundPolylinePrimitive.initializeTerrainHeights()
      );
>>>>>>> 2fd0e8f7
    });

    afterAll(function () {
      scene.destroyForSpecs();

      // Leave ground primitive uninitialized
      ApproximateTerrainHeights._initPromise = undefined;
      ApproximateTerrainHeights._terrainHeights = undefined;
    });

    afterEach(function () {
      if (!display.isDestroyed()) {
        display.destroy();
      }
      dataSourceCollection.removeAll();
    });

    function MockVisualizer() {
      this.updatesCalled = 0;
      this.lastUpdateTime = undefined;
      this.destroyed = false;

      this.getBoundingSphereResult = undefined;
      this.getBoundingSphereState = undefined;
    }

    MockVisualizer.prototype.update = function (time) {
      this.lastUpdateTime = time;
      this.updatesCalled++;
      return true;
    };

    MockVisualizer.prototype.getBoundingSphere = function (entity, result) {
      this.getBoundingSphereResult.clone(result);
      return this.getBoundingSphereState;
    };

    MockVisualizer.prototype.isDestroyed = function () {
      return this.destroyed;
    };

    MockVisualizer.prototype.destroy = function () {
      this.destroyed = true;
    };

    function visualizersCallback() {
      return [new MockVisualizer()];
    }

    it("constructor sets expected values", function () {
      display = new DataSourceDisplay({
        scene: scene,
        dataSourceCollection: dataSourceCollection,
        visualizersCallback: visualizersCallback,
      });

      expect(display.scene).toBe(scene);
      expect(display.dataSources).toBe(dataSourceCollection);
      expect(display.isDestroyed()).toEqual(false);
      expect(display.defaultDataSource).toBeDefined();

      display.destroy();
    });

    it("Computes complete bounding sphere.", function () {
      var visualizer1 = new MockVisualizer();
      visualizer1.getBoundingSphereResult = new BoundingSphere(
        new Cartesian3(1, 2, 3),
        456
      );
      visualizer1.getBoundingSphereState = BoundingSphereState.DONE;

      var visualizer2 = new MockVisualizer();
      visualizer2.getBoundingSphereResult = new BoundingSphere(
        new Cartesian3(7, 8, 9),
        1011
      );
      visualizer2.getBoundingSphereState = BoundingSphereState.DONE;

      display = new DataSourceDisplay({
        scene: scene,
        dataSourceCollection: dataSourceCollection,
        visualizersCallback: function () {
          return [visualizer1, visualizer2];
        },
      });

      var entity = new Entity();
      var dataSource = new MockDataSource();
      dataSource.entities.add(entity);
      display.dataSources.add(dataSource);

      display.update(Iso8601.MINIMUM_VALUE);

      var result = new BoundingSphere();
      var state = display.getBoundingSphere(entity, true, result);

      var expected = BoundingSphere.union(
        visualizer1.getBoundingSphereResult,
        visualizer2.getBoundingSphereResult
      );

      expect(state).toBe(BoundingSphereState.DONE);
      expect(result).toEqual(expected);
    });

    it("Computes partial bounding sphere.", function () {
      var visualizer1 = new MockVisualizer();
      visualizer1.getBoundingSphereResult = new BoundingSphere(
        new Cartesian3(1, 2, 3),
        456
      );
      visualizer1.getBoundingSphereState = BoundingSphereState.PENDING;

      var visualizer2 = new MockVisualizer();
      visualizer2.getBoundingSphereResult = new BoundingSphere(
        new Cartesian3(7, 8, 9),
        1011
      );
      visualizer2.getBoundingSphereState = BoundingSphereState.DONE;

      display = new DataSourceDisplay({
        scene: scene,
        dataSourceCollection: dataSourceCollection,
        visualizersCallback: function () {
          return [visualizer1, visualizer2];
        },
      });

      var entity = new Entity();
      var dataSource = new MockDataSource();
      dataSource.entities.add(entity);
      display.dataSources.add(dataSource);

      display.update(Iso8601.MINIMUM_VALUE);

      var result = new BoundingSphere();
      var state = display.getBoundingSphere(entity, true, result);

      expect(state).toBe(BoundingSphereState.DONE);
      expect(result).toEqual(visualizer2.getBoundingSphereResult);
    });

    it("Fails complete bounding sphere if allowPartial false.", function () {
      var visualizer1 = new MockVisualizer();
      visualizer1.getBoundingSphereResult = new BoundingSphere(
        new Cartesian3(1, 2, 3),
        456
      );
      visualizer1.getBoundingSphereState = BoundingSphereState.PENDING;

      var visualizer2 = new MockVisualizer();
      visualizer2.getBoundingSphereResult = new BoundingSphere(
        new Cartesian3(7, 8, 9),
        1011
      );
      visualizer2.getBoundingSphereState = BoundingSphereState.DONE;

      display = new DataSourceDisplay({
        scene: scene,
        dataSourceCollection: dataSourceCollection,
        visualizersCallback: function () {
          return [visualizer1, visualizer2];
        },
      });

      var entity = new Entity();
      display.defaultDataSource.entities.add(entity);

      var result = new BoundingSphere();
      var state = display.getBoundingSphere(entity, false, result);

      expect(state).toBe(BoundingSphereState.PENDING);
    });

    it("Fails bounding sphere for entity without visualization.", function () {
      display = new DataSourceDisplay({
        dataSourceCollection: dataSourceCollection,
        scene: scene,
      });
      var entity = new Entity();
      var dataSource = new MockDataSource();
      dataSource.entities.add(entity);
      display.dataSources.add(dataSource);
      display.update(Iso8601.MINIMUM_VALUE);

      var result = new BoundingSphere();
      var state = display.getBoundingSphere(entity, false, result);
      expect(state).toBe(BoundingSphereState.FAILED);
      display.destroy();
    });

    it("Fails bounding sphere for entity not in a data source.", function () {
      display = new DataSourceDisplay({
        dataSourceCollection: dataSourceCollection,
        scene: scene,
      });
      display.update(Iso8601.MINIMUM_VALUE);

      var entity = new Entity();
      var result = new BoundingSphere();
      var state = display.getBoundingSphere(entity, false, result);
      expect(state).toBe(BoundingSphereState.FAILED);
      display.destroy();
    });

    it("Compute bounding sphere throws without entity.", function () {
      display = new DataSourceDisplay({
        dataSourceCollection: dataSourceCollection,
        scene: scene,
      });
      var result = new BoundingSphere();
      expect(function () {
        display.getBoundingSphere(undefined, false, result);
      }).toThrowDeveloperError();
    });

    it("Compute bounding sphere throws without result.", function () {
      display = new DataSourceDisplay({
        dataSourceCollection: dataSourceCollection,
        scene: scene,
      });
      var entity = new Entity();
      expect(function () {
        display.getBoundingSphere(entity, false, undefined);
      }).toThrowDeveloperError();
    });

    it("Compute bounding sphere throws without allowPartial.", function () {
      display = new DataSourceDisplay({
        dataSourceCollection: dataSourceCollection,
        scene: scene,
      });
      var entity = new Entity();
      var result = new BoundingSphere();
      expect(function () {
        display.getBoundingSphere(entity, undefined, result);
      }).toThrowDeveloperError();
    });

    it("destroy does not destroy underlying data sources", function () {
      var dataSource = new MockDataSource();
      dataSourceCollection.add(dataSource);

      display = new DataSourceDisplay({
        scene: scene,
        dataSourceCollection: dataSourceCollection,
      });

      expect(dataSource.destroyed).toEqual(false);

      display.destroy();

      expect(dataSource.destroyed).toEqual(false);
      expect(display.isDestroyed()).toEqual(true);
    });

    it("calling update updates data sources", function () {
      var source1 = new MockDataSource();
      var source2 = new MockDataSource();

      display = new DataSourceDisplay({
        scene: scene,
        dataSourceCollection: dataSourceCollection,
        visualizersCallback: visualizersCallback,
      });
      dataSourceCollection.add(source1);
      dataSourceCollection.add(source2);

      var source1Visualizer = source1._visualizers[0];
      expect(source1Visualizer).toBeInstanceOf(MockVisualizer);

      var source2Visualizer = source2._visualizers[0];
      expect(source2Visualizer).toBeInstanceOf(MockVisualizer);

      //Nothing should have happened yet because we haven't called update.
      expect(source1Visualizer.updatesCalled).toEqual(0);
      expect(source2Visualizer.updatesCalled).toEqual(0);

      //Update should call update on the visualizers
      display.update(Iso8601.MINIMUM_VALUE);
      expect(source1Visualizer.lastUpdateTime).toEqual(Iso8601.MINIMUM_VALUE);
      expect(source1Visualizer.updatesCalled).toEqual(1);
      expect(source2Visualizer.lastUpdateTime).toEqual(Iso8601.MINIMUM_VALUE);
      expect(source2Visualizer.updatesCalled).toEqual(1);
    });

    it("ready is true when datasources are ready", function () {
      var source1 = new MockDataSource();
      var source2 = new MockDataSource();

      display = new DataSourceDisplay({
        scene: scene,
        dataSourceCollection: dataSourceCollection,
        visualizersCallback: visualizersCallback,
      });
      expect(display.ready).toBe(false);

      dataSourceCollection.add(source1);
      dataSourceCollection.add(source2);
      display.update(Iso8601.MINIMUM_VALUE);
      expect(display.ready).toBe(true);

      spyOn(MockVisualizer.prototype, "update").and.returnValue(false);
      display.update(Iso8601.MINIMUM_VALUE);
      expect(display.ready).toBe(false);
    });

    it("constructor throws if scene undefined", function () {
      expect(function () {
        return new DataSourceDisplay({
          scene: undefined,
          dataSourceCollection: dataSourceCollection,
          visualizersCallback: visualizersCallback,
        });
      }).toThrowDeveloperError();
    });

    it("constructor throws if options undefined", function () {
      expect(function () {
        return new DataSourceDisplay(undefined);
      }).toThrowDeveloperError();
    });

    it("constructor throws if dataSourceCollection undefined", function () {
      expect(function () {
        return new DataSourceDisplay({
          scene: scene,
          dataSourceCollection: undefined,
          visualizersCallback: visualizersCallback,
        });
      }).toThrowDeveloperError();
    });

    it("update throws if time undefined", function () {
      display = new DataSourceDisplay({
        scene: scene,
        dataSourceCollection: dataSourceCollection,
        visualizersCallback: visualizersCallback,
      });
      expect(function () {
        return display.update();
      }).toThrowDeveloperError();
    });

    it("verify update returns false till terrain heights are initialized", function () {
      ApproximateTerrainHeights._initPromise = undefined;
      ApproximateTerrainHeights._terrainHeights = undefined;

      var source1 = new MockDataSource();
      var source2 = new MockDataSource();

      display = new DataSourceDisplay({
        scene: scene,
        dataSourceCollection: dataSourceCollection,
        visualizersCallback: visualizersCallback,
      });
      dataSourceCollection.add(source1);
      dataSourceCollection.add(source2);
      display.update(Iso8601.MINIMUM_VALUE);
      expect(display.ready).toBe(false);

      return GroundPrimitive.initializeTerrainHeights().then(function () {
        display.update(Iso8601.MINIMUM_VALUE);
        expect(display.ready).toBe(true);
      });
    });

    it("sets dataSource primitives on add", function () {
      var source = new MockDataSource();

      display = new DataSourceDisplay({
        scene: scene,
        dataSourceCollection: dataSourceCollection,
        visualizersCallback: visualizersCallback,
      });

      dataSourceCollection.add(source);

      expect(source._primitives).toBeDefined();
      expect(source._groundPrimitives).toBeDefined();

      expect(display._primitives.contains(source._primitives)).toBe(true);
      expect(display._groundPrimitives.contains(source._groundPrimitives)).toBe(
        true
      );
    });

    it("cleans up primitives on dataSource removed", function () {
      var source = new MockDataSource();

      display = new DataSourceDisplay({
        scene: scene,
        dataSourceCollection: dataSourceCollection,
        visualizersCallback: visualizersCallback,
      });

      dataSourceCollection.add(source);

      expect(display._primitives.contains(source._primitives)).toBe(true);
      expect(display._groundPrimitives.contains(source._groundPrimitives)).toBe(
        true
      );

      dataSourceCollection.remove(source);

      expect(display._primitives.length).toBe(1);
      expect(display._groundPrimitives.length).toBe(1);
    });

    it("raises primitives on dataSource raise", function () {
      var source1 = new MockDataSource();
      var source2 = new MockDataSource();
      var source3 = new MockDataSource();

      display = new DataSourceDisplay({
        scene: scene,
        dataSourceCollection: dataSourceCollection,
        visualizersCallback: visualizersCallback,
      });

      dataSourceCollection.add(source1);
      dataSourceCollection.add(source2);
      dataSourceCollection.add(source3);

      dataSourceCollection.raise(source1);

      expect(display._primitives.get(1)).toBe(source2._primitives);
      expect(display._primitives.get(2)).toBe(source1._primitives);
      expect(display._primitives.get(3)).toBe(source3._primitives);
    });

    it("lowers primitives on dataSource lower", function () {
      var source1 = new MockDataSource();
      var source2 = new MockDataSource();
      var source3 = new MockDataSource();

      display = new DataSourceDisplay({
        scene: scene,
        dataSourceCollection: dataSourceCollection,
        visualizersCallback: visualizersCallback,
      });

      dataSourceCollection.add(source1);
      dataSourceCollection.add(source2);
      dataSourceCollection.add(source3);

      dataSourceCollection.lower(source3);

      expect(display._primitives.get(1)).toBe(source1._primitives);
      expect(display._primitives.get(2)).toBe(source3._primitives);
      expect(display._primitives.get(3)).toBe(source2._primitives);
    });

    it("raises primitives to top on dataSource raiseToTop", function () {
      var source1 = new MockDataSource();
      var source2 = new MockDataSource();
      var source3 = new MockDataSource();

      display = new DataSourceDisplay({
        scene: scene,
        dataSourceCollection: dataSourceCollection,
        visualizersCallback: visualizersCallback,
      });

      dataSourceCollection.add(source1);
      dataSourceCollection.add(source2);
      dataSourceCollection.add(source3);

      dataSourceCollection.raiseToTop(source1);

      expect(display._primitives.get(1)).toBe(source2._primitives);
      expect(display._primitives.get(2)).toBe(source3._primitives);
      expect(display._primitives.get(3)).toBe(source1._primitives);
    });

    it("lowers primitives to bottom on dataSource lowerToBottom", function () {
      var source1 = new MockDataSource();
      var source2 = new MockDataSource();
      var source3 = new MockDataSource();

      display = new DataSourceDisplay({
        scene: scene,
        dataSourceCollection: dataSourceCollection,
        visualizersCallback: visualizersCallback,
      });

      dataSourceCollection.add(source1);
      dataSourceCollection.add(source2);
      dataSourceCollection.add(source3);

      dataSourceCollection.lowerToBottom(source3);

      expect(display._primitives.get(1)).toBe(source3._primitives);
      expect(display._primitives.get(2)).toBe(source1._primitives);
      expect(display._primitives.get(3)).toBe(source2._primitives);
    });

    it("adds primitives to scene when dataSource is added to the collection", function () {
      display = new DataSourceDisplay({
        scene: scene,
        dataSourceCollection: dataSourceCollection,
        visualizersCallback: visualizersCallback,
      });
      expect(scene.primitives.contains(display._primitives)).toBe(false);
      expect(scene.groundPrimitives.contains(display._groundPrimitives)).toBe(
        false
      );

      dataSourceCollection.add(new MockDataSource());

      expect(scene.primitives.contains(display._primitives)).toBe(true);
      expect(scene.groundPrimitives.contains(display._groundPrimitives)).toBe(
        true
      );
    });

    it("adds primitives to scene if dataSourceCollection is not empty", function () {
      dataSourceCollection.add(new MockDataSource());
      display = new DataSourceDisplay({
        scene: scene,
        dataSourceCollection: dataSourceCollection,
        visualizersCallback: visualizersCallback,
      });

      expect(scene.primitives.contains(display._primitives)).toBe(true);
      expect(scene.groundPrimitives.contains(display._groundPrimitives)).toBe(
        true
      );
    });

    it("adds primitives to the scene when entities are added to the default dataSource", function () {
      display = new DataSourceDisplay({
        scene: scene,
        dataSourceCollection: dataSourceCollection,
        visualizersCallback: visualizersCallback,
      });
      expect(scene.primitives.contains(display._primitives)).toBe(false);
      expect(scene.groundPrimitives.contains(display._groundPrimitives)).toBe(
        false
      );

      display.defaultDataSource.entities.add(new Entity());

      expect(scene.primitives.contains(display._primitives)).toBe(true);
      expect(scene.groundPrimitives.contains(display._groundPrimitives)).toBe(
        true
      );
    });
  },
  "WebGL"
);<|MERGE_RESOLUTION|>--- conflicted
+++ resolved
@@ -1,28 +1,3 @@
-<<<<<<< HEAD
-import { ApproximateTerrainHeights } from '../../Source/Cesium.js';
-import { BoundingSphere } from '../../Source/Cesium.js';
-import { Cartesian3 } from '../../Source/Cesium.js';
-import { Iso8601 } from '../../Source/Cesium.js';
-import { BoundingSphereState } from '../../Source/Cesium.js';
-import { DataSourceCollection } from '../../Source/Cesium.js';
-import { DataSourceDisplay } from '../../Source/Cesium.js';
-import { Entity } from '../../Source/Cesium.js';
-import { GroundPolylinePrimitive } from '../../Source/Cesium.js';
-import { GroundPrimitive } from '../../Source/Cesium.js';
-import createScene from '../createScene.js';
-import MockDataSource from '../MockDataSource.js';
-
-describe('DataSources/DataSourceDisplay', function() {
-
-    var dataSourceCollection;
-    var scene;
-    var display;
-    beforeAll(function() {
-        scene = createScene();
-        dataSourceCollection = new DataSourceCollection();
-
-        return Promise.all([GroundPrimitive.initializeTerrainHeights(), GroundPolylinePrimitive.initializeTerrainHeights()]);
-=======
 import { ApproximateTerrainHeights } from "../../Source/Cesium.js";
 import { BoundingSphere } from "../../Source/Cesium.js";
 import { Cartesian3 } from "../../Source/Cesium.js";
@@ -35,7 +10,6 @@
 import { GroundPrimitive } from "../../Source/Cesium.js";
 import createScene from "../createScene.js";
 import MockDataSource from "../MockDataSource.js";
-import { when } from "../../Source/Cesium.js";
 
 describe(
   "DataSources/DataSourceDisplay",
@@ -47,11 +21,10 @@
       scene = createScene();
       dataSourceCollection = new DataSourceCollection();
 
-      return when.join(
+      return Promise.all([
         GroundPrimitive.initializeTerrainHeights(),
-        GroundPolylinePrimitive.initializeTerrainHeights()
-      );
->>>>>>> 2fd0e8f7
+        GroundPolylinePrimitive.initializeTerrainHeights(),
+      ]);
     });
 
     afterAll(function () {
