<<<<<<< HEAD
import { Cartesian2 } from '../../Source/Cesium.js';
import { Cartesian3 } from '../../Source/Cesium.js';
import { Cartographic } from '../../Source/Cesium.js';
import { CustomProjection } from '../../Source/Cesium.js';
import { Ellipsoid } from '../../Source/Cesium.js';
import { GeographicProjection } from '../../Source/Cesium.js';
import { HeightmapTessellator } from '../../Source/Cesium.js';
import { Math as CesiumMath } from '../../Source/Cesium.js';
import { Rectangle } from '../../Source/Cesium.js';
import { WebMercatorProjection } from '../../Source/Cesium.js';

describe('Scene/HeightmapTessellator', function() {

    var geographicProjection = new GeographicProjection();

    it('throws when heightmap is not provided', function() {
        expect(function() {
            HeightmapTessellator.computeVertices(undefined, geographicProjection);
        }).toThrowDeveloperError();

        expect(function() {
            HeightmapTessellator.computeVertices({
                width : 2,
                height : 2,
                vertices : [],
                nativeRectangle : {
                    west : 10.0,
                    south : 20.0,
                    east : 20.0,
                    north : 30.0
                },
                skirtHeight : 10.0
            }, geographicProjection);
        }).toThrowDeveloperError();
    });

    it('throws when width or height is not provided', function() {
        expect(function() {
            HeightmapTessellator.computeVertices({
                heightmap : [1.0, 2.0, 3.0, 4.0],
                height : 2,
                vertices : [],
                nativeRectangle : {
                    west : 10.0,
                    south : 20.0,
                    east : 20.0,
                    north : 30.0
                },
                skirtHeight : 10.0
            }, geographicProjection);
        }).toThrowDeveloperError();

        expect(function() {
            HeightmapTessellator.computeVertices({
                heightmap : [1.0, 2.0, 3.0, 4.0],
                width : 2,
                vertices : [],
                nativeRectangle : {
                    west : 10.0,
                    south : 20.0,
                    east : 20.0,
                    north : 30.0
                },
                skirtHeight : 10.0
            }, geographicProjection);
        }).toThrowDeveloperError();
    });

    it('throws when nativeRectangle is not provided', function() {
        expect(function() {
            HeightmapTessellator.computeVertices({
                heightmap : [1.0, 2.0, 3.0, 4.0],
                width : 2,
                height : 2,
                vertices : [],
                skirtHeight : 10.0
            }, geographicProjection);
        }).toThrowDeveloperError();
    });

    it('throws when skirtHeight is not provided', function() {
        expect(function() {
            HeightmapTessellator.computeVertices({
                heightmap : [1.0, 2.0, 3.0, 4.0],
                width : 2,
                height : 2,
                vertices : [],
                nativeRectangle : {
                    west : 10.0,
                    south : 20.0,
                    east : 20.0,
                    north : 30.0
                }
            }, geographicProjection);
        }).toThrowDeveloperError();
    });

    it('throws when mapProjection is not provided', function() {
        expect(function() {
            HeightmapTessellator.computeVertices({
                heightmap : [1.0, 2.0, 3.0, 4.0],
                width : 2,
                height : 2,
                vertices : [],
                skirtHeight : 10.0,
                nativeRectangle : {
                    west : 10.0,
                    south : 20.0,
                    east : 20.0,
                    north : 30.0
                }
            });
        }).toThrowDeveloperError();
=======
import { Cartesian2 } from "../../Source/Cesium.js";
import { Cartesian3 } from "../../Source/Cesium.js";
import { Ellipsoid } from "../../Source/Cesium.js";
import { HeightmapTessellator } from "../../Source/Cesium.js";
import { Math as CesiumMath } from "../../Source/Cesium.js";
import { Rectangle } from "../../Source/Cesium.js";
import { WebMercatorProjection } from "../../Source/Cesium.js";

describe("Scene/HeightmapTessellator", function () {
  it("throws when heightmap is not provided", function () {
    expect(function () {
      HeightmapTessellator.computeVertices();
    }).toThrowDeveloperError();

    expect(function () {
      HeightmapTessellator.computeVertices({
        width: 2,
        height: 2,
        vertices: [],
        nativeRectangle: {
          west: 10.0,
          south: 20.0,
          east: 20.0,
          north: 30.0,
        },
        skirtHeight: 10.0,
      });
    }).toThrowDeveloperError();
  });

  it("throws when width or height is not provided", function () {
    expect(function () {
      HeightmapTessellator.computeVertices({
        heightmap: [1.0, 2.0, 3.0, 4.0],
        height: 2,
        vertices: [],
        nativeRectangle: {
          west: 10.0,
          south: 20.0,
          east: 20.0,
          north: 30.0,
        },
        skirtHeight: 10.0,
      });
    }).toThrowDeveloperError();

    expect(function () {
      HeightmapTessellator.computeVertices({
        heightmap: [1.0, 2.0, 3.0, 4.0],
        width: 2,
        vertices: [],
        nativeRectangle: {
          west: 10.0,
          south: 20.0,
          east: 20.0,
          north: 30.0,
        },
        skirtHeight: 10.0,
      });
    }).toThrowDeveloperError();
  });

  it("throws when nativeRectangle is not provided", function () {
    expect(function () {
      HeightmapTessellator.computeVertices({
        heightmap: [1.0, 2.0, 3.0, 4.0],
        width: 2,
        height: 2,
        vertices: [],
        skirtHeight: 10.0,
      });
    }).toThrowDeveloperError();
  });

  it("throws when skirtHeight is not provided", function () {
    expect(function () {
      HeightmapTessellator.computeVertices({
        heightmap: [1.0, 2.0, 3.0, 4.0],
        width: 2,
        height: 2,
        vertices: [],
        nativeRectangle: {
          west: 10.0,
          south: 20.0,
          east: 20.0,
          north: 30.0,
        },
      });
    }).toThrowDeveloperError();
  });

  function checkExpectedVertex(
    nativeRectangle,
    i,
    j,
    width,
    height,
    index,
    isEdge,
    vertices,
    heightmap,
    ellipsoid,
    skirtHeight
  ) {
    var latitude = CesiumMath.lerp(
      nativeRectangle.north,
      nativeRectangle.south,
      j / (height - 1)
    );
    latitude = CesiumMath.toRadians(latitude);
    var longitude = CesiumMath.lerp(
      nativeRectangle.west,
      nativeRectangle.east,
      i / (width - 1)
    );
    longitude = CesiumMath.toRadians(longitude);

    var heightSample = heightmap[j * width + i];

    if (isEdge) {
      heightSample -= skirtHeight;
    }

    var expectedVertexPosition = ellipsoid.cartographicToCartesian({
      longitude: longitude,
      latitude: latitude,
      height: heightSample,
    });

    index = index * 6;
    var vertexPosition = new Cartesian3(
      vertices[index],
      vertices[index + 1],
      vertices[index + 2]
    );

    expect(vertexPosition).toEqualEpsilon(expectedVertexPosition, 1.0);
    expect(vertices[index + 3]).toEqual(heightSample);
    expect(vertices[index + 4]).toEqualEpsilon(
      i / (width - 1),
      CesiumMath.EPSILON7
    );
    expect(vertices[index + 5]).toEqualEpsilon(
      1.0 - j / (height - 1),
      CesiumMath.EPSILON7
    );
  }

  function checkExpectedQuantizedVertex(
    nativeRectangle,
    i,
    j,
    width,
    height,
    index,
    isEdge,
    vertices,
    heightmap,
    ellipsoid,
    skirtHeight,
    encoding
  ) {
    var latitude = CesiumMath.lerp(
      nativeRectangle.north,
      nativeRectangle.south,
      j / (height - 1)
    );
    latitude = CesiumMath.toRadians(latitude);
    var longitude = CesiumMath.lerp(
      nativeRectangle.west,
      nativeRectangle.east,
      i / (width - 1)
    );
    longitude = CesiumMath.toRadians(longitude);

    var heightSample = heightmap[j * width + i];

    if (isEdge) {
      heightSample -= skirtHeight;
    }

    var expectedVertexPosition = ellipsoid.cartographicToCartesian({
      longitude: longitude,
      latitude: latitude,
      height: heightSample,
>>>>>>> 2fd0e8f7
    });

    expect(encoding.decodePosition(vertices, index)).toEqualEpsilon(
      expectedVertexPosition,
      1.0
    );
  }

  it("creates mesh without skirt", function () {
    var width = 3;
    var height = 3;
    var options = {
      heightmap: [1.0, 2.0, 3.0, 4.0, 5.0, 6.0, 7.0, 8.0, 9.0],
      width: width,
      height: height,
      skirtHeight: 0.0,
      nativeRectangle: {
        west: 10.0,
        south: 30.0,
        east: 20.0,
        north: 40.0,
      },
      rectangle: new Rectangle(
        CesiumMath.toRadians(10.0),
        CesiumMath.toRadians(30.0),
        CesiumMath.toRadians(20.0),
        CesiumMath.toRadians(40.0)
      ),
    };
    var results = HeightmapTessellator.computeVertices(options);
    var vertices = results.vertices;

    var ellipsoid = Ellipsoid.WGS84;
    var nativeRectangle = options.nativeRectangle;

    var index = 0;

    for (var j = 0; j < height; ++j) {
      for (var i = 0; i < width; ++i) {
        checkExpectedVertex(
          nativeRectangle,
          i,
          j,
          width,
          height,
          index++,
          false,
          vertices,
          options.heightmap,
          ellipsoid,
          options.skirtHeight
        );
      }
    }
  });

  it("creates mesh with skirt", function () {
    var width = 3;
    var height = 3;
    var options = {
      heightmap: [1.0, 2.0, 3.0, 4.0, 5.0, 6.0, 7.0, 8.0, 9.0],
      width: width,
      height: height,
      skirtHeight: 10.0,
      nativeRectangle: {
        west: 10.0,
        east: 20.0,
        south: 30.0,
        north: 40.0,
      },
    };
    var results = HeightmapTessellator.computeVertices(options);
    var vertices = results.vertices;

    var ellipsoid = Ellipsoid.WGS84;
    var nativeRectangle = options.nativeRectangle;

    var i, j;
    var index = 0;

    for (j = 0; j < height; ++j) {
      for (i = 0; i < width; ++i) {
        checkExpectedVertex(
          nativeRectangle,
          i,
          j,
          width,
          height,
          index++,
          false,
          vertices,
          options.heightmap,
          ellipsoid,
          options.skirtHeight
        );
      }
    }

    // Heightmap is expected to be ordered from west to east and north to south,
    // so flip i and j depending on how skirts are arranged.
    for (j = 0; j < height; ++j) {
      // West edge goes from south to north
      checkExpectedVertex(
        nativeRectangle,
        0,
        height - 1 - j,
        width,
        height,
        index++,
        true,
        vertices,
        options.heightmap,
        ellipsoid,
        options.skirtHeight
      );
    }

    for (i = 0; i < height; ++i) {
      // South edge goes from east to west
      checkExpectedVertex(
        nativeRectangle,
        width - 1 - i,
        height - 1,
        width,
        height,
        index++,
        true,
        vertices,
        options.heightmap,
        ellipsoid,
        options.skirtHeight
      );
    }

    for (j = 0; j < height; ++j) {
      // East edge goes from north to south
      checkExpectedVertex(
        nativeRectangle,
        width - 1,
        j,
        width,
        height,
        index++,
        true,
        vertices,
        options.heightmap,
        ellipsoid,
        options.skirtHeight
      );
    }

    for (i = 0; i < height; ++i) {
      // North edge goes from west to east
      checkExpectedVertex(
        nativeRectangle,
        i,
        0,
        width,
        height,
        index++,
        true,
        vertices,
        options.heightmap,
        ellipsoid,
        options.skirtHeight
      );
    }
  });

  it("creates quantized mesh", function () {
    var width = 3;
    var height = 3;
    var options = {
      heightmap: [1.0, 2.0, 3.0, 4.0, 5.0, 6.0, 7.0, 8.0, 9.0],
      width: width,
      height: height,
      skirtHeight: 10.0,
      nativeRectangle: {
        west: 0.01,
        east: 0.02,
        south: 0.01,
        north: 0.02,
      },
    };
    var results = HeightmapTessellator.computeVertices(options);
    var vertices = results.vertices;

    var ellipsoid = Ellipsoid.WGS84;
    var nativeRectangle = options.nativeRectangle;

    var i, j;
    var index = 0;

    for (j = 0; j < height; ++j) {
      for (i = 0; i < width; ++i) {
        checkExpectedQuantizedVertex(
          nativeRectangle,
          i,
          j,
          width,
          height,
          index++,
          false,
          vertices,
          options.heightmap,
          ellipsoid,
          options.skirtHeight,
          results.encoding
        );
      }
    }

    // Heightmap is expected to be ordered from west to east and north to south,
    // so flip i and j depending on how skirts are arranged.
    for (j = 0; j < height; ++j) {
      // West edge goes from south to north
      checkExpectedQuantizedVertex(
        nativeRectangle,
        0,
        height - 1 - j,
        width,
        height,
        index++,
        true,
        vertices,
        options.heightmap,
        ellipsoid,
        options.skirtHeight,
        results.encoding
      );
    }

    for (i = 0; i < height; ++i) {
      // South edge goes from east to west
      checkExpectedQuantizedVertex(
        nativeRectangle,
        width - 1 - i,
        height - 1,
        width,
        height,
        index++,
        true,
        vertices,
        options.heightmap,
        ellipsoid,
        options.skirtHeight,
        results.encoding
      );
    }

    for (j = 0; j < height; ++j) {
      // East edge goes from north to south
      checkExpectedQuantizedVertex(
        nativeRectangle,
        width - 1,
        j,
        width,
        height,
        index++,
        true,
        vertices,
        options.heightmap,
        ellipsoid,
        options.skirtHeight,
        results.encoding
      );
    }

    for (i = 0; i < height; ++i) {
      // North edge goes from west to east
      checkExpectedQuantizedVertex(
        nativeRectangle,
        i,
        0,
        width,
        height,
        index++,
        true,
        vertices,
        options.heightmap,
        ellipsoid,
        options.skirtHeight,
        results.encoding
      );
    }
  });

  it("tessellates web mercator heightmaps", function () {
    var width = 3;
    var height = 3;
    var options = {
      heightmap: [1.0, 2.0, 3.0, 4.0, 5.0, 6.0, 7.0, 8.0, 9.0],
      width: width,
      height: height,
      skirtHeight: 0.0,
      nativeRectangle: {
        west: 1000000.0,
        east: 2000000.0,
        south: 3000000.0,
        north: 4000000.0,
      },
      isGeographic: false,
    };
    var results = HeightmapTessellator.computeVertices(options);
    var vertices = results.vertices;

    var ellipsoid = Ellipsoid.WGS84;
    var projection = new WebMercatorProjection(ellipsoid);
    var nativeRectangle = options.nativeRectangle;

    var geographicSouthwest = projection.unproject(
      new Cartesian2(nativeRectangle.west, nativeRectangle.south)
    );
    var geographicNortheast = projection.unproject(
      new Cartesian2(nativeRectangle.east, nativeRectangle.north)
    );

    for (var j = 0; j < height; ++j) {
      var y = CesiumMath.lerp(
        nativeRectangle.north,
        nativeRectangle.south,
        j / (height - 1)
      );
      for (var i = 0; i < width; ++i) {
        var x = CesiumMath.lerp(
          nativeRectangle.west,
          nativeRectangle.east,
          i / (width - 1)
        );

        var latLon = projection.unproject(new Cartesian2(x, y));
        var longitude = latLon.longitude;
        var latitude = latLon.latitude;

        var heightSample = options.heightmap[j * width + i];

        var expectedVertexPosition = ellipsoid.cartographicToCartesian({
          longitude: longitude,
          latitude: latitude,
          height: heightSample,
        });

        var index = (j * width + i) * 6;
        var vertexPosition = new Cartesian3(
          vertices[index],
          vertices[index + 1],
          vertices[index + 2]
        );

        var expectedU =
          (longitude - geographicSouthwest.longitude) /
          (geographicNortheast.longitude - geographicSouthwest.longitude);
        var expectedV =
          (latitude - geographicSouthwest.latitude) /
          (geographicNortheast.latitude - geographicSouthwest.latitude);

        expect(vertexPosition).toEqualEpsilon(expectedVertexPosition, 1.0);
        expect(vertices[index + 3]).toEqual(heightSample);
        expect(vertices[index + 4]).toEqualEpsilon(
          expectedU,
          CesiumMath.EPSILON7
        );
        expect(vertices[index + 5]).toEqualEpsilon(
          expectedV,
          CesiumMath.EPSILON7
        );
      }
    }
  });

  it("supports multi-element little endian heights", function () {
    var width = 3;
    var height = 3;
    var options = {
      heightmap: [
        1.0,
        2.0,
        100.0,
        3.0,
        4.0,
        100.0,
        5.0,
        6.0,
        100.0,
        7.0,
        8.0,
        100.0,
        9.0,
        10.0,
        100.0,
        11.0,
        12.0,
        100.0,
        13.0,
        14.0,
        100.0,
        15.0,
        16.0,
        100.0,
        17.0,
        18.0,
        100.0,
      ],
      width: width,
      height: height,
      skirtHeight: 0.0,
      nativeRectangle: {
        west: 10.0,
        south: 30.0,
        east: 20.0,
        north: 40.0,
      },
      rectangle: new Rectangle(
        CesiumMath.toRadians(10.0),
        CesiumMath.toRadians(30.0),
        CesiumMath.toRadians(20.0),
        CesiumMath.toRadians(40.0)
      ),
      structure: {
        stride: 3,
        elementsPerHeight: 2,
        elementMultiplier: 10,
      },
    };
    var results = HeightmapTessellator.computeVertices(options);
    var vertices = results.vertices;

    var ellipsoid = Ellipsoid.WGS84;
    var nativeRectangle = options.nativeRectangle;

    for (var j = 0; j < height; ++j) {
      var latitude = CesiumMath.lerp(
        nativeRectangle.north,
        nativeRectangle.south,
        j / (height - 1)
      );
      latitude = CesiumMath.toRadians(latitude);
      for (var i = 0; i < width; ++i) {
        var longitude = CesiumMath.lerp(
          nativeRectangle.west,
          nativeRectangle.east,
          i / (width - 1)
        );
        longitude = CesiumMath.toRadians(longitude);

        var heightSampleIndex = (j * width + i) * options.structure.stride;
        var heightSample =
          options.heightmap[heightSampleIndex] +
          options.heightmap[heightSampleIndex + 1] * 10.0;

        var expectedVertexPosition = ellipsoid.cartographicToCartesian({
          longitude: longitude,
          latitude: latitude,
          height: heightSample,
        });

        var index = (j * width + i) * 6;
        var vertexPosition = new Cartesian3(
          vertices[index],
          vertices[index + 1],
          vertices[index + 2]
        );

<<<<<<< HEAD
    it('creates mesh without skirt', function() {
        var width = 3;
        var height = 3;
        var options = {
            heightmap : [1.0, 2.0, 3.0, 4.0, 5.0, 6.0, 7.0, 8.0, 9.0],
            width : width,
            height : height,
            skirtHeight : 0.0,
            nativeRectangle : {
                west : 10.0,
                south : 30.0,
                east : 20.0,
                north : 40.0
            },
            rectangle : new Rectangle(
                CesiumMath.toRadians(10.0),
                CesiumMath.toRadians(30.0),
                CesiumMath.toRadians(20.0),
                CesiumMath.toRadians(40.0))
        };
        var results = HeightmapTessellator.computeVertices(options, geographicProjection);
        var vertices = results.vertices;

        var ellipsoid = Ellipsoid.WGS84;
        var nativeRectangle = options.nativeRectangle;

        var index = 0;

        for (var j = 0; j < height; ++j) {
            for (var i = 0; i < width; ++i) {
                checkExpectedVertex(nativeRectangle, i, j, width, height, index++, false, vertices, options.heightmap, ellipsoid, options.skirtHeight);
            }
        }
    });

    it('creates mesh with skirt', function() {
        var width = 3;
        var height = 3;
        var options = {
            heightmap : [1.0, 2.0, 3.0, 4.0, 5.0, 6.0, 7.0, 8.0, 9.0],
            width : width,
            height : height,
            skirtHeight : 10.0,
            nativeRectangle : {
                west : 10.0,
                east : 20.0,
                south : 30.0,
                north : 40.0
            }
        };
        var results = HeightmapTessellator.computeVertices(options, geographicProjection);
        var vertices = results.vertices;

        var ellipsoid = Ellipsoid.WGS84;
        var nativeRectangle = options.nativeRectangle;

        var i, j;
        var index = 0;

        for (j = 0; j < height; ++j) {
            for (i = 0; i < width; ++i) {
                checkExpectedVertex(nativeRectangle, i, j, width, height, index++, false, vertices, options.heightmap, ellipsoid, options.skirtHeight);
            }
        }

        // Heightmap is expected to be ordered from west to east and north to south,
        // so flip i and j depending on how skirts are arranged.
        for (j = 0; j < height; ++j) {
            // West edge goes from south to north
            checkExpectedVertex(nativeRectangle, 0, height - 1 - j, width, height, index++, true, vertices, options.heightmap, ellipsoid, options.skirtHeight);
        }

        for (i = 0; i < height; ++i) {
            // South edge goes from east to west
            checkExpectedVertex(nativeRectangle, width - 1 - i, height - 1, width, height, index++, true, vertices, options.heightmap, ellipsoid, options.skirtHeight);
        }

        for (j = 0; j < height; ++j) {
            // East edge goes from north to south
            checkExpectedVertex(nativeRectangle, width - 1, j, width, height, index++, true, vertices, options.heightmap, ellipsoid, options.skirtHeight);
        }

        for (i = 0; i < height; ++i) {
            // North edge goes from west to east
            checkExpectedVertex(nativeRectangle, i, 0, width, height, index++, true, vertices, options.heightmap, ellipsoid, options.skirtHeight);
        }
    });

    it('creates quantized mesh', function() {
        var width = 3;
        var height = 3;
        var options = {
            heightmap : [1.0, 2.0, 3.0, 4.0, 5.0, 6.0, 7.0, 8.0, 9.0],
            width : width,
            height : height,
            skirtHeight : 10.0,
            nativeRectangle : {
                west : 0.01,
                east : 0.02,
                south : 0.01,
                north : 0.02
            }
        };
        var results = HeightmapTessellator.computeVertices(options, geographicProjection);
        var vertices = results.vertices;

        var ellipsoid = Ellipsoid.WGS84;
        var nativeRectangle = options.nativeRectangle;

        var i, j;
        var index = 0;

        for (j = 0; j < height; ++j) {
            for (i = 0; i < width; ++i) {
                checkExpectedQuantizedVertex(nativeRectangle, i, j, width, height, index++, false, vertices, options.heightmap, ellipsoid, options.skirtHeight, results.encoding);
            }
        }

        // Heightmap is expected to be ordered from west to east and north to south,
        // so flip i and j depending on how skirts are arranged.
        for (j = 0; j < height; ++j) {
            // West edge goes from south to north
            checkExpectedQuantizedVertex(nativeRectangle, 0, height - 1 - j, width, height, index++, true, vertices, options.heightmap, ellipsoid, options.skirtHeight, results.encoding);
        }

        for (i = 0; i < height; ++i) {
            // South edge goes from east to west
            checkExpectedQuantizedVertex(nativeRectangle, width - 1 - i, height - 1, width, height, index++, true, vertices, options.heightmap, ellipsoid, options.skirtHeight, results.encoding);
        }

        for (j = 0; j < height; ++j) {
            // East edge goes from north to south
            checkExpectedQuantizedVertex(nativeRectangle, width - 1, j, width, height, index++, true, vertices, options.heightmap, ellipsoid, options.skirtHeight, results.encoding);
        }

        for (i = 0; i < height; ++i) {
            // North edge goes from west to east
            checkExpectedQuantizedVertex(nativeRectangle, i, 0, width, height, index++, true, vertices, options.heightmap, ellipsoid, options.skirtHeight, results.encoding);
        }
    });

    it('tessellates web mercator heightmaps', function() {
        var width = 3;
        var height = 3;
        var options = {
            heightmap : [1.0, 2.0, 3.0, 4.0, 5.0, 6.0, 7.0, 8.0, 9.0],
            width : width,
            height : height,
            skirtHeight : 0.0,
            nativeRectangle : {
                west : 1000000.0,
                east : 2000000.0,
                south : 3000000.0,
                north : 4000000.0
            },
            isGeographic : false
        };
        var ellipsoid = Ellipsoid.WGS84;
        var projection = new WebMercatorProjection(ellipsoid);
        var results = HeightmapTessellator.computeVertices(options, projection);
        var vertices = results.vertices;

        var nativeRectangle = options.nativeRectangle;

        var geographicSouthwest = projection.unproject(new Cartesian2(nativeRectangle.west, nativeRectangle.south));
        var geographicNortheast = projection.unproject(new Cartesian2(nativeRectangle.east, nativeRectangle.north));

        for (var j = 0; j < height; ++j) {
            var y = CesiumMath.lerp(nativeRectangle.north, nativeRectangle.south, j / (height - 1));
            for (var i = 0; i < width; ++i) {
                var x = CesiumMath.lerp(nativeRectangle.west, nativeRectangle.east, i / (width - 1));

                var latLon = projection.unproject(new Cartesian2(x, y));
                var longitude = latLon.longitude;
                var latitude = latLon.latitude;

                var heightSample = options.heightmap[j * width + i];

                var expectedVertexPosition = ellipsoid.cartographicToCartesian({
                    longitude : longitude,
                    latitude : latitude,
                    height : heightSample
                });

                var index = (j * width + i) * 6;
                var vertexPosition = new Cartesian3(vertices[index], vertices[index + 1], vertices[index + 2]);

                var expectedU = (longitude - geographicSouthwest.longitude) / (geographicNortheast.longitude - geographicSouthwest.longitude);
                var expectedV = (latitude - geographicSouthwest.latitude) / (geographicNortheast.latitude - geographicSouthwest.latitude);

                expect(vertexPosition).toEqualEpsilon(expectedVertexPosition, 1.0);
                expect(vertices[index + 3]).toEqual(heightSample);
                expect(vertices[index + 4]).toEqualEpsilon(expectedU, CesiumMath.EPSILON7);
                expect(vertices[index + 5]).toEqualEpsilon(expectedV, CesiumMath.EPSILON7);
            }
        }
    });

    it('generates 2D position attributes for projections other than Geographic and Web Mercator', function() {
        var width = 3;
        var height = 3;
        var projection = new CustomProjection('Data/UserGeographic.js');

        return projection.readyPromise.then(function() {
            var options = {
                heightmap : [1.0, 2.0, 3.0, 4.0, 5.0, 6.0, 7.0, 8.0, 9.0],
                width : width,
                height : height,
                skirtHeight : 0.0,
                nativeRectangle : {
                    west : 10.0,
                    south : 30.0,
                    east : 20.0,
                    north : 40.0
                },
                rectangle : new Rectangle(
                    CesiumMath.toRadians(10.0),
                    CesiumMath.toRadians(30.0),
                    CesiumMath.toRadians(20.0),
                    CesiumMath.toRadians(40.0))
            };
            var results = HeightmapTessellator.computeVertices(options, projection);
            var vertices = results.vertices;

            var rectangle = options.rectangle;

            for (var j = 0; j < height; ++j) {
                var latitude = CesiumMath.lerp(rectangle.north, rectangle.south, j / (height - 1));
                for (var i = 0; i < width; ++i) {
                    var longitude = CesiumMath.lerp(rectangle.west, rectangle.east, i / (width - 1));

                    var expectedVertexPosition2d = projection.project(new Cartographic(longitude, latitude));

                    var index = (j * width + i) * 9 + 6;
                    var vertexPosition2d = new Cartesian3(vertices[index], vertices[index + 1], 0.0);

                    expect(Cartesian3.equalsEpsilon(vertexPosition2d, expectedVertexPosition2d, CesiumMath.EPSILON7)).toBe(true);

                    var heightSample = vertices[index + 2];
                    expect(1.0 <= heightSample && heightSample <= 9.0).toBe(true);
                }
            }
        });
    });

    it('generates 2D position attributes with relative-to-center', function() {
        var width = 3;
        var height = 3;
        var projection = new CustomProjection('Data/UserGeographic.js');
        return projection.readyPromise.then(function() {
            var rectangle = new Rectangle(
                CesiumMath.toRadians(10.0),
                CesiumMath.toRadians(30.0),
                CesiumMath.toRadians(20.0),
                CesiumMath.toRadians(40.0));

            var options = {
                heightmap : [1.0, 2.0, 3.0, 4.0, 5.0, 6.0, 7.0, 8.0, 9.0],
                width : width,
                height : height,
                skirtHeight : 0.0,
                nativeRectangle : {
                    west : 10.0,
                    south : 30.0,
                    east : 20.0,
                    north : 40.0
                },
                rectangle : rectangle,
                relativeToCenter : projection.ellipsoid.cartographicToCartesian(Rectangle.center(rectangle))
            };
            var results = HeightmapTessellator.computeVertices(options, projection);
            var vertices = results.vertices;
            var center2D = results.encoding.center2D;

            for (var j = 0; j < height; ++j) {
                var latitude = CesiumMath.lerp(rectangle.north, rectangle.south, j / (height - 1));
                for (var i = 0; i < width; ++i) {
                    var longitude = CesiumMath.lerp(rectangle.west, rectangle.east, i / (width - 1));

                    var expectedVertexPosition2d = projection.project(new Cartographic(longitude, latitude));

                    var index = (j * width + i) * 9 + 6;
                    var vertexPosition2d = new Cartesian3(vertices[index], vertices[index + 1], 0.0);
                    vertexPosition2d.x += center2D.x;
                    vertexPosition2d.y += center2D.y;

                    expect(Cartesian3.equalsEpsilon(vertexPosition2d, expectedVertexPosition2d, CesiumMath.EPSILON7)).toBe(true);

                    var heightSample = Math.floor(vertices[index + 2] + center2D.z);
                    expect(1.0 <= heightSample && heightSample <= 9.0).toBe(true);
                }
            }
        });
    });

    it('supports multi-element little endian heights', function() {
        var width = 3;
        var height = 3;
        var options = {
            heightmap : [1.0, 2.0, 100.0,
                         3.0, 4.0, 100.0,
                         5.0, 6.0, 100.0,
                         7.0, 8.0, 100.0,
                         9.0, 10.0, 100.0,
                         11.0, 12.0, 100.0,
                         13.0, 14.0, 100.0,
                         15.0, 16.0, 100.0,
                         17.0, 18.0, 100.0],
            width : width,
            height : height,
            skirtHeight : 0.0,
            nativeRectangle : {
                west : 10.0,
                south : 30.0,
                east : 20.0,
                north : 40.0
            },
            rectangle : new Rectangle(
                CesiumMath.toRadians(10.0),
                CesiumMath.toRadians(30.0),
                CesiumMath.toRadians(20.0),
                CesiumMath.toRadians(40.0)),
            structure : {
                stride : 3,
                elementsPerHeight : 2,
                elementMultiplier : 10
            }
        };
        var results = HeightmapTessellator.computeVertices(options, geographicProjection);
        var vertices = results.vertices;

        var ellipsoid = Ellipsoid.WGS84;
        var nativeRectangle = options.nativeRectangle;

        for (var j = 0; j < height; ++j) {
            var latitude = CesiumMath.lerp(nativeRectangle.north, nativeRectangle.south, j / (height - 1));
            latitude = CesiumMath.toRadians(latitude);
            for (var i = 0; i < width; ++i) {
                var longitude = CesiumMath.lerp(nativeRectangle.west, nativeRectangle.east, i / (width - 1));
                longitude = CesiumMath.toRadians(longitude);

                var heightSampleIndex = (j * width + i) * options.structure.stride;
                var heightSample = options.heightmap[heightSampleIndex] + options.heightmap[heightSampleIndex + 1] * 10.0;

                var expectedVertexPosition = ellipsoid.cartographicToCartesian({
                    longitude : longitude,
                    latitude : latitude,
                    height : heightSample
                });

                var index = (j * width + i) * 6;
                var vertexPosition = new Cartesian3(vertices[index], vertices[index + 1], vertices[index + 2]);

                expect(vertexPosition).toEqualEpsilon(expectedVertexPosition, 1.0);
                expect(vertices[index + 3]).toEqual(heightSample);
                expect(vertices[index + 4]).toEqualEpsilon(i / (width - 1), CesiumMath.EPSILON7);
                expect(vertices[index + 5]).toEqualEpsilon(1.0 - j / (height - 1), CesiumMath.EPSILON7);
            }
        }
    });

    it('supports multi-element big endian heights', function() {
        var width = 3;
        var height = 3;
        var options = {
            heightmap : [1.0, 2.0, 100.0,
                         3.0, 4.0, 100.0,
                         5.0, 6.0, 100.0,
                         7.0, 8.0, 100.0,
                         9.0, 10.0, 100.0,
                         11.0, 12.0, 100.0,
                         13.0, 14.0, 100.0,
                         15.0, 16.0, 100.0,
                         17.0, 18.0, 100.0],
            width : width,
            height : height,
            skirtHeight : 0.0,
            nativeRectangle : {
                west : 10.0,
                south : 30.0,
                east : 20.0,
                north : 40.0
            },
            rectangle : new Rectangle(
                CesiumMath.toRadians(10.0),
                CesiumMath.toRadians(30.0),
                CesiumMath.toRadians(20.0),
                CesiumMath.toRadians(40.0)),
            structure : {
                stride : 3,
                elementsPerHeight : 2,
                elementMultiplier : 10,
                isBigEndian : true
            }
        };
        var results = HeightmapTessellator.computeVertices(options, geographicProjection);
        var vertices = results.vertices;

        var ellipsoid = Ellipsoid.WGS84;
        var nativeRectangle = options.nativeRectangle;

        for (var j = 0; j < height; ++j) {
            var latitude = CesiumMath.lerp(nativeRectangle.north, nativeRectangle.south, j / (height - 1));
            latitude = CesiumMath.toRadians(latitude);
            for (var i = 0; i < width; ++i) {
                var longitude = CesiumMath.lerp(nativeRectangle.west, nativeRectangle.east, i / (width - 1));
                longitude = CesiumMath.toRadians(longitude);

                var heightSampleIndex = (j * width + i) * options.structure.stride;
                var heightSample = options.heightmap[heightSampleIndex] * 10.0 + options.heightmap[heightSampleIndex + 1];

                var expectedVertexPosition = ellipsoid.cartographicToCartesian({
                    longitude : longitude,
                    latitude : latitude,
                    height : heightSample
                });

                var index = (j * width + i) * 6;
                var vertexPosition = new Cartesian3(vertices[index], vertices[index + 1], vertices[index + 2]);

                expect(vertexPosition).toEqualEpsilon(expectedVertexPosition, 1.0);
                expect(vertices[index + 3]).toEqual(heightSample);
                expect(vertices[index + 4]).toEqualEpsilon(i / (width - 1), CesiumMath.EPSILON7);
                expect(vertices[index + 5]).toEqualEpsilon(1.0 - j / (height - 1), CesiumMath.EPSILON7);
            }
        }
    });
=======
        expect(vertexPosition).toEqualEpsilon(expectedVertexPosition, 1.0);
        expect(vertices[index + 3]).toEqual(heightSample);
        expect(vertices[index + 4]).toEqualEpsilon(
          i / (width - 1),
          CesiumMath.EPSILON7
        );
        expect(vertices[index + 5]).toEqualEpsilon(
          1.0 - j / (height - 1),
          CesiumMath.EPSILON7
        );
      }
    }
  });

  it("supports multi-element big endian heights", function () {
    var width = 3;
    var height = 3;
    var options = {
      heightmap: [
        1.0,
        2.0,
        100.0,
        3.0,
        4.0,
        100.0,
        5.0,
        6.0,
        100.0,
        7.0,
        8.0,
        100.0,
        9.0,
        10.0,
        100.0,
        11.0,
        12.0,
        100.0,
        13.0,
        14.0,
        100.0,
        15.0,
        16.0,
        100.0,
        17.0,
        18.0,
        100.0,
      ],
      width: width,
      height: height,
      skirtHeight: 0.0,
      nativeRectangle: {
        west: 10.0,
        south: 30.0,
        east: 20.0,
        north: 40.0,
      },
      rectangle: new Rectangle(
        CesiumMath.toRadians(10.0),
        CesiumMath.toRadians(30.0),
        CesiumMath.toRadians(20.0),
        CesiumMath.toRadians(40.0)
      ),
      structure: {
        stride: 3,
        elementsPerHeight: 2,
        elementMultiplier: 10,
        isBigEndian: true,
      },
    };
    var results = HeightmapTessellator.computeVertices(options);
    var vertices = results.vertices;

    var ellipsoid = Ellipsoid.WGS84;
    var nativeRectangle = options.nativeRectangle;

    for (var j = 0; j < height; ++j) {
      var latitude = CesiumMath.lerp(
        nativeRectangle.north,
        nativeRectangle.south,
        j / (height - 1)
      );
      latitude = CesiumMath.toRadians(latitude);
      for (var i = 0; i < width; ++i) {
        var longitude = CesiumMath.lerp(
          nativeRectangle.west,
          nativeRectangle.east,
          i / (width - 1)
        );
        longitude = CesiumMath.toRadians(longitude);

        var heightSampleIndex = (j * width + i) * options.structure.stride;
        var heightSample =
          options.heightmap[heightSampleIndex] * 10.0 +
          options.heightmap[heightSampleIndex + 1];

        var expectedVertexPosition = ellipsoid.cartographicToCartesian({
          longitude: longitude,
          latitude: latitude,
          height: heightSample,
        });

        var index = (j * width + i) * 6;
        var vertexPosition = new Cartesian3(
          vertices[index],
          vertices[index + 1],
          vertices[index + 2]
        );

        expect(vertexPosition).toEqualEpsilon(expectedVertexPosition, 1.0);
        expect(vertices[index + 3]).toEqual(heightSample);
        expect(vertices[index + 4]).toEqualEpsilon(
          i / (width - 1),
          CesiumMath.EPSILON7
        );
        expect(vertices[index + 5]).toEqualEpsilon(
          1.0 - j / (height - 1),
          CesiumMath.EPSILON7
        );
      }
    }
  });
>>>>>>> 2fd0e8f7
});<|MERGE_RESOLUTION|>--- conflicted
+++ resolved
@@ -1,181 +1,115 @@
-<<<<<<< HEAD
-import { Cartesian2 } from '../../Source/Cesium.js';
-import { Cartesian3 } from '../../Source/Cesium.js';
-import { Cartographic } from '../../Source/Cesium.js';
-import { CustomProjection } from '../../Source/Cesium.js';
-import { Ellipsoid } from '../../Source/Cesium.js';
-import { GeographicProjection } from '../../Source/Cesium.js';
-import { HeightmapTessellator } from '../../Source/Cesium.js';
-import { Math as CesiumMath } from '../../Source/Cesium.js';
-import { Rectangle } from '../../Source/Cesium.js';
-import { WebMercatorProjection } from '../../Source/Cesium.js';
-
-describe('Scene/HeightmapTessellator', function() {
-
-    var geographicProjection = new GeographicProjection();
-
-    it('throws when heightmap is not provided', function() {
-        expect(function() {
-            HeightmapTessellator.computeVertices(undefined, geographicProjection);
-        }).toThrowDeveloperError();
-
-        expect(function() {
-            HeightmapTessellator.computeVertices({
-                width : 2,
-                height : 2,
-                vertices : [],
-                nativeRectangle : {
-                    west : 10.0,
-                    south : 20.0,
-                    east : 20.0,
-                    north : 30.0
-                },
-                skirtHeight : 10.0
-            }, geographicProjection);
-        }).toThrowDeveloperError();
-    });
-
-    it('throws when width or height is not provided', function() {
-        expect(function() {
-            HeightmapTessellator.computeVertices({
-                heightmap : [1.0, 2.0, 3.0, 4.0],
-                height : 2,
-                vertices : [],
-                nativeRectangle : {
-                    west : 10.0,
-                    south : 20.0,
-                    east : 20.0,
-                    north : 30.0
-                },
-                skirtHeight : 10.0
-            }, geographicProjection);
-        }).toThrowDeveloperError();
-
-        expect(function() {
-            HeightmapTessellator.computeVertices({
-                heightmap : [1.0, 2.0, 3.0, 4.0],
-                width : 2,
-                vertices : [],
-                nativeRectangle : {
-                    west : 10.0,
-                    south : 20.0,
-                    east : 20.0,
-                    north : 30.0
-                },
-                skirtHeight : 10.0
-            }, geographicProjection);
-        }).toThrowDeveloperError();
-    });
-
-    it('throws when nativeRectangle is not provided', function() {
-        expect(function() {
-            HeightmapTessellator.computeVertices({
-                heightmap : [1.0, 2.0, 3.0, 4.0],
-                width : 2,
-                height : 2,
-                vertices : [],
-                skirtHeight : 10.0
-            }, geographicProjection);
-        }).toThrowDeveloperError();
-    });
-
-    it('throws when skirtHeight is not provided', function() {
-        expect(function() {
-            HeightmapTessellator.computeVertices({
-                heightmap : [1.0, 2.0, 3.0, 4.0],
-                width : 2,
-                height : 2,
-                vertices : [],
-                nativeRectangle : {
-                    west : 10.0,
-                    south : 20.0,
-                    east : 20.0,
-                    north : 30.0
-                }
-            }, geographicProjection);
-        }).toThrowDeveloperError();
-    });
-
-    it('throws when mapProjection is not provided', function() {
-        expect(function() {
-            HeightmapTessellator.computeVertices({
-                heightmap : [1.0, 2.0, 3.0, 4.0],
-                width : 2,
-                height : 2,
-                vertices : [],
-                skirtHeight : 10.0,
-                nativeRectangle : {
-                    west : 10.0,
-                    south : 20.0,
-                    east : 20.0,
-                    north : 30.0
-                }
-            });
-        }).toThrowDeveloperError();
-=======
 import { Cartesian2 } from "../../Source/Cesium.js";
 import { Cartesian3 } from "../../Source/Cesium.js";
+import { Cartographic } from "../../Source/Cesium.js";
+import { CustomProjection } from "../../Source/Cesium.js";
 import { Ellipsoid } from "../../Source/Cesium.js";
+import { GeographicProjection } from "../../Source/Cesium.js";
 import { HeightmapTessellator } from "../../Source/Cesium.js";
 import { Math as CesiumMath } from "../../Source/Cesium.js";
 import { Rectangle } from "../../Source/Cesium.js";
 import { WebMercatorProjection } from "../../Source/Cesium.js";
 
 describe("Scene/HeightmapTessellator", function () {
+  var geographicProjection = new GeographicProjection();
+
   it("throws when heightmap is not provided", function () {
     expect(function () {
-      HeightmapTessellator.computeVertices();
+      HeightmapTessellator.computeVertices(undefined, geographicProjection);
     }).toThrowDeveloperError();
 
     expect(function () {
-      HeightmapTessellator.computeVertices({
-        width: 2,
-        height: 2,
-        vertices: [],
-        nativeRectangle: {
-          west: 10.0,
-          south: 20.0,
-          east: 20.0,
-          north: 30.0,
+      HeightmapTessellator.computeVertices(
+        {
+          width: 2,
+          height: 2,
+          vertices: [],
+          nativeRectangle: {
+            west: 10.0,
+            south: 20.0,
+            east: 20.0,
+            north: 30.0,
+          },
+          skirtHeight: 10.0,
         },
-        skirtHeight: 10.0,
-      });
+        geographicProjection
+      );
     }).toThrowDeveloperError();
   });
 
   it("throws when width or height is not provided", function () {
     expect(function () {
-      HeightmapTessellator.computeVertices({
-        heightmap: [1.0, 2.0, 3.0, 4.0],
-        height: 2,
-        vertices: [],
-        nativeRectangle: {
-          west: 10.0,
-          south: 20.0,
-          east: 20.0,
-          north: 30.0,
+      HeightmapTessellator.computeVertices(
+        {
+          heightmap: [1.0, 2.0, 3.0, 4.0],
+          height: 2,
+          vertices: [],
+          nativeRectangle: {
+            west: 10.0,
+            south: 20.0,
+            east: 20.0,
+            north: 30.0,
+          },
+          skirtHeight: 10.0,
         },
-        skirtHeight: 10.0,
-      });
+        geographicProjection
+      );
     }).toThrowDeveloperError();
 
     expect(function () {
-      HeightmapTessellator.computeVertices({
-        heightmap: [1.0, 2.0, 3.0, 4.0],
-        width: 2,
-        vertices: [],
-        nativeRectangle: {
-          west: 10.0,
-          south: 20.0,
-          east: 20.0,
-          north: 30.0,
+      HeightmapTessellator.computeVertices(
+        {
+          heightmap: [1.0, 2.0, 3.0, 4.0],
+          width: 2,
+          vertices: [],
+          nativeRectangle: {
+            west: 10.0,
+            south: 20.0,
+            east: 20.0,
+            north: 30.0,
+          },
+          skirtHeight: 10.0,
         },
-        skirtHeight: 10.0,
-      });
+        geographicProjection
+      );
     }).toThrowDeveloperError();
   });
 
   it("throws when nativeRectangle is not provided", function () {
+    expect(function () {
+      HeightmapTessellator.computeVertices(
+        {
+          heightmap: [1.0, 2.0, 3.0, 4.0],
+          width: 2,
+          height: 2,
+          vertices: [],
+          skirtHeight: 10.0,
+        },
+        geographicProjection
+      );
+    }).toThrowDeveloperError();
+  });
+
+  it("throws when skirtHeight is not provided", function () {
+    expect(function () {
+      HeightmapTessellator.computeVertices(
+        {
+          heightmap: [1.0, 2.0, 3.0, 4.0],
+          width: 2,
+          height: 2,
+          vertices: [],
+          nativeRectangle: {
+            west: 10.0,
+            south: 20.0,
+            east: 20.0,
+            north: 30.0,
+          },
+        },
+        geographicProjection
+      );
+    }).toThrowDeveloperError();
+  });
+
+  it("throws when mapProjection is not provided", function () {
     expect(function () {
       HeightmapTessellator.computeVertices({
         heightmap: [1.0, 2.0, 3.0, 4.0],
@@ -183,17 +117,6 @@
         height: 2,
         vertices: [],
         skirtHeight: 10.0,
-      });
-    }).toThrowDeveloperError();
-  });
-
-  it("throws when skirtHeight is not provided", function () {
-    expect(function () {
-      HeightmapTessellator.computeVertices({
-        heightmap: [1.0, 2.0, 3.0, 4.0],
-        width: 2,
-        height: 2,
-        vertices: [],
         nativeRectangle: {
           west: 10.0,
           south: 20.0,
@@ -298,7 +221,6 @@
       longitude: longitude,
       latitude: latitude,
       height: heightSample,
->>>>>>> 2fd0e8f7
     });
 
     expect(encoding.decodePosition(vertices, index)).toEqualEpsilon(
@@ -328,7 +250,10 @@
         CesiumMath.toRadians(40.0)
       ),
     };
-    var results = HeightmapTessellator.computeVertices(options);
+    var results = HeightmapTessellator.computeVertices(
+      options,
+      geographicProjection
+    );
     var vertices = results.vertices;
 
     var ellipsoid = Ellipsoid.WGS84;
@@ -370,7 +295,10 @@
         north: 40.0,
       },
     };
-    var results = HeightmapTessellator.computeVertices(options);
+    var results = HeightmapTessellator.computeVertices(
+      options,
+      geographicProjection
+    );
     var vertices = results.vertices;
 
     var ellipsoid = Ellipsoid.WGS84;
@@ -483,7 +411,10 @@
         north: 0.02,
       },
     };
-    var results = HeightmapTessellator.computeVertices(options);
+    var results = HeightmapTessellator.computeVertices(
+      options,
+      geographicProjection
+    );
     var vertices = results.vertices;
 
     var ellipsoid = Ellipsoid.WGS84;
@@ -602,11 +533,11 @@
       },
       isGeographic: false,
     };
-    var results = HeightmapTessellator.computeVertices(options);
-    var vertices = results.vertices;
-
     var ellipsoid = Ellipsoid.WGS84;
     var projection = new WebMercatorProjection(ellipsoid);
+    var results = HeightmapTessellator.computeVertices(options, projection);
+    var vertices = results.vertices;
+
     var nativeRectangle = options.nativeRectangle;
 
     var geographicSouthwest = projection.unproject(
@@ -667,6 +598,147 @@
         );
       }
     }
+  });
+
+  it("generates 2D position attributes for projections other than Geographic and Web Mercator", function () {
+    var width = 3;
+    var height = 3;
+    var projection = new CustomProjection("Data/UserGeographic.js");
+
+    return projection.readyPromise.then(function () {
+      var options = {
+        heightmap: [1.0, 2.0, 3.0, 4.0, 5.0, 6.0, 7.0, 8.0, 9.0],
+        width: width,
+        height: height,
+        skirtHeight: 0.0,
+        nativeRectangle: {
+          west: 10.0,
+          south: 30.0,
+          east: 20.0,
+          north: 40.0,
+        },
+        rectangle: new Rectangle(
+          CesiumMath.toRadians(10.0),
+          CesiumMath.toRadians(30.0),
+          CesiumMath.toRadians(20.0),
+          CesiumMath.toRadians(40.0)
+        ),
+      };
+      var results = HeightmapTessellator.computeVertices(options, projection);
+      var vertices = results.vertices;
+
+      var rectangle = options.rectangle;
+
+      for (var j = 0; j < height; ++j) {
+        var latitude = CesiumMath.lerp(
+          rectangle.north,
+          rectangle.south,
+          j / (height - 1)
+        );
+        for (var i = 0; i < width; ++i) {
+          var longitude = CesiumMath.lerp(
+            rectangle.west,
+            rectangle.east,
+            i / (width - 1)
+          );
+
+          var expectedVertexPosition2d = projection.project(
+            new Cartographic(longitude, latitude)
+          );
+
+          var index = (j * width + i) * 9 + 6;
+          var vertexPosition2d = new Cartesian3(
+            vertices[index],
+            vertices[index + 1],
+            0.0
+          );
+
+          expect(
+            Cartesian3.equalsEpsilon(
+              vertexPosition2d,
+              expectedVertexPosition2d,
+              CesiumMath.EPSILON7
+            )
+          ).toBe(true);
+
+          var heightSample = vertices[index + 2];
+          expect(1.0 <= heightSample && heightSample <= 9.0).toBe(true);
+        }
+      }
+    });
+  });
+
+  it("generates 2D position attributes with relative-to-center", function () {
+    var width = 3;
+    var height = 3;
+    var projection = new CustomProjection("Data/UserGeographic.js");
+    return projection.readyPromise.then(function () {
+      var rectangle = new Rectangle(
+        CesiumMath.toRadians(10.0),
+        CesiumMath.toRadians(30.0),
+        CesiumMath.toRadians(20.0),
+        CesiumMath.toRadians(40.0)
+      );
+
+      var options = {
+        heightmap: [1.0, 2.0, 3.0, 4.0, 5.0, 6.0, 7.0, 8.0, 9.0],
+        width: width,
+        height: height,
+        skirtHeight: 0.0,
+        nativeRectangle: {
+          west: 10.0,
+          south: 30.0,
+          east: 20.0,
+          north: 40.0,
+        },
+        rectangle: rectangle,
+        relativeToCenter: projection.ellipsoid.cartographicToCartesian(
+          Rectangle.center(rectangle)
+        ),
+      };
+      var results = HeightmapTessellator.computeVertices(options, projection);
+      var vertices = results.vertices;
+      var center2D = results.encoding.center2D;
+
+      for (var j = 0; j < height; ++j) {
+        var latitude = CesiumMath.lerp(
+          rectangle.north,
+          rectangle.south,
+          j / (height - 1)
+        );
+        for (var i = 0; i < width; ++i) {
+          var longitude = CesiumMath.lerp(
+            rectangle.west,
+            rectangle.east,
+            i / (width - 1)
+          );
+
+          var expectedVertexPosition2d = projection.project(
+            new Cartographic(longitude, latitude)
+          );
+
+          var index = (j * width + i) * 9 + 6;
+          var vertexPosition2d = new Cartesian3(
+            vertices[index],
+            vertices[index + 1],
+            0.0
+          );
+          vertexPosition2d.x += center2D.x;
+          vertexPosition2d.y += center2D.y;
+
+          expect(
+            Cartesian3.equalsEpsilon(
+              vertexPosition2d,
+              expectedVertexPosition2d,
+              CesiumMath.EPSILON7
+            )
+          ).toBe(true);
+
+          var heightSample = Math.floor(vertices[index + 2] + center2D.z);
+          expect(1.0 <= heightSample && heightSample <= 9.0).toBe(true);
+        }
+      }
+    });
   });
 
   it("supports multi-element little endian heights", function () {
@@ -723,7 +795,10 @@
         elementMultiplier: 10,
       },
     };
-    var results = HeightmapTessellator.computeVertices(options);
+    var results = HeightmapTessellator.computeVertices(
+      options,
+      geographicProjection
+    );
     var vertices = results.vertices;
 
     var ellipsoid = Ellipsoid.WGS84;
@@ -762,435 +837,6 @@
           vertices[index + 2]
         );
 
-<<<<<<< HEAD
-    it('creates mesh without skirt', function() {
-        var width = 3;
-        var height = 3;
-        var options = {
-            heightmap : [1.0, 2.0, 3.0, 4.0, 5.0, 6.0, 7.0, 8.0, 9.0],
-            width : width,
-            height : height,
-            skirtHeight : 0.0,
-            nativeRectangle : {
-                west : 10.0,
-                south : 30.0,
-                east : 20.0,
-                north : 40.0
-            },
-            rectangle : new Rectangle(
-                CesiumMath.toRadians(10.0),
-                CesiumMath.toRadians(30.0),
-                CesiumMath.toRadians(20.0),
-                CesiumMath.toRadians(40.0))
-        };
-        var results = HeightmapTessellator.computeVertices(options, geographicProjection);
-        var vertices = results.vertices;
-
-        var ellipsoid = Ellipsoid.WGS84;
-        var nativeRectangle = options.nativeRectangle;
-
-        var index = 0;
-
-        for (var j = 0; j < height; ++j) {
-            for (var i = 0; i < width; ++i) {
-                checkExpectedVertex(nativeRectangle, i, j, width, height, index++, false, vertices, options.heightmap, ellipsoid, options.skirtHeight);
-            }
-        }
-    });
-
-    it('creates mesh with skirt', function() {
-        var width = 3;
-        var height = 3;
-        var options = {
-            heightmap : [1.0, 2.0, 3.0, 4.0, 5.0, 6.0, 7.0, 8.0, 9.0],
-            width : width,
-            height : height,
-            skirtHeight : 10.0,
-            nativeRectangle : {
-                west : 10.0,
-                east : 20.0,
-                south : 30.0,
-                north : 40.0
-            }
-        };
-        var results = HeightmapTessellator.computeVertices(options, geographicProjection);
-        var vertices = results.vertices;
-
-        var ellipsoid = Ellipsoid.WGS84;
-        var nativeRectangle = options.nativeRectangle;
-
-        var i, j;
-        var index = 0;
-
-        for (j = 0; j < height; ++j) {
-            for (i = 0; i < width; ++i) {
-                checkExpectedVertex(nativeRectangle, i, j, width, height, index++, false, vertices, options.heightmap, ellipsoid, options.skirtHeight);
-            }
-        }
-
-        // Heightmap is expected to be ordered from west to east and north to south,
-        // so flip i and j depending on how skirts are arranged.
-        for (j = 0; j < height; ++j) {
-            // West edge goes from south to north
-            checkExpectedVertex(nativeRectangle, 0, height - 1 - j, width, height, index++, true, vertices, options.heightmap, ellipsoid, options.skirtHeight);
-        }
-
-        for (i = 0; i < height; ++i) {
-            // South edge goes from east to west
-            checkExpectedVertex(nativeRectangle, width - 1 - i, height - 1, width, height, index++, true, vertices, options.heightmap, ellipsoid, options.skirtHeight);
-        }
-
-        for (j = 0; j < height; ++j) {
-            // East edge goes from north to south
-            checkExpectedVertex(nativeRectangle, width - 1, j, width, height, index++, true, vertices, options.heightmap, ellipsoid, options.skirtHeight);
-        }
-
-        for (i = 0; i < height; ++i) {
-            // North edge goes from west to east
-            checkExpectedVertex(nativeRectangle, i, 0, width, height, index++, true, vertices, options.heightmap, ellipsoid, options.skirtHeight);
-        }
-    });
-
-    it('creates quantized mesh', function() {
-        var width = 3;
-        var height = 3;
-        var options = {
-            heightmap : [1.0, 2.0, 3.0, 4.0, 5.0, 6.0, 7.0, 8.0, 9.0],
-            width : width,
-            height : height,
-            skirtHeight : 10.0,
-            nativeRectangle : {
-                west : 0.01,
-                east : 0.02,
-                south : 0.01,
-                north : 0.02
-            }
-        };
-        var results = HeightmapTessellator.computeVertices(options, geographicProjection);
-        var vertices = results.vertices;
-
-        var ellipsoid = Ellipsoid.WGS84;
-        var nativeRectangle = options.nativeRectangle;
-
-        var i, j;
-        var index = 0;
-
-        for (j = 0; j < height; ++j) {
-            for (i = 0; i < width; ++i) {
-                checkExpectedQuantizedVertex(nativeRectangle, i, j, width, height, index++, false, vertices, options.heightmap, ellipsoid, options.skirtHeight, results.encoding);
-            }
-        }
-
-        // Heightmap is expected to be ordered from west to east and north to south,
-        // so flip i and j depending on how skirts are arranged.
-        for (j = 0; j < height; ++j) {
-            // West edge goes from south to north
-            checkExpectedQuantizedVertex(nativeRectangle, 0, height - 1 - j, width, height, index++, true, vertices, options.heightmap, ellipsoid, options.skirtHeight, results.encoding);
-        }
-
-        for (i = 0; i < height; ++i) {
-            // South edge goes from east to west
-            checkExpectedQuantizedVertex(nativeRectangle, width - 1 - i, height - 1, width, height, index++, true, vertices, options.heightmap, ellipsoid, options.skirtHeight, results.encoding);
-        }
-
-        for (j = 0; j < height; ++j) {
-            // East edge goes from north to south
-            checkExpectedQuantizedVertex(nativeRectangle, width - 1, j, width, height, index++, true, vertices, options.heightmap, ellipsoid, options.skirtHeight, results.encoding);
-        }
-
-        for (i = 0; i < height; ++i) {
-            // North edge goes from west to east
-            checkExpectedQuantizedVertex(nativeRectangle, i, 0, width, height, index++, true, vertices, options.heightmap, ellipsoid, options.skirtHeight, results.encoding);
-        }
-    });
-
-    it('tessellates web mercator heightmaps', function() {
-        var width = 3;
-        var height = 3;
-        var options = {
-            heightmap : [1.0, 2.0, 3.0, 4.0, 5.0, 6.0, 7.0, 8.0, 9.0],
-            width : width,
-            height : height,
-            skirtHeight : 0.0,
-            nativeRectangle : {
-                west : 1000000.0,
-                east : 2000000.0,
-                south : 3000000.0,
-                north : 4000000.0
-            },
-            isGeographic : false
-        };
-        var ellipsoid = Ellipsoid.WGS84;
-        var projection = new WebMercatorProjection(ellipsoid);
-        var results = HeightmapTessellator.computeVertices(options, projection);
-        var vertices = results.vertices;
-
-        var nativeRectangle = options.nativeRectangle;
-
-        var geographicSouthwest = projection.unproject(new Cartesian2(nativeRectangle.west, nativeRectangle.south));
-        var geographicNortheast = projection.unproject(new Cartesian2(nativeRectangle.east, nativeRectangle.north));
-
-        for (var j = 0; j < height; ++j) {
-            var y = CesiumMath.lerp(nativeRectangle.north, nativeRectangle.south, j / (height - 1));
-            for (var i = 0; i < width; ++i) {
-                var x = CesiumMath.lerp(nativeRectangle.west, nativeRectangle.east, i / (width - 1));
-
-                var latLon = projection.unproject(new Cartesian2(x, y));
-                var longitude = latLon.longitude;
-                var latitude = latLon.latitude;
-
-                var heightSample = options.heightmap[j * width + i];
-
-                var expectedVertexPosition = ellipsoid.cartographicToCartesian({
-                    longitude : longitude,
-                    latitude : latitude,
-                    height : heightSample
-                });
-
-                var index = (j * width + i) * 6;
-                var vertexPosition = new Cartesian3(vertices[index], vertices[index + 1], vertices[index + 2]);
-
-                var expectedU = (longitude - geographicSouthwest.longitude) / (geographicNortheast.longitude - geographicSouthwest.longitude);
-                var expectedV = (latitude - geographicSouthwest.latitude) / (geographicNortheast.latitude - geographicSouthwest.latitude);
-
-                expect(vertexPosition).toEqualEpsilon(expectedVertexPosition, 1.0);
-                expect(vertices[index + 3]).toEqual(heightSample);
-                expect(vertices[index + 4]).toEqualEpsilon(expectedU, CesiumMath.EPSILON7);
-                expect(vertices[index + 5]).toEqualEpsilon(expectedV, CesiumMath.EPSILON7);
-            }
-        }
-    });
-
-    it('generates 2D position attributes for projections other than Geographic and Web Mercator', function() {
-        var width = 3;
-        var height = 3;
-        var projection = new CustomProjection('Data/UserGeographic.js');
-
-        return projection.readyPromise.then(function() {
-            var options = {
-                heightmap : [1.0, 2.0, 3.0, 4.0, 5.0, 6.0, 7.0, 8.0, 9.0],
-                width : width,
-                height : height,
-                skirtHeight : 0.0,
-                nativeRectangle : {
-                    west : 10.0,
-                    south : 30.0,
-                    east : 20.0,
-                    north : 40.0
-                },
-                rectangle : new Rectangle(
-                    CesiumMath.toRadians(10.0),
-                    CesiumMath.toRadians(30.0),
-                    CesiumMath.toRadians(20.0),
-                    CesiumMath.toRadians(40.0))
-            };
-            var results = HeightmapTessellator.computeVertices(options, projection);
-            var vertices = results.vertices;
-
-            var rectangle = options.rectangle;
-
-            for (var j = 0; j < height; ++j) {
-                var latitude = CesiumMath.lerp(rectangle.north, rectangle.south, j / (height - 1));
-                for (var i = 0; i < width; ++i) {
-                    var longitude = CesiumMath.lerp(rectangle.west, rectangle.east, i / (width - 1));
-
-                    var expectedVertexPosition2d = projection.project(new Cartographic(longitude, latitude));
-
-                    var index = (j * width + i) * 9 + 6;
-                    var vertexPosition2d = new Cartesian3(vertices[index], vertices[index + 1], 0.0);
-
-                    expect(Cartesian3.equalsEpsilon(vertexPosition2d, expectedVertexPosition2d, CesiumMath.EPSILON7)).toBe(true);
-
-                    var heightSample = vertices[index + 2];
-                    expect(1.0 <= heightSample && heightSample <= 9.0).toBe(true);
-                }
-            }
-        });
-    });
-
-    it('generates 2D position attributes with relative-to-center', function() {
-        var width = 3;
-        var height = 3;
-        var projection = new CustomProjection('Data/UserGeographic.js');
-        return projection.readyPromise.then(function() {
-            var rectangle = new Rectangle(
-                CesiumMath.toRadians(10.0),
-                CesiumMath.toRadians(30.0),
-                CesiumMath.toRadians(20.0),
-                CesiumMath.toRadians(40.0));
-
-            var options = {
-                heightmap : [1.0, 2.0, 3.0, 4.0, 5.0, 6.0, 7.0, 8.0, 9.0],
-                width : width,
-                height : height,
-                skirtHeight : 0.0,
-                nativeRectangle : {
-                    west : 10.0,
-                    south : 30.0,
-                    east : 20.0,
-                    north : 40.0
-                },
-                rectangle : rectangle,
-                relativeToCenter : projection.ellipsoid.cartographicToCartesian(Rectangle.center(rectangle))
-            };
-            var results = HeightmapTessellator.computeVertices(options, projection);
-            var vertices = results.vertices;
-            var center2D = results.encoding.center2D;
-
-            for (var j = 0; j < height; ++j) {
-                var latitude = CesiumMath.lerp(rectangle.north, rectangle.south, j / (height - 1));
-                for (var i = 0; i < width; ++i) {
-                    var longitude = CesiumMath.lerp(rectangle.west, rectangle.east, i / (width - 1));
-
-                    var expectedVertexPosition2d = projection.project(new Cartographic(longitude, latitude));
-
-                    var index = (j * width + i) * 9 + 6;
-                    var vertexPosition2d = new Cartesian3(vertices[index], vertices[index + 1], 0.0);
-                    vertexPosition2d.x += center2D.x;
-                    vertexPosition2d.y += center2D.y;
-
-                    expect(Cartesian3.equalsEpsilon(vertexPosition2d, expectedVertexPosition2d, CesiumMath.EPSILON7)).toBe(true);
-
-                    var heightSample = Math.floor(vertices[index + 2] + center2D.z);
-                    expect(1.0 <= heightSample && heightSample <= 9.0).toBe(true);
-                }
-            }
-        });
-    });
-
-    it('supports multi-element little endian heights', function() {
-        var width = 3;
-        var height = 3;
-        var options = {
-            heightmap : [1.0, 2.0, 100.0,
-                         3.0, 4.0, 100.0,
-                         5.0, 6.0, 100.0,
-                         7.0, 8.0, 100.0,
-                         9.0, 10.0, 100.0,
-                         11.0, 12.0, 100.0,
-                         13.0, 14.0, 100.0,
-                         15.0, 16.0, 100.0,
-                         17.0, 18.0, 100.0],
-            width : width,
-            height : height,
-            skirtHeight : 0.0,
-            nativeRectangle : {
-                west : 10.0,
-                south : 30.0,
-                east : 20.0,
-                north : 40.0
-            },
-            rectangle : new Rectangle(
-                CesiumMath.toRadians(10.0),
-                CesiumMath.toRadians(30.0),
-                CesiumMath.toRadians(20.0),
-                CesiumMath.toRadians(40.0)),
-            structure : {
-                stride : 3,
-                elementsPerHeight : 2,
-                elementMultiplier : 10
-            }
-        };
-        var results = HeightmapTessellator.computeVertices(options, geographicProjection);
-        var vertices = results.vertices;
-
-        var ellipsoid = Ellipsoid.WGS84;
-        var nativeRectangle = options.nativeRectangle;
-
-        for (var j = 0; j < height; ++j) {
-            var latitude = CesiumMath.lerp(nativeRectangle.north, nativeRectangle.south, j / (height - 1));
-            latitude = CesiumMath.toRadians(latitude);
-            for (var i = 0; i < width; ++i) {
-                var longitude = CesiumMath.lerp(nativeRectangle.west, nativeRectangle.east, i / (width - 1));
-                longitude = CesiumMath.toRadians(longitude);
-
-                var heightSampleIndex = (j * width + i) * options.structure.stride;
-                var heightSample = options.heightmap[heightSampleIndex] + options.heightmap[heightSampleIndex + 1] * 10.0;
-
-                var expectedVertexPosition = ellipsoid.cartographicToCartesian({
-                    longitude : longitude,
-                    latitude : latitude,
-                    height : heightSample
-                });
-
-                var index = (j * width + i) * 6;
-                var vertexPosition = new Cartesian3(vertices[index], vertices[index + 1], vertices[index + 2]);
-
-                expect(vertexPosition).toEqualEpsilon(expectedVertexPosition, 1.0);
-                expect(vertices[index + 3]).toEqual(heightSample);
-                expect(vertices[index + 4]).toEqualEpsilon(i / (width - 1), CesiumMath.EPSILON7);
-                expect(vertices[index + 5]).toEqualEpsilon(1.0 - j / (height - 1), CesiumMath.EPSILON7);
-            }
-        }
-    });
-
-    it('supports multi-element big endian heights', function() {
-        var width = 3;
-        var height = 3;
-        var options = {
-            heightmap : [1.0, 2.0, 100.0,
-                         3.0, 4.0, 100.0,
-                         5.0, 6.0, 100.0,
-                         7.0, 8.0, 100.0,
-                         9.0, 10.0, 100.0,
-                         11.0, 12.0, 100.0,
-                         13.0, 14.0, 100.0,
-                         15.0, 16.0, 100.0,
-                         17.0, 18.0, 100.0],
-            width : width,
-            height : height,
-            skirtHeight : 0.0,
-            nativeRectangle : {
-                west : 10.0,
-                south : 30.0,
-                east : 20.0,
-                north : 40.0
-            },
-            rectangle : new Rectangle(
-                CesiumMath.toRadians(10.0),
-                CesiumMath.toRadians(30.0),
-                CesiumMath.toRadians(20.0),
-                CesiumMath.toRadians(40.0)),
-            structure : {
-                stride : 3,
-                elementsPerHeight : 2,
-                elementMultiplier : 10,
-                isBigEndian : true
-            }
-        };
-        var results = HeightmapTessellator.computeVertices(options, geographicProjection);
-        var vertices = results.vertices;
-
-        var ellipsoid = Ellipsoid.WGS84;
-        var nativeRectangle = options.nativeRectangle;
-
-        for (var j = 0; j < height; ++j) {
-            var latitude = CesiumMath.lerp(nativeRectangle.north, nativeRectangle.south, j / (height - 1));
-            latitude = CesiumMath.toRadians(latitude);
-            for (var i = 0; i < width; ++i) {
-                var longitude = CesiumMath.lerp(nativeRectangle.west, nativeRectangle.east, i / (width - 1));
-                longitude = CesiumMath.toRadians(longitude);
-
-                var heightSampleIndex = (j * width + i) * options.structure.stride;
-                var heightSample = options.heightmap[heightSampleIndex] * 10.0 + options.heightmap[heightSampleIndex + 1];
-
-                var expectedVertexPosition = ellipsoid.cartographicToCartesian({
-                    longitude : longitude,
-                    latitude : latitude,
-                    height : heightSample
-                });
-
-                var index = (j * width + i) * 6;
-                var vertexPosition = new Cartesian3(vertices[index], vertices[index + 1], vertices[index + 2]);
-
-                expect(vertexPosition).toEqualEpsilon(expectedVertexPosition, 1.0);
-                expect(vertices[index + 3]).toEqual(heightSample);
-                expect(vertices[index + 4]).toEqualEpsilon(i / (width - 1), CesiumMath.EPSILON7);
-                expect(vertices[index + 5]).toEqualEpsilon(1.0 - j / (height - 1), CesiumMath.EPSILON7);
-            }
-        }
-    });
-=======
         expect(vertexPosition).toEqualEpsilon(expectedVertexPosition, 1.0);
         expect(vertices[index + 3]).toEqual(heightSample);
         expect(vertices[index + 4]).toEqualEpsilon(
@@ -1260,7 +906,10 @@
         isBigEndian: true,
       },
     };
-    var results = HeightmapTessellator.computeVertices(options);
+    var results = HeightmapTessellator.computeVertices(
+      options,
+      geographicProjection
+    );
     var vertices = results.vertices;
 
     var ellipsoid = Ellipsoid.WGS84;
@@ -1312,5 +961,4 @@
       }
     }
   });
->>>>>>> 2fd0e8f7
 });