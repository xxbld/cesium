<<<<<<< HEAD
defineSuite([
        'Core/HeightmapTessellator',
        'Core/Cartesian2',
        'Core/Cartesian3',
        'Core/Cartographic',
        'Core/CustomProjection',
        'Core/Ellipsoid',
        'Core/GeographicProjection',
        'Core/Math',
        'Core/Rectangle',
        'Core/WebMercatorProjection'
    ], function(
        HeightmapTessellator,
        Cartesian2,
        Cartesian3,
        Cartographic,
        CustomProjection,
        Ellipsoid,
        GeographicProjection,
        CesiumMath,
        Rectangle,
        WebMercatorProjection) {
    'use strict';
=======
import { Cartesian2 } from '../../Source/Cesium.js';
import { Cartesian3 } from '../../Source/Cesium.js';
import { Ellipsoid } from '../../Source/Cesium.js';
import { HeightmapTessellator } from '../../Source/Cesium.js';
import { Math as CesiumMath } from '../../Source/Cesium.js';
import { Rectangle } from '../../Source/Cesium.js';
import { WebMercatorProjection } from '../../Source/Cesium.js';

describe('Scene/HeightmapTessellator', function() {
>>>>>>> e5cc188f

    var geographicProjection = new GeographicProjection();

    it('throws when heightmap is not provided', function() {
        expect(function() {
            HeightmapTessellator.computeVertices(undefined, geographicProjection);
        }).toThrowDeveloperError();

        expect(function() {
            HeightmapTessellator.computeVertices({
                width : 2,
                height : 2,
                vertices : [],
                nativeRectangle : {
                    west : 10.0,
                    south : 20.0,
                    east : 20.0,
                    north : 30.0
                },
                skirtHeight : 10.0
            }, geographicProjection);
        }).toThrowDeveloperError();
    });

    it('throws when width or height is not provided', function() {
        expect(function() {
            HeightmapTessellator.computeVertices({
                heightmap : [1.0, 2.0, 3.0, 4.0],
                height : 2,
                vertices : [],
                nativeRectangle : {
                    west : 10.0,
                    south : 20.0,
                    east : 20.0,
                    north : 30.0
                },
                skirtHeight : 10.0
            }, geographicProjection);
        }).toThrowDeveloperError();

        expect(function() {
            HeightmapTessellator.computeVertices({
                heightmap : [1.0, 2.0, 3.0, 4.0],
                width : 2,
                vertices : [],
                nativeRectangle : {
                    west : 10.0,
                    south : 20.0,
                    east : 20.0,
                    north : 30.0
                },
                skirtHeight : 10.0
            }, geographicProjection);
        }).toThrowDeveloperError();
    });

    it('throws when nativeRectangle is not provided', function() {
        expect(function() {
            HeightmapTessellator.computeVertices({
                heightmap : [1.0, 2.0, 3.0, 4.0],
                width : 2,
                height : 2,
                vertices : [],
                skirtHeight : 10.0
            }, geographicProjection);
        }).toThrowDeveloperError();
    });

    it('throws when skirtHeight is not provided', function() {
        expect(function() {
            HeightmapTessellator.computeVertices({
                heightmap : [1.0, 2.0, 3.0, 4.0],
                width : 2,
                height : 2,
                vertices : [],
                nativeRectangle : {
                    west : 10.0,
                    south : 20.0,
                    east : 20.0,
                    north : 30.0
                }
            }, geographicProjection);
        }).toThrowDeveloperError();
    });

    it('throws when mapProjection is not provided', function() {
        expect(function() {
            HeightmapTessellator.computeVertices({
                heightmap : [1.0, 2.0, 3.0, 4.0],
                width : 2,
                height : 2,
                vertices : [],
                skirtHeight : 10.0,
                nativeRectangle : {
                    west : 10.0,
                    south : 20.0,
                    east : 20.0,
                    north : 30.0
                }
            });
        }).toThrowDeveloperError();
    });

    it('creates mesh without skirt', function() {
        var width = 3;
        var height = 3;
        var options = {
            heightmap : [1.0, 2.0, 3.0, 4.0, 5.0, 6.0, 7.0, 8.0, 9.0],
            width : width,
            height : height,
            skirtHeight : 0.0,
            nativeRectangle : {
                west : 10.0,
                south : 30.0,
                east : 20.0,
                north : 40.0
            },
            rectangle : new Rectangle(
                CesiumMath.toRadians(10.0),
                CesiumMath.toRadians(30.0),
                CesiumMath.toRadians(20.0),
                CesiumMath.toRadians(40.0))
        };
        var results = HeightmapTessellator.computeVertices(options, geographicProjection);
        var vertices = results.vertices;

        var ellipsoid = Ellipsoid.WGS84;
        var nativeRectangle = options.nativeRectangle;

        for (var j = 0; j < height; ++j) {
            var latitude = CesiumMath.lerp(nativeRectangle.north, nativeRectangle.south, j / (height - 1));
            latitude = CesiumMath.toRadians(latitude);
            for (var i = 0; i < width; ++i) {
                var longitude = CesiumMath.lerp(nativeRectangle.west, nativeRectangle.east, i / (width - 1));
                longitude = CesiumMath.toRadians(longitude);

                var heightSample = options.heightmap[j * width + i];

                var expectedVertexPosition = ellipsoid.cartographicToCartesian({
                    longitude : longitude,
                    latitude : latitude,
                    height : heightSample
                });

                var index = (j * width + i) * 6;
                var vertexPosition = new Cartesian3(vertices[index], vertices[index + 1], vertices[index + 2]);

                expect(vertexPosition).toEqualEpsilon(expectedVertexPosition, 1.0);
                expect(vertices[index + 3]).toEqual(heightSample);
                expect(vertices[index + 4]).toEqualEpsilon(i / (width - 1), CesiumMath.EPSILON7);
                expect(vertices[index + 5]).toEqualEpsilon(1.0 - j / (height - 1), CesiumMath.EPSILON7);
            }
        }
    });

    it('creates mesh with skirt', function() {
        var width = 3;
        var height = 3;
        var options = {
            heightmap : [1.0, 2.0, 3.0, 4.0, 5.0, 6.0, 7.0, 8.0, 9.0],
            width : width,
            height : height,
            skirtHeight : 10.0,
            nativeRectangle : {
                west : 10.0,
                east : 20.0,
                south : 30.0,
                north : 40.0
            }
        };
        var results = HeightmapTessellator.computeVertices(options, geographicProjection);
        var vertices = results.vertices;

        var ellipsoid = Ellipsoid.WGS84;
        var nativeRectangle = options.nativeRectangle;

        for (var j = -1; j <= height; ++j) {
            var realJ = CesiumMath.clamp(j, 0, height - 1);
            var latitude = CesiumMath.lerp(nativeRectangle.north, nativeRectangle.south, realJ / (height - 1));
            latitude = CesiumMath.toRadians(latitude);
            for (var i = -1; i <= width; ++i) {
                var realI = CesiumMath.clamp(i, 0, width - 1);
                var longitude = CesiumMath.lerp(nativeRectangle.west, nativeRectangle.east, realI / (width - 1));
                longitude = CesiumMath.toRadians(longitude);

                var heightSample = options.heightmap[realJ * width + realI];

                if (realI !== i || realJ !== j) {
                    heightSample -= options.skirtHeight;
                }

                var expectedVertexPosition = ellipsoid.cartographicToCartesian({
                                                                                   longitude : longitude,
                                                                                   latitude : latitude,
                                                                                   height : heightSample
                                                                               });

                var index = ((j + 1) * (width + 2) + i + 1) * 6;
                var vertexPosition = new Cartesian3(vertices[index], vertices[index + 1], vertices[index + 2]);

                expect(vertexPosition).toEqualEpsilon(expectedVertexPosition, 1.0);
                expect(vertices[index + 3]).toEqual(heightSample);
                expect(vertices[index + 4]).toEqualEpsilon(realI / (width - 1), CesiumMath.EPSILON7);
                expect(vertices[index + 5]).toEqualEpsilon(1.0 - realJ / (height - 1), CesiumMath.EPSILON7);
            }
        }
    });

    it('creates quantized mesh', function() {
        var width = 3;
        var height = 3;
        var options = {
            heightmap : [1.0, 2.0, 3.0, 4.0, 5.0, 6.0, 7.0, 8.0, 9.0],
            width : width,
            height : height,
            skirtHeight : 10.0,
            nativeRectangle : {
                west : 0.01,
                east : 0.02,
                south : 0.01,
                north : 0.02
            }
        };
        var results = HeightmapTessellator.computeVertices(options, geographicProjection);
        var vertices = results.vertices;

        var ellipsoid = Ellipsoid.WGS84;
        var nativeRectangle = options.nativeRectangle;

        for (var j = -1; j <= height; ++j) {
            var realJ = CesiumMath.clamp(j, 0, height - 1);
            var latitude = CesiumMath.lerp(nativeRectangle.north, nativeRectangle.south, realJ / (height - 1));
            latitude = CesiumMath.toRadians(latitude);
            for (var i = -1; i <= width; ++i) {
                var realI = CesiumMath.clamp(i, 0, width - 1);
                var longitude = CesiumMath.lerp(nativeRectangle.west, nativeRectangle.east, realI / (width - 1));
                longitude = CesiumMath.toRadians(longitude);

                var heightSample = options.heightmap[realJ * width + realI];

                if (realI !== i || realJ !== j) {
                    heightSample -= options.skirtHeight;
                }

                var index = ((j + 1) * (width + 2) + i + 1);
                var expectedVertexPosition = ellipsoid.cartographicToCartesian({
                                                                                   longitude : longitude,
                                                                                   latitude : latitude,
                                                                                   height : heightSample
                                                                               });
                expect(results.encoding.decodePosition(vertices, index)).toEqualEpsilon(expectedVertexPosition, 1.0);
            }
        }
    });

    it('tessellates web mercator heightmaps', function() {
        var width = 3;
        var height = 3;
        var options = {
            heightmap : [1.0, 2.0, 3.0, 4.0, 5.0, 6.0, 7.0, 8.0, 9.0],
            width : width,
            height : height,
            skirtHeight : 0.0,
            nativeRectangle : {
                west : 1000000.0,
                east : 2000000.0,
                south : 3000000.0,
                north : 4000000.0
            },
            isGeographic : false
        };
        var ellipsoid = Ellipsoid.WGS84;
        var projection = new WebMercatorProjection(ellipsoid);
        var results = HeightmapTessellator.computeVertices(options, projection);
        var vertices = results.vertices;

        var nativeRectangle = options.nativeRectangle;

        var geographicSouthwest = projection.unproject(new Cartesian2(nativeRectangle.west, nativeRectangle.south));
        var geographicNortheast = projection.unproject(new Cartesian2(nativeRectangle.east, nativeRectangle.north));

        for (var j = 0; j < height; ++j) {
            var y = CesiumMath.lerp(nativeRectangle.north, nativeRectangle.south, j / (height - 1));
            for (var i = 0; i < width; ++i) {
                var x = CesiumMath.lerp(nativeRectangle.west, nativeRectangle.east, i / (width - 1));

                var latLon = projection.unproject(new Cartesian2(x, y));
                var longitude = latLon.longitude;
                var latitude = latLon.latitude;

                var heightSample = options.heightmap[j * width + i];

                var expectedVertexPosition = ellipsoid.cartographicToCartesian({
                    longitude : longitude,
                    latitude : latitude,
                    height : heightSample
                });

                var index = (j * width + i) * 6;
                var vertexPosition = new Cartesian3(vertices[index], vertices[index + 1], vertices[index + 2]);

                var expectedU = (longitude - geographicSouthwest.longitude) / (geographicNortheast.longitude - geographicSouthwest.longitude);
                var expectedV = (latitude - geographicSouthwest.latitude) / (geographicNortheast.latitude - geographicSouthwest.latitude);

                expect(vertexPosition).toEqualEpsilon(expectedVertexPosition, 1.0);
                expect(vertices[index + 3]).toEqual(heightSample);
                expect(vertices[index + 4]).toEqualEpsilon(expectedU, CesiumMath.EPSILON7);
                expect(vertices[index + 5]).toEqualEpsilon(expectedV, CesiumMath.EPSILON7);
            }
        }
    });

    it('generates 2D position attributes for projections other than Geographic and Web Mercator', function() {
        var width = 3;
        var height = 3;
        var projection = new CustomProjection('Data/UserGeographic.js');

        return projection.readyPromise.then(function() {
            var options = {
                heightmap : [1.0, 2.0, 3.0, 4.0, 5.0, 6.0, 7.0, 8.0, 9.0],
                width : width,
                height : height,
                skirtHeight : 0.0,
                nativeRectangle : {
                    west : 10.0,
                    south : 30.0,
                    east : 20.0,
                    north : 40.0
                },
                rectangle : new Rectangle(
                    CesiumMath.toRadians(10.0),
                    CesiumMath.toRadians(30.0),
                    CesiumMath.toRadians(20.0),
                    CesiumMath.toRadians(40.0))
            };
            var results = HeightmapTessellator.computeVertices(options, projection);
            var vertices = results.vertices;

            var rectangle = options.rectangle;

            for (var j = 0; j < height; ++j) {
                var latitude = CesiumMath.lerp(rectangle.north, rectangle.south, j / (height - 1));
                for (var i = 0; i < width; ++i) {
                    var longitude = CesiumMath.lerp(rectangle.west, rectangle.east, i / (width - 1));

                    var expectedVertexPosition2d = projection.project(new Cartographic(longitude, latitude));

                    var index = (j * width + i) * 9 + 6;
                    var vertexPosition2d = new Cartesian3(vertices[index], vertices[index + 1], 0.0);

                    expect(Cartesian3.equalsEpsilon(vertexPosition2d, expectedVertexPosition2d, CesiumMath.EPSILON7)).toBe(true);

                    var heightSample = vertices[index + 2];
                    expect(1.0 <= heightSample && heightSample <= 9.0).toBe(true);
                }
            }
        });
    });

    it('generates 2D position attributes with relative-to-center', function() {
        var width = 3;
        var height = 3;
        var projection = new CustomProjection('Data/UserGeographic.js');
        return projection.readyPromise.then(function() {
            var rectangle = new Rectangle(
                CesiumMath.toRadians(10.0),
                CesiumMath.toRadians(30.0),
                CesiumMath.toRadians(20.0),
                CesiumMath.toRadians(40.0));

            var options = {
                heightmap : [1.0, 2.0, 3.0, 4.0, 5.0, 6.0, 7.0, 8.0, 9.0],
                width : width,
                height : height,
                skirtHeight : 0.0,
                nativeRectangle : {
                    west : 10.0,
                    south : 30.0,
                    east : 20.0,
                    north : 40.0
                },
                rectangle : rectangle,
                relativeToCenter : projection.ellipsoid.cartographicToCartesian(Rectangle.center(rectangle))
            };
            var results = HeightmapTessellator.computeVertices(options, projection);
            var vertices = results.vertices;
            var center2D = results.encoding.center2D;

            for (var j = 0; j < height; ++j) {
                var latitude = CesiumMath.lerp(rectangle.north, rectangle.south, j / (height - 1));
                for (var i = 0; i < width; ++i) {
                    var longitude = CesiumMath.lerp(rectangle.west, rectangle.east, i / (width - 1));

                    var expectedVertexPosition2d = projection.project(new Cartographic(longitude, latitude));

                    var index = (j * width + i) * 9 + 6;
                    var vertexPosition2d = new Cartesian3(vertices[index], vertices[index + 1], 0.0);
                    vertexPosition2d.x += center2D.x;
                    vertexPosition2d.y += center2D.y;

                    expect(Cartesian3.equalsEpsilon(vertexPosition2d, expectedVertexPosition2d, CesiumMath.EPSILON7)).toBe(true);

                    var heightSample = Math.floor(vertices[index + 2] + center2D.z);
                    expect(1.0 <= heightSample && heightSample <= 9.0).toBe(true);
                }
            }
        });
    });

    it('supports multi-element little endian heights', function() {
        var width = 3;
        var height = 3;
        var options = {
            heightmap : [1.0, 2.0, 100.0,
                         3.0, 4.0, 100.0,
                         5.0, 6.0, 100.0,
                         7.0, 8.0, 100.0,
                         9.0, 10.0, 100.0,
                         11.0, 12.0, 100.0,
                         13.0, 14.0, 100.0,
                         15.0, 16.0, 100.0,
                         17.0, 18.0, 100.0],
            width : width,
            height : height,
            skirtHeight : 0.0,
            nativeRectangle : {
                west : 10.0,
                south : 30.0,
                east : 20.0,
                north : 40.0
            },
            rectangle : new Rectangle(
                CesiumMath.toRadians(10.0),
                CesiumMath.toRadians(30.0),
                CesiumMath.toRadians(20.0),
                CesiumMath.toRadians(40.0)),
            structure : {
                stride : 3,
                elementsPerHeight : 2,
                elementMultiplier : 10
            }
        };
        var results = HeightmapTessellator.computeVertices(options, geographicProjection);
        var vertices = results.vertices;

        var ellipsoid = Ellipsoid.WGS84;
        var nativeRectangle = options.nativeRectangle;

        for (var j = 0; j < height; ++j) {
            var latitude = CesiumMath.lerp(nativeRectangle.north, nativeRectangle.south, j / (height - 1));
            latitude = CesiumMath.toRadians(latitude);
            for (var i = 0; i < width; ++i) {
                var longitude = CesiumMath.lerp(nativeRectangle.west, nativeRectangle.east, i / (width - 1));
                longitude = CesiumMath.toRadians(longitude);

                var heightSampleIndex = (j * width + i) * options.structure.stride;
                var heightSample = options.heightmap[heightSampleIndex] + options.heightmap[heightSampleIndex + 1] * 10.0;

                var expectedVertexPosition = ellipsoid.cartographicToCartesian({
                    longitude : longitude,
                    latitude : latitude,
                    height : heightSample
                });

                var index = (j * width + i) * 6;
                var vertexPosition = new Cartesian3(vertices[index], vertices[index + 1], vertices[index + 2]);

                expect(vertexPosition).toEqualEpsilon(expectedVertexPosition, 1.0);
                expect(vertices[index + 3]).toEqual(heightSample);
                expect(vertices[index + 4]).toEqualEpsilon(i / (width - 1), CesiumMath.EPSILON7);
                expect(vertices[index + 5]).toEqualEpsilon(1.0 - j / (height - 1), CesiumMath.EPSILON7);
            }
        }
    });

    it('supports multi-element big endian heights', function() {
        var width = 3;
        var height = 3;
        var options = {
            heightmap : [1.0, 2.0, 100.0,
                         3.0, 4.0, 100.0,
                         5.0, 6.0, 100.0,
                         7.0, 8.0, 100.0,
                         9.0, 10.0, 100.0,
                         11.0, 12.0, 100.0,
                         13.0, 14.0, 100.0,
                         15.0, 16.0, 100.0,
                         17.0, 18.0, 100.0],
            width : width,
            height : height,
            skirtHeight : 0.0,
            nativeRectangle : {
                west : 10.0,
                south : 30.0,
                east : 20.0,
                north : 40.0
            },
            rectangle : new Rectangle(
                CesiumMath.toRadians(10.0),
                CesiumMath.toRadians(30.0),
                CesiumMath.toRadians(20.0),
                CesiumMath.toRadians(40.0)),
            structure : {
                stride : 3,
                elementsPerHeight : 2,
                elementMultiplier : 10,
                isBigEndian : true
            }
        };
        var results = HeightmapTessellator.computeVertices(options, geographicProjection);
        var vertices = results.vertices;

        var ellipsoid = Ellipsoid.WGS84;
        var nativeRectangle = options.nativeRectangle;

        for (var j = 0; j < height; ++j) {
            var latitude = CesiumMath.lerp(nativeRectangle.north, nativeRectangle.south, j / (height - 1));
            latitude = CesiumMath.toRadians(latitude);
            for (var i = 0; i < width; ++i) {
                var longitude = CesiumMath.lerp(nativeRectangle.west, nativeRectangle.east, i / (width - 1));
                longitude = CesiumMath.toRadians(longitude);

                var heightSampleIndex = (j * width + i) * options.structure.stride;
                var heightSample = options.heightmap[heightSampleIndex] * 10.0 + options.heightmap[heightSampleIndex + 1];

                var expectedVertexPosition = ellipsoid.cartographicToCartesian({
                    longitude : longitude,
                    latitude : latitude,
                    height : heightSample
                });

                var index = (j * width + i) * 6;
                var vertexPosition = new Cartesian3(vertices[index], vertices[index + 1], vertices[index + 2]);

                expect(vertexPosition).toEqualEpsilon(expectedVertexPosition, 1.0);
                expect(vertices[index + 3]).toEqual(heightSample);
                expect(vertices[index + 4]).toEqualEpsilon(i / (width - 1), CesiumMath.EPSILON7);
                expect(vertices[index + 5]).toEqualEpsilon(1.0 - j / (height - 1), CesiumMath.EPSILON7);
            }
        }
    });
});<|MERGE_RESOLUTION|>--- conflicted
+++ resolved
@@ -1,38 +1,15 @@
-<<<<<<< HEAD
-defineSuite([
-        'Core/HeightmapTessellator',
-        'Core/Cartesian2',
-        'Core/Cartesian3',
-        'Core/Cartographic',
-        'Core/CustomProjection',
-        'Core/Ellipsoid',
-        'Core/GeographicProjection',
-        'Core/Math',
-        'Core/Rectangle',
-        'Core/WebMercatorProjection'
-    ], function(
-        HeightmapTessellator,
-        Cartesian2,
-        Cartesian3,
-        Cartographic,
-        CustomProjection,
-        Ellipsoid,
-        GeographicProjection,
-        CesiumMath,
-        Rectangle,
-        WebMercatorProjection) {
-    'use strict';
-=======
 import { Cartesian2 } from '../../Source/Cesium.js';
 import { Cartesian3 } from '../../Source/Cesium.js';
+import { Cartographic } from '../../Source/Cesium.js';
+import { CustomProjection } from '../../Source/Cesium.js';
 import { Ellipsoid } from '../../Source/Cesium.js';
+import { GeographicProjection } from '../../Source/Cesium.js';
 import { HeightmapTessellator } from '../../Source/Cesium.js';
 import { Math as CesiumMath } from '../../Source/Cesium.js';
 import { Rectangle } from '../../Source/Cesium.js';
 import { WebMercatorProjection } from '../../Source/Cesium.js';
 
 describe('Scene/HeightmapTessellator', function() {
->>>>>>> e5cc188f
 
     var geographicProjection = new GeographicProjection();
 
