--- conflicted
+++ resolved
@@ -1,31 +1,3 @@
-<<<<<<< HEAD
-import { appendForwardSlash } from '../../Source/Cesium.js';
-import { defined } from '../../Source/Cesium.js';
-import { queryToObject } from '../../Source/Cesium.js';
-import { RequestScheduler } from '../../Source/Cesium.js';
-import { Resource } from '../../Source/Cesium.js';
-import { WebMercatorTilingScheme } from '../../Source/Cesium.js';
-import { BingMapsImageryProvider } from '../../Source/Cesium.js';
-import { BingMapsStyle } from '../../Source/Cesium.js';
-import { DiscardEmptyTileImagePolicy } from '../../Source/Cesium.js';
-import { Imagery } from '../../Source/Cesium.js';
-import { ImageryLayer } from '../../Source/Cesium.js';
-import { ImageryProvider } from '../../Source/Cesium.js';
-import { ImageryState } from '../../Source/Cesium.js';
-import pollToPromise from '../pollToPromise.js';
-import { Uri } from '../../Source/Cesium.js';
-
-describe('Scene/BingMapsImageryProvider', function() {
-
-    var supportsImageBitmapOptions;
-    beforeAll(function() {
-        // This suite spies on requests. Resource.supportsImageBitmapOptions needs to make a request to a data URI.
-        // We run it here to avoid interfering with the tests.
-        return Resource.supportsImageBitmapOptions()
-            .then(function(result) {
-                supportsImageBitmapOptions = result;
-            });
-=======
 import { appendForwardSlash } from "../../Source/Cesium.js";
 import { defined } from "../../Source/Cesium.js";
 import { queryToObject } from "../../Source/Cesium.js";
@@ -41,7 +13,6 @@
 import { ImageryState } from "../../Source/Cesium.js";
 import pollToPromise from "../pollToPromise.js";
 import { Uri } from "../../Source/Cesium.js";
-import { when } from "../../Source/Cesium.js";
 
 describe("Scene/BingMapsImageryProvider", function () {
   var supportsImageBitmapOptions;
@@ -50,7 +21,6 @@
     // We run it here to avoid interfering with the tests.
     return Resource.supportsImageBitmapOptions().then(function (result) {
       supportsImageBitmapOptions = result;
->>>>>>> 2fd0e8f7
     });
   });
 
@@ -430,19 +400,11 @@
       url: url,
     });
 
-<<<<<<< HEAD
-        return provider.readyPromise.then(function () {
-            fail('should not resolve');
-        }).catch(function (e) {
-            expect(provider.ready).toBe(false);
-            expect(e.message).toContain(url);
-        });
-=======
     return provider.readyPromise
       .then(function () {
         fail("should not resolve");
       })
-      .otherwise(function (e) {
+      .catch(function (e) {
         expect(provider.ready).toBe(false);
         expect(e.message).toContain(url);
       });
@@ -458,7 +420,6 @@
     var provider = new BingMapsImageryProvider({
       url: url,
       mapStyle: mapStyle,
->>>>>>> 2fd0e8f7
     });
 
     return pollToPromise(function () {
@@ -678,38 +639,12 @@
       mapStyle: mapStyle,
     });
 
-<<<<<<< HEAD
-        var layer = new ImageryLayer(provider);
-
-        // Fake ImageryProvider.loadImage's expected output in the case of an empty tile
-        var e = new Error();
-        e.blob = {size: 0};
-        var errorPromise = Promise.reject(e);
-
-        spyOn(ImageryProvider, 'loadImage').and.returnValue(errorPromise);
-
-        return pollToPromise(function() {
-            return provider.ready;
-        }).then(function() {
-            var imagery = new Imagery(layer, 0, 0, 0);
-            imagery.addReference();
-            layer._requestImagery(imagery);
-            RequestScheduler.update();
-
-            return pollToPromise(function() {
-                return imagery.state === ImageryState.RECEIVED;
-            }).then(function() {
-                expect(imagery.image).toBe(DiscardEmptyTileImagePolicy.EMPTY_IMAGE);
-                imagery.releaseReference();
-            });
-        });
-=======
     var layer = new ImageryLayer(provider);
 
     // Fake ImageryProvider.loadImage's expected output in the case of an empty tile
     var e = new Error();
     e.blob = { size: 0 };
-    var errorPromise = when.reject(e);
+    var errorPromise = Promise.reject(e);
 
     spyOn(ImageryProvider, "loadImage").and.returnValue(errorPromise);
 
@@ -727,7 +662,6 @@
         expect(imagery.image).toBe(DiscardEmptyTileImagePolicy.EMPTY_IMAGE);
         imagery.releaseReference();
       });
->>>>>>> 2fd0e8f7
     });
   });
 });