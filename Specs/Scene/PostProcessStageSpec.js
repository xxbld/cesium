--- conflicted
+++ resolved
@@ -1,21 +1,3 @@
-<<<<<<< HEAD
-import { BoundingRectangle } from '../../Source/Cesium.js';
-import { Cartesian3 } from '../../Source/Cesium.js';
-import { Color } from '../../Source/Cesium.js';
-import { defined } from '../../Source/Cesium.js';
-import { HeadingPitchRange } from '../../Source/Cesium.js';
-import { Matrix4 } from '../../Source/Cesium.js';
-import { PixelFormat } from '../../Source/Cesium.js';
-import { Transforms } from '../../Source/Cesium.js';
-import { PixelDatatype } from '../../Source/Cesium.js';
-import { Model } from '../../Source/Cesium.js';
-import { PostProcessStage } from '../../Source/Cesium.js';
-import { PostProcessStageSampleMode } from '../../Source/Cesium.js';
-import createScene from '../createScene.js';
-import pollToPromise from '../pollToPromise.js';
-
-describe('Scene/PostProcessStage', function() {
-=======
 import { BoundingRectangle } from "../../Source/Cesium.js";
 import { Cartesian3 } from "../../Source/Cesium.js";
 import { Color } from "../../Source/Cesium.js";
@@ -30,8 +12,6 @@
 import { PostProcessStageSampleMode } from "../../Source/Cesium.js";
 import createScene from "../createScene.js";
 import pollToPromise from "../pollToPromise.js";
-import { when } from "../../Source/Cesium.js";
->>>>>>> 2fd0e8f7
 
 describe(
   "Scene/PostProcessStage",
@@ -233,21 +213,6 @@
         })
       );
 
-<<<<<<< HEAD
-        var stage = s.postProcessStages.add(new PostProcessStage({
-            fragmentShader : 'uniform sampler2D depthTexture; void main() { gl_FragColor = vec4(1.0); }'
-        }));
-        return pollToPromise(function() {
-            s.renderForSpecs();
-            return stage.ready;
-        }).then(function() {
-            expect(s).toRender([bgColor, bgColor, bgColor, 255]);
-        }).finally(function(e) {
-            s.destroyForSpecs();
-            if (e) {
-                return Promise.reject(e);
-            }
-=======
       var stage = s.postProcessStages.add(
         new PostProcessStage({
           fragmentShader:
@@ -261,12 +226,11 @@
         .then(function () {
           expect(s).toRender([bgColor, bgColor, bgColor, 255]);
         })
-        .always(function (e) {
+        .finally(function (e) {
           s.destroyForSpecs();
           if (e) {
-            return when.reject(e);
+            return Promise.reject(e);
           }
->>>>>>> 2fd0e8f7
         });
     });
 
@@ -293,16 +257,6 @@
         camera.lookAt(center, new HeadingPitchRange(0.0, 0.0, r));
       };
 
-<<<<<<< HEAD
-        return pollToPromise(function() {
-            // Render scene to progressively load the model
-            scene.renderForSpecs();
-            return model.ready;
-        }, { timeout: 10000 }).then(function() {
-            return model;
-        }).catch(function() {
-            return Promise.reject(model);
-=======
       return pollToPromise(
         function () {
           // Render scene to progressively load the model
@@ -314,9 +268,8 @@
         .then(function () {
           return model;
         })
-        .otherwise(function () {
-          return when.reject(model);
->>>>>>> 2fd0e8f7
+        .catch(function () {
+          return Promise.reject(model);
         });
     }
 
