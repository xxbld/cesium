defineSuite([
        'Scene/Scene',
        'Core/BoundingSphere',
        'Core/Cartesian2',
        'Core/Cartesian3',
        'Core/CesiumTerrainProvider',
        'Core/Color',
        'Core/defined',
        'Core/Ellipsoid',
        'Core/GeographicProjection',
        'Core/GeometryInstance',
        'Core/HeadingPitchRoll',
        'Core/JulianDate',
        'Core/Math',
        'Core/PerspectiveFrustum',
        'Core/PixelFormat',
        'Core/Rectangle',
        'Core/RectangleGeometry',
        'Core/RequestScheduler',
        'Core/RuntimeError',
        'Core/TaskProcessor',
        'Core/WebGLConstants',
        'Core/WebMercatorProjection',
        'Renderer/DrawCommand',
        'Renderer/Framebuffer',
        'Renderer/Pass',
        'Renderer/PixelDatatype',
        'Renderer/RenderState',
        'Renderer/ShaderProgram',
        'Renderer/ShaderSource',
        'Renderer/Texture',
        'Scene/Camera',
        'Scene/EllipsoidSurfaceAppearance',
        'Scene/FrameState',
        'Scene/Globe',
        'Scene/Material',
        'Scene/Primitive',
        'Scene/PrimitiveCollection',
        'Scene/SceneTransforms',
        'Scene/ScreenSpaceCameraController',
        'Scene/TweenCollection',
        'Specs/createCanvas',
        'Specs/createScene',
        'Specs/pollToPromise',
        'Specs/render'
    ], function(
        Scene,
        BoundingSphere,
        Cartesian2,
        Cartesian3,
        CesiumTerrainProvider,
        Color,
        defined,
        Ellipsoid,
        GeographicProjection,
        GeometryInstance,
        HeadingPitchRoll,
        JulianDate,
        CesiumMath,
        PerspectiveFrustum,
        PixelFormat,
        Rectangle,
        RectangleGeometry,
        RequestScheduler,
        RuntimeError,
        TaskProcessor,
        WebGLConstants,
        WebMercatorProjection,
        DrawCommand,
        Framebuffer,
        Pass,
        PixelDatatype,
        RenderState,
        ShaderProgram,
        ShaderSource,
        Texture,
        Camera,
        EllipsoidSurfaceAppearance,
        FrameState,
        Globe,
        Material,
        Primitive,
        PrimitiveCollection,
        SceneTransforms,
        ScreenSpaceCameraController,
        TweenCollection,
        createCanvas,
        createScene,
        pollToPromise,
        render) {
    'use strict';

    var scene;
    var simpleShaderProgram;
    var simpleRenderState;

    beforeAll(function() {
        scene = createScene();
        simpleShaderProgram = ShaderProgram.fromCache({
            context : scene.context,
            vertexShaderSource : new ShaderSource({
                sources : ['void main() { gl_Position = vec4(1.0); }']
            }),
            fragmentShaderSource : new ShaderSource({
                sources : ['void main() { gl_FragColor = vec4(1.0); }']
            })
        });
        simpleRenderState = new RenderState();
    });

    afterEach(function() {
        scene.backgroundColor = new Color(0.0, 0.0, 0.0, 0.0);
        scene.debugCommandFilter = undefined;
        scene.postProcessStages.fxaa.enabled = false;
        scene.primitives.removeAll();
        scene.morphTo3D(0.0);

        var camera = scene.camera;
        camera.frustum = new PerspectiveFrustum();
        camera.frustum.aspectRatio = scene.drawingBufferWidth / scene.drawingBufferHeight;
        camera.frustum.fov = CesiumMath.toRadians(60.0);
    });

    afterAll(function() {
        scene.destroyForSpecs();
    });

    function createRectangle(rectangle, height) {
        return new Primitive({
            geometryInstances: new GeometryInstance({
                geometry: new RectangleGeometry({
                    rectangle: rectangle,
                    vertexFormat: EllipsoidSurfaceAppearance.VERTEX_FORMAT,
                    height: height
                })
            }),
            appearance: new EllipsoidSurfaceAppearance({
                aboveGround: false
            }),
            asynchronous: false
        });
    }

    it('constructor has expected defaults', function() {
        expect(scene.canvas).toBeInstanceOf(HTMLCanvasElement);
        expect(scene.primitives).toBeInstanceOf(PrimitiveCollection);
        expect(scene.camera).toBeInstanceOf(Camera);
        expect(scene.screenSpaceCameraController).toBeInstanceOf(ScreenSpaceCameraController);
        expect(scene.mapProjection).toBeInstanceOf(GeographicProjection);
        expect(scene.frameState).toBeInstanceOf(FrameState);
        expect(scene.tweens).toBeInstanceOf(TweenCollection);

        var contextAttributes = scene.context._gl.getContextAttributes();
        // Do not check depth and antialias since they are requests not requirements
        expect(contextAttributes.alpha).toEqual(false);
        expect(contextAttributes.stencil).toEqual(true);
        expect(contextAttributes.premultipliedAlpha).toEqual(true);
        expect(contextAttributes.preserveDrawingBuffer).toEqual(false);
    });

    it('constructor sets options', function() {
        var webglOptions = {
            alpha : true,
            depth : true, //TODO Change to false when https://bugzilla.mozilla.org/show_bug.cgi?id=745912 is fixed.
            stencil : true,
            antialias : false,
            premultipliedAlpha : true, // Workaround IE 11.0.8, which does not honor false.
            preserveDrawingBuffer : true
        };
        var mapProjection = new WebMercatorProjection();

        var s = createScene({
            contextOptions : {
                webgl : webglOptions
            },
            mapProjection : mapProjection
        });

        var contextAttributes = s.context._gl.getContextAttributes();
        expect(contextAttributes.alpha).toEqual(webglOptions.alpha);
        expect(contextAttributes.depth).toEqual(webglOptions.depth);
        expect(contextAttributes.stencil).toEqual(webglOptions.stencil);
        expect(contextAttributes.antialias).toEqual(webglOptions.antialias);
        expect(contextAttributes.premultipliedAlpha).toEqual(webglOptions.premultipliedAlpha);
        expect(contextAttributes.preserveDrawingBuffer).toEqual(webglOptions.preserveDrawingBuffer);
        expect(s.mapProjection).toEqual(mapProjection);

        s.destroyForSpecs();
    });

    it('constructor throws without options', function() {
        expect(function() {
            return new Scene();
        }).toThrowDeveloperError();
    });

    it('constructor throws without options.canvas', function() {
      expect(function() {
          return new Scene({});
      }).toThrowDeveloperError();
    });

    it('draws background color', function() {
        expect(scene).toRender([0, 0, 0, 255]);

        scene.backgroundColor = Color.BLUE;
        expect(scene).toRender([0, 0, 255, 255]);
    });

    it('calls afterRender functions', function() {
        var spyListener = jasmine.createSpy('listener');

        var primitive = {
            update : function(frameState) {
                frameState.afterRender.push(spyListener);
            },
            destroy : function() {
            }
        };
        scene.primitives.add(primitive);

        scene.renderForSpecs();
        expect(spyListener).toHaveBeenCalled();
    });

    function CommandMockPrimitive(command) {
        this.update = function(frameState) {
            frameState.commandList.push(command);
        };
        this.destroy = function() {
        };
    }

    it('debugCommandFilter filters commands', function() {
        var c = new DrawCommand({
            shaderProgram : simpleShaderProgram,
            renderState : simpleRenderState,
            pass : Pass.OPAQUE
        });
        c.execute = function() {};
        spyOn(c, 'execute');

        scene.primitives.add(new CommandMockPrimitive(c));

        scene.debugCommandFilter = function(command) {
            return command !== c;   // Do not execute command
        };

        scene.renderForSpecs();
        expect(c.execute).not.toHaveBeenCalled();
    });

    it('debugCommandFilter does not filter commands', function() {
        var originalLogDepth = scene.logarithmicDepthBuffer;
        scene.logarithmicDepthBuffer = false;

        var c = new DrawCommand({
            shaderProgram : simpleShaderProgram,
            renderState : simpleRenderState,
            pass : Pass.OPAQUE
        });
        c.execute = function() {};
        spyOn(c, 'execute');

        scene.primitives.add(new CommandMockPrimitive(c));

        expect(scene.debugCommandFilter).toBeUndefined();
        scene.renderForSpecs();
        expect(c.execute).toHaveBeenCalled();

        scene.logarithmicDepthBuffer = originalLogDepth;
    });

    it('debugShowBoundingVolume draws a bounding sphere', function() {
        var originalLogDepth = scene.logarithmicDepthBuffer;
        scene.logarithmicDepthBuffer = false;

        var radius = 10.0;
        var center = Cartesian3.add(scene.camera.position, scene.camera.direction, new Cartesian3());

        var c = new DrawCommand({
            shaderProgram : simpleShaderProgram,
            renderState : simpleRenderState,
            pass : Pass.OPAQUE,
            debugShowBoundingVolume : true,
            boundingVolume : new BoundingSphere(center, radius)
        });
        c.execute = function() {};

        scene.primitives.add(new CommandMockPrimitive(c));
        scene.depthTestAgainstTerrain = true;

        expect(scene).toRenderAndCall(function(rgba) {
            expect(rgba[0]).not.toEqual(0);  // Red bounding sphere
        });

        scene.logarithmicDepthBuffer = originalLogDepth;
    });

    it('debugShowCommands tints commands', function() {
        var originalLogDepth = scene.logarithmicDepthBuffer;
        scene.logarithmicDepthBuffer = false;

        var c = new DrawCommand({
            shaderProgram : simpleShaderProgram,
            renderState : simpleRenderState,
            pass : Pass.OPAQUE
        });
        c.execute = function() {};

        var originalShallowClone = DrawCommand.shallowClone;
        spyOn(DrawCommand, 'shallowClone').and.callFake(function(command, result) {
            result = originalShallowClone(command, result);
            result.execute = function() {};
            return result;
        });

        scene.primitives.add(new CommandMockPrimitive(c));

        scene.debugShowCommands = true;
        scene.renderForSpecs();
        expect(c._debugColor).toBeDefined();
        scene.debugShowCommands = false;

        scene.logarithmicDepthBuffer = originalLogDepth;
    });

    it('debugShowFramesPerSecond', function() {
        scene.debugShowFramesPerSecond = true;
        scene.renderForSpecs();
        expect(scene._performanceDisplay).toBeDefined();
        scene.debugShowFramesPerSecond = false;
    });

    it('debugShowGlobeDepth', function() {
        if (!scene.context.depthTexture) {
            return;
        }

        var rectangle = Rectangle.fromDegrees(-100.0, 30.0, -90.0, 40.0);
        scene.camera.setView({ destination : rectangle });

        var rectanglePrimitive = createRectangle(rectangle);
        rectanglePrimitive.appearance.material.uniforms.color = new Color(1.0, 0.0, 0.0, 1.0);

        scene.primitives.add(rectanglePrimitive);
        expect(scene).toRender([255, 0, 0, 255]);

        scene.debugShowGlobeDepth = true;
        expect(scene).notToRender([255, 0, 0, 255]);

        scene.debugShowGlobeDepth = false;
    });

    it('opaque/translucent render order (1)', function() {
        var rectangle = Rectangle.fromDegrees(-100.0, 30.0, -90.0, 40.0);

        var rectanglePrimitive1 = createRectangle(rectangle);
        rectanglePrimitive1.appearance.material.uniforms.color = new Color(1.0, 0.0, 0.0, 1.0);

        var rectanglePrimitive2 = createRectangle(rectangle, 1000.0);
        rectanglePrimitive2.appearance.material.uniforms.color = new Color(0.0, 1.0, 0.0, 0.5);

        var primitives = scene.primitives;
        primitives.add(rectanglePrimitive1);
        primitives.add(rectanglePrimitive2);

        scene.camera.setView({ destination : rectangle });
        expect(scene).toRenderAndCall(function(rgba) {
            expect(rgba[0]).not.toEqual(0);
            expect(rgba[1]).not.toEqual(0);
            expect(rgba[2]).toEqual(0);
        });

        primitives.raiseToTop(rectanglePrimitive1);
        expect(scene).toRenderAndCall(function(rgba) {
            expect(rgba[0]).not.toEqual(0);
            expect(rgba[1]).not.toEqual(0);
            expect(rgba[2]).toEqual(0);
        });
    });

    it('opaque/translucent render order (2)', function() {
        var rectangle = Rectangle.fromDegrees(-100.0, 30.0, -90.0, 40.0);

        var rectanglePrimitive1 = createRectangle(rectangle, 1000.0);
        rectanglePrimitive1.appearance.material.uniforms.color = new Color(1.0, 0.0, 0.0, 1.0);

        var rectanglePrimitive2 = createRectangle(rectangle);
        rectanglePrimitive2.appearance.material.uniforms.color = new Color(0.0, 1.0, 0.0, 0.5);

        var primitives = scene.primitives;
        primitives.add(rectanglePrimitive1);
        primitives.add(rectanglePrimitive2);

        scene.camera.setView({ destination : rectangle });
        expect(scene).toRenderAndCall(function(rgba) {
            expect(rgba[0]).not.toEqual(0);
            expect(rgba[1]).toEqual(0);
            expect(rgba[2]).toEqual(0);
        });

        primitives.raiseToTop(rectanglePrimitive1);
        expect(scene).toRenderAndCall(function(rgba) {
            expect(rgba[0]).not.toEqual(0);
            expect(rgba[1]).toEqual(0);
            expect(rgba[2]).toEqual(0);
        });
    });

    it('renders with OIT and without FXAA', function() {
        var rectangle = Rectangle.fromDegrees(-100.0, 30.0, -90.0, 40.0);

        var rectanglePrimitive = createRectangle(rectangle, 1000.0);
        rectanglePrimitive.appearance.material.uniforms.color = new Color(1.0, 0.0, 0.0, 0.5);

        var primitives = scene.primitives;
        primitives.add(rectanglePrimitive);

        scene.camera.setView({ destination : rectangle });
        scene.postProcessStages.fxaa.enabled = false;
        expect(scene).toRenderAndCall(function(rgba) {
            expect(rgba[0]).not.toEqual(0);
            expect(rgba[1]).toEqual(0);
            expect(rgba[2]).toEqual(0);
        });
    });

    it('renders with forced FXAA', function() {
        var context = scene.context;

        // Workaround for Firefox on Mac, which does not support RGBA + depth texture
        // attachments, which is allowed by the spec.
        if (context.depthTexture) {
            var framebuffer = new Framebuffer({
                context : context,
                colorTextures : [new Texture({
                    context : context,
                    width : 1,
                    height : 1,
                    pixelFormat : PixelFormat.RGBA,
                    pixelDatatype : PixelDatatype.UNSIGNED_BYTE
                })],
                depthTexture : new Texture({
                    context : context,
                    width : 1,
                    height : 1,
                    pixelFormat : PixelFormat.DEPTH_COMPONENT,
                    pixelDatatype : PixelDatatype.UNSIGNED_SHORT
                })
            });

            var status = framebuffer.status;
            framebuffer.destroy();

            if (status !== WebGLConstants.FRAMEBUFFER_COMPLETE) {
                return;
            }
        }

        var s = createScene();

        if (defined(s._oit)) {
            s._oit._translucentMRTSupport = false;
            s._oit._translucentMultipassSupport = false;
        }

        s.postProcessStages.fxaa.enabled = false;

        var rectangle = Rectangle.fromDegrees(-100.0, 30.0, -90.0, 40.0);

        var rectanglePrimitive = createRectangle(rectangle, 1000.0);
        rectanglePrimitive.appearance.material.uniforms.color = new Color(1.0, 0.0, 0.0, 1.0);

        var primitives = s.primitives;
        primitives.add(rectanglePrimitive);

        s.camera.setView({ destination : rectangle });

        expect(s).toRenderAndCall(function(rgba) {
            expect(rgba[0]).not.toEqual(0);
            expect(rgba[1]).toEqual(0);
            expect(rgba[2]).toEqual(0);
        });

        s.destroyForSpecs();
    });

    it('setting a globe', function() {
        var scene = createScene();
        var ellipsoid = Ellipsoid.UNIT_SPHERE;
        var globe = new Globe(ellipsoid);
        scene.globe = globe;

        expect(scene.globe).toBe(globe);

        scene.destroyForSpecs();
    });

    it('destroys primitive on set globe', function() {
        var scene = createScene();
        var globe = new Globe(Ellipsoid.UNIT_SPHERE);

        scene.globe = globe;
        expect(globe.isDestroyed()).toEqual(false);

        scene.globe = undefined;
        expect(globe.isDestroyed()).toEqual(true);

        scene.destroyForSpecs();
    });

    describe('render tests', function() {
        var s;

        beforeEach(function() {
            s = createScene();
        });

        afterEach(function() {
            s.destroyForSpecs();
        });

        it('renders a globe', function() {
            s.globe = new Globe(Ellipsoid.UNIT_SPHERE);
            s.camera.position = new Cartesian3(1.02, 0.0, 0.0);
            s.camera.up = Cartesian3.clone(Cartesian3.UNIT_Z);
            s.camera.direction = Cartesian3.negate(Cartesian3.normalize(s.camera.position, new Cartesian3()), new Cartesian3());

            // To avoid Jasmine's spec has no expectations error
            expect(true).toEqual(true);

            return expect(s).toRenderAndCall(function() {
                return pollToPromise(function() {
                    render(s.frameState, s.globe);
                    return !jasmine.matchersUtil.equals(s._context.readPixels(), [0, 0, 0, 0]);
                });
            });
        });

        it('renders a globe with an ElevationContour', function() {
            s.globe = new Globe(Ellipsoid.UNIT_SPHERE);
            s.globe.material = Material.fromType('ElevationContour');
            s.camera.position = new Cartesian3(1.02, 0.0, 0.0);
            s.camera.up = Cartesian3.clone(Cartesian3.UNIT_Z);
            s.camera.direction = Cartesian3.negate(Cartesian3.normalize(s.camera.position, new Cartesian3()), new Cartesian3());

            // To avoid Jasmine's spec has no expectations error
            expect(true).toEqual(true);

            return expect(s).toRenderAndCall(function() {
                return pollToPromise(function() {
                    render(s.frameState, s.globe);
                    return !jasmine.matchersUtil.equals(s._context.readPixels(), [0, 0, 0, 0]);
                });
            });
        });

        it('renders a globe with a SlopeRamp', function() {
            s.globe = new Globe(Ellipsoid.UNIT_SPHERE);
            s.globe.material = Material.fromType('SlopeRamp');
            s.camera.position = new Cartesian3(1.02, 0.0, 0.0);
            s.camera.up = Cartesian3.clone(Cartesian3.UNIT_Z);
            s.camera.direction = Cartesian3.negate(Cartesian3.normalize(s.camera.position, new Cartesian3()), new Cartesian3());

            // To avoid Jasmine's spec has no expectations error
            expect(true).toEqual(true);

            return expect(s).toRenderAndCall(function() {
                return pollToPromise(function() {
                    render(s.frameState, s.globe);
                    return !jasmine.matchersUtil.equals(s._context.readPixels(), [0, 0, 0, 0]);
                });
            });
        });

        it('renders a globe with a ElevationRamp', function() {
            s.globe = new Globe(Ellipsoid.UNIT_SPHERE);
            s.globe.material = Material.fromType('ElevationRamp');
            s.camera.position = new Cartesian3(1.02, 0.0, 0.0);
            s.camera.up = Cartesian3.clone(Cartesian3.UNIT_Z);
            s.camera.direction = Cartesian3.negate(Cartesian3.normalize(s.camera.position, new Cartesian3()), new Cartesian3());

            // To avoid Jasmine's spec has no expectations error
            expect(true).toEqual(true);

            return expect(s).toRenderAndCall(function() {
                return pollToPromise(function() {
                    render(s.frameState, s.globe);
                    return !jasmine.matchersUtil.equals(s._context.readPixels(), [0, 0, 0, 0]);
                });
            });
        });
    });

    it('renders with multipass OIT if MRT is available', function() {
        if (scene.context.drawBuffers) {
            var s = createScene();
            if (defined(s._oit)) {
                s._oit._translucentMRTSupport = false;
                s._oit._translucentMultipassSupport = true;

                var rectangle = Rectangle.fromDegrees(-100.0, 30.0, -90.0, 40.0);

                var rectanglePrimitive = createRectangle(rectangle, 1000.0);
                rectanglePrimitive.appearance.material.uniforms.color = new Color(1.0, 0.0, 0.0, 0.5);

                var primitives = s.primitives;
                primitives.add(rectanglePrimitive);

                s.camera.setView({ destination : rectangle });

                expect(s).toRenderAndCall(function(rgba) {
                    expect(rgba[0]).not.toEqual(0);
                    expect(rgba[1]).toEqual(0);
                    expect(rgba[2]).toEqual(0);
                });
            }

            s.destroyForSpecs();
        }
    });

    it('renders with alpha blending if floating point textures are available', function() {
        if (!scene.context.floatingPointTexture) {
            return;
        }
        var s = createScene();
        if (defined(s._oit)) {
            s._oit._translucentMRTSupport = false;
            s._oit._translucentMultipassSupport = false;

            var rectangle = Rectangle.fromDegrees(-100.0, 30.0, -90.0, 40.0);

            var rectanglePrimitive = createRectangle(rectangle, 1000.0);
            rectanglePrimitive.appearance.material.uniforms.color = new Color(1.0, 0.0, 0.0, 0.5);

            var primitives = s.primitives;
            primitives.add(rectanglePrimitive);

            s.camera.setView({ destination : rectangle });

            expect(s).toRenderAndCall(function(rgba) {
                expect(rgba[0]).not.toEqual(0);
                expect(rgba[1]).toEqual(0);
                expect(rgba[2]).toEqual(0);
            });
        }
        s.destroyForSpecs();
    });

    it('renders map twice when in 2D', function() {
        scene.morphTo2D(0.0);

        var rectangle = Rectangle.fromDegrees(-180.0, -90.0, 180.0, 90.0);

        var rectanglePrimitive1 = createRectangle(rectangle, 0.0);
        rectanglePrimitive1.appearance.material.uniforms.color = new Color(1.0, 0.0, 0.0, 1.0);

        var primitives = scene.primitives;
        primitives.add(rectanglePrimitive1);

        scene.camera.setView({
            destination : new Cartesian3(Ellipsoid.WGS84.maximumRadius * Math.PI + 10000.0, 0.0, 10.0),
            convert : false
        });

        expect(scene).toRenderAndCall(function(rgba) {
            expect(rgba[0]).not.toEqual(0);
            expect(rgba[1]).toEqual(0);
            expect(rgba[2]).toEqual(0);
        });
    });

    it('renders map when the camera is on the IDL in 2D', function() {
        var s = createScene({
            canvas : createCanvas(5, 5)
        });
        s.morphTo2D(0.0);

        var rectangle = Rectangle.fromDegrees(-180.0, -90.0, 180.0, 90.0);

        var rectanglePrimitive1 = createRectangle(rectangle, 0.0);
        rectanglePrimitive1.appearance.material.uniforms.color = new Color(1.0, 0.0, 0.0, 1.0);

        var primitives = s.primitives;
        primitives.add(rectanglePrimitive1);

        s.camera.setView({
            destination : new Cartesian3(Ellipsoid.WGS84.maximumRadius * Math.PI, 0.0, 10.0),
            convert : false
        });

        expect(s).toRenderAndCall(function(rgba) {
            expect(rgba[0]).not.toEqual(0);
            expect(rgba[1]).toEqual(0);
            expect(rgba[2]).toEqual(0);
        });

        s.destroyForSpecs();
    });

    it('renders with HDR when available', function() {
        if (!scene.highDynamicRangeSupported) {
            return;
        }

        var s = createScene();
        s.highDynamicRange = true;

        var rectangle = Rectangle.fromDegrees(-100.0, 30.0, -90.0, 40.0);

        var rectanglePrimitive = createRectangle(rectangle, 1000.0);
        rectanglePrimitive.appearance.material.uniforms.color = new Color(10.0, 0.0, 0.0, 1.0);

        var primitives = s.primitives;
        primitives.add(rectanglePrimitive);

        s.camera.setView({ destination : rectangle });

        expect(s).toRenderAndCall(function(rgba) {
            expect(rgba[0]).toBeGreaterThan(0);
            expect(rgba[0]).toBeLessThanOrEqualTo(255);
            expect(rgba[1]).toEqual(0);
            expect(rgba[2]).toEqual(0);
        });

        s.destroyForSpecs();
    });

    it('copies the globe depth', function() {
        var scene = createScene();
        if (scene.context.depthTexture) {
            var rectangle = Rectangle.fromDegrees(-100.0, 30.0, -90.0, 40.0);

            var rectanglePrimitive = createRectangle(rectangle, 1000.0);
            rectanglePrimitive.appearance.material.uniforms.color = new Color(1.0, 0.0, 0.0, 0.5);

            var primitives = scene.primitives;
            primitives.add(rectanglePrimitive);

            scene.camera.setView({ destination : rectangle });

            var uniformState = scene.context.uniformState;

            expect(scene).toRenderAndCall(function(rgba) {
                expect(uniformState.globeDepthTexture).toBeDefined();
            });
        }

        scene.destroyForSpecs();
    });

    it('pickPosition', function() {
        if (!scene.pickPositionSupported) {
            return;
        }

        var rectangle = Rectangle.fromDegrees(-0.0001, -0.0001, 0.0001, 0.0001);
        scene.camera.setView({ destination : rectangle });

        var canvas = scene.canvas;
        var windowPosition = new Cartesian2(canvas.clientWidth / 2, canvas.clientHeight / 2);

        expect(scene).toRenderAndCall(function() {
            var position = scene.pickPosition(windowPosition);
            expect(position).not.toBeDefined();

            var rectanglePrimitive = createRectangle(rectangle);
            rectanglePrimitive.appearance.material.uniforms.color = new Color(1.0, 0.0, 0.0, 1.0);

            var primitives = scene.primitives;
            primitives.add(rectanglePrimitive);
        });

        expect(scene).toRenderAndCall(function() {
            var position = scene.pickPosition(windowPosition);
            expect(position.x).toBeGreaterThan(Ellipsoid.WGS84.minimumRadius);
            expect(position.y).toEqualEpsilon(0.0, CesiumMath.EPSILON5);
            expect(position.z).toEqualEpsilon(0.0, CesiumMath.EPSILON5);
        });
    });

    it('pickPosition in CV', function() {
        if (!scene.pickPositionSupported) {
            return;
        }

        scene.morphToColumbusView(0.0);

        var rectangle = Rectangle.fromDegrees(-0.0001, -0.0001, 0.0001, 0.0001);
        scene.camera.setView({ destination : rectangle });

        var canvas = scene.canvas;
        var windowPosition = new Cartesian2(canvas.clientWidth / 2, canvas.clientHeight / 2);

        expect(scene).toRenderAndCall(function() {
            var position = scene.pickPosition(windowPosition);
            expect(position).not.toBeDefined();

            var rectanglePrimitive = createRectangle(rectangle);
            rectanglePrimitive.appearance.material.uniforms.color = new Color(1.0, 0.0, 0.0, 1.0);

            var primitives = scene.primitives;
            primitives.add(rectanglePrimitive);
        });

        expect(scene).toRenderAndCall(function() {
            var position = scene.pickPosition(windowPosition);
            expect(position.x).toBeGreaterThan(Ellipsoid.WGS84.minimumRadius);
            expect(position.y).toEqualEpsilon(0.0, CesiumMath.EPSILON5);
            expect(position.z).toEqualEpsilon(0.0, CesiumMath.EPSILON5);
        });
    });

    it('pickPosition in 2D', function() {
        if (!scene.pickPositionSupported) {
            return;
        }

        scene.morphTo2D(0.0);

        var rectangle = Rectangle.fromDegrees(-0.0001, -0.0001, 0.0001, 0.0001);
        scene.camera.setView({ destination : rectangle });

        var canvas = scene.canvas;
        var windowPosition = new Cartesian2(canvas.clientWidth / 2, canvas.clientHeight / 2);

        expect(scene).toRenderAndCall(function() {
            var position = scene.pickPosition(windowPosition);
            expect(position).not.toBeDefined();

            var rectanglePrimitive = createRectangle(rectangle);
            rectanglePrimitive.appearance.material.uniforms.color = new Color(1.0, 0.0, 0.0, 1.0);

            var primitives = scene.primitives;
            primitives.add(rectanglePrimitive);
        });

        expect(scene).toRenderAndCall(function() {
            var position = scene.pickPosition(windowPosition);
            expect(position.x).toBeGreaterThan(Ellipsoid.WGS84.minimumRadius);
            expect(position.y).toEqualEpsilon(0.0, CesiumMath.EPSILON5);
            expect(position.z).toEqualEpsilon(0.0, CesiumMath.EPSILON5);
        });
    });

    it('pickPosition returns undefined when useDepthPicking is false', function() {
        if (!scene.pickPositionSupported) {
            return;
        }

        var rectangle = Rectangle.fromDegrees(-100.0, 30.0, -90.0, 40.0);
        scene.camera.setView({
            destination : rectangle
        });

        var canvas = scene.canvas;
        var windowPosition = new Cartesian2(canvas.clientWidth / 2, canvas.clientHeight / 2);

        var rectanglePrimitive = createRectangle(rectangle);
        rectanglePrimitive.appearance.material.uniforms.color = new Color(1.0, 0.0, 0.0, 1.0);

        var primitives = scene.primitives;
        primitives.add(rectanglePrimitive);

        scene.useDepthPicking = false;
        expect(scene).toRenderAndCall(function() {
            var position = scene.pickPosition(windowPosition);
            expect(position).not.toBeDefined();
        });

        scene.useDepthPicking = true;
        expect(scene).toRenderAndCall(function() {
            var position = scene.pickPosition(windowPosition);
            expect(position).toBeDefined();
        });
    });

    it('pickPosition picks translucent geometry when pickTranslucentDepth is true', function() {
        if (!scene.pickPositionSupported) {
            return;
        }

        var rectangle = Rectangle.fromDegrees(-100.0, 30.0, -90.0, 40.0);
        scene.camera.setView({
            destination : rectangle
        });

        var canvas = scene.canvas;
        var windowPosition = new Cartesian2(canvas.clientWidth / 2, canvas.clientHeight / 2);

        var rectanglePrimitive = scene.primitives.add(createRectangle(rectangle));
        rectanglePrimitive.appearance.material.uniforms.color = new Color(1.0, 0.0, 0.0, 0.5);

        scene.useDepthPicking = true;
        scene.pickTranslucentDepth = false;
        expect(scene).toRenderAndCall(function() {
            var position = scene.pickPosition(windowPosition);
            expect(position).not.toBeDefined();
        });

        scene.pickTranslucentDepth = true;
        expect(scene).toRenderAndCall(function() {
            var position = scene.pickPosition(windowPosition);
            expect(position).toBeDefined();
        });
    });

    it('pickPosition caches results per frame',function(){
        if (!scene.pickPositionSupported) {
            return;
        }

        var rectangle = Rectangle.fromDegrees(-100.0, 30.0, -90.0, 40.0);
        scene.camera.setView({ destination : rectangle });

        var canvas = scene.canvas;
        var windowPosition = new Cartesian2(canvas.clientWidth / 2, canvas.clientHeight / 2);
        spyOn(SceneTransforms, 'transformWindowToDrawingBuffer').and.callThrough();

        expect(scene).toRenderAndCall(function() {
            scene.pickPosition(windowPosition);
            expect(SceneTransforms.transformWindowToDrawingBuffer).toHaveBeenCalled();

            scene.pickPosition(windowPosition);
            expect(SceneTransforms.transformWindowToDrawingBuffer.calls.count()).toEqual(1);

            var rectanglePrimitive = createRectangle(rectangle);
            rectanglePrimitive.appearance.material.uniforms.color = new Color(1.0, 0.0, 0.0, 1.0);

            var primitives = scene.primitives;
            primitives.add(rectanglePrimitive);
        });

        expect(scene).toRenderAndCall(function() {
            scene.pickPosition(windowPosition);
            expect(SceneTransforms.transformWindowToDrawingBuffer.calls.count()).toEqual(2);

            scene.pickPosition(windowPosition);
            expect(SceneTransforms.transformWindowToDrawingBuffer.calls.count()).toEqual(2);
        });
    });

    it('pickPosition throws without windowPosition', function() {
        expect(function() {
            scene.pickPosition();
        }).toThrowDeveloperError();
    });

    it('isDestroyed', function() {
        var s = createScene();
        expect(s.isDestroyed()).toEqual(false);
        s.destroyForSpecs();
        expect(s.isDestroyed()).toEqual(true);
    });

    it('raises renderError when render throws', function() {
        var s = createScene({
            rethrowRenderErrors : false
        });

        var spyListener = jasmine.createSpy('listener');
        s.renderError.addEventListener(spyListener);

        var error = 'foo';
        s.primitives.update = function() {
            throw error;
        };

        s.render();

        expect(spyListener).toHaveBeenCalledWith(s, error);

        s.destroyForSpecs();
    });

    it('a render error is rethrown if rethrowRenderErrors is true', function() {
        var s = createScene();
        s.rethrowRenderErrors = true;

        var spyListener = jasmine.createSpy('listener');
        s.renderError.addEventListener(spyListener);

        var error = new RuntimeError('error');
        s.primitives.update = function() {
            throw error;
        };

        expect(function() {
            s.render();
        }).toThrowRuntimeError();

        expect(spyListener).toHaveBeenCalledWith(s, error);

        s.destroyForSpecs();
    });

    it('alwayas raises preUpdate event prior to updating', function() {
        var s = createScene();

        var spyListener = jasmine.createSpy('listener');
        s.preUpdate.addEventListener(spyListener);

        s.render();

        expect(spyListener.calls.count()).toBe(1);

        s.requestRenderMode = true;
        s.maximumRenderTimeChange = undefined;

        s.render();

        expect(spyListener.calls.count()).toBe(2);

        s.destroyForSpecs();
    });

    it('always raises preUpdate event after updating', function() {
        var s = createScene();

        var spyListener = jasmine.createSpy('listener');
        s.preUpdate.addEventListener(spyListener);

        s.render();

        expect(spyListener.calls.count()).toBe(1);

        s.requestRenderMode = true;
        s.maximumRenderTimeChange = undefined;

        s.render();

        expect(spyListener.calls.count()).toBe(2);

        s.destroyForSpecs();
    });

    it('raises the preRender event prior to rendering only if the scene renders', function() {
        var s = createScene();

        var spyListener = jasmine.createSpy('listener');
        s.preRender.addEventListener(spyListener);

        s.render();

        expect(spyListener.calls.count()).toBe(1);

        s.requestRenderMode = true;
        s.maximumRenderTimeChange = undefined;

        s.render();

        expect(spyListener.calls.count()).toBe(1);

        s.destroyForSpecs();
    });

    it('raises the postRender event after rendering if the scene rendered', function() {
        var s = createScene();

        var spyListener = jasmine.createSpy('listener');
        s.postRender.addEventListener(spyListener);

        s.render();

        expect(spyListener.calls.count()).toBe(1);

        s.requestRenderMode = true;
        s.maximumRenderTimeChange = undefined;

        s.render();

        expect(spyListener.calls.count()).toBe(1);

        s.destroyForSpecs();
    });

    it('raises the cameraMoveStart event after moving the camera', function() {
        var s = createScene();
        s.render();

        var spyListener = jasmine.createSpy('listener');
        s.camera.moveStart.addEventListener(spyListener);
        s._cameraStartFired = false; // reset this value after camera changes for initial render trigger the event

        s.camera.moveLeft();
        s.render();

        expect(spyListener.calls.count()).toBe(1);

        s.destroyForSpecs();
    });

    it('raises the cameraMoveEvent event when the camera stops moving', function() {
        var s = createScene();
        s.render();

        var spyListener = jasmine.createSpy('listener');
        s.camera.moveEnd.addEventListener(spyListener);
<<<<<<< HEAD

=======
        // We use negative time here to ensure the event runs on the next frame.
>>>>>>> 6f5dd4f0
        s.cameraEventWaitTime = -1.0;
        s.camera.moveLeft();
        // The first render will trigger the moveStart event.
        s.render();
        // The second will trigger the moveEnd.
        s.render();

        expect(spyListener.calls.count()).toBe(1);

        s.destroyForSpecs();
    });

    it('raises the camera changed event on direction changed', function() {
        var s = createScene();

        var spyListener = jasmine.createSpy('listener');
        s.camera.changed.addEventListener(spyListener);

        s.initializeFrame();
        s.render();

        s.camera.lookLeft(s.camera.frustum.fov * (s.camera.percentageChanged + 0.1));

        s.initializeFrame();
        s.render();

        expect(spyListener.calls.count()).toBe(1);

        var args = spyListener.calls.allArgs();
        expect(args.length).toEqual(1);
        expect(args[0].length).toEqual(1);
        expect(args[0][0]).toBeGreaterThan(s.camera.percentageChanged);

        s.destroyForSpecs();
    });

    it('raises the camera changed event on position changed', function() {
        var s = createScene();

        var spyListener = jasmine.createSpy('listener');
        s.camera.changed.addEventListener(spyListener);

        s.initializeFrame();
        s.render();

        s.camera.moveLeft(s.camera.positionCartographic.height * (s.camera.percentageChanged + 0.1));

        s.initializeFrame();
        s.render();

        expect(spyListener.calls.count()).toBe(1);

        var args = spyListener.calls.allArgs();
        expect(args.length).toEqual(1);
        expect(args[0].length).toEqual(1);
        expect(args[0][0]).toBeGreaterThan(s.camera.percentageChanged);

        s.destroyForSpecs();
    });

    it('raises the camera changed event in 2D', function() {
        var s = createScene();
        s.morphTo2D(0);

        var spyListener = jasmine.createSpy('listener');
        s.camera.changed.addEventListener(spyListener);

        s.initializeFrame();
        s.render();

        s.camera.moveLeft(s.camera.positionCartographic.height * (s.camera.percentageChanged + 0.1));

        s.initializeFrame();
        s.render();

        expect(spyListener.calls.count()).toBe(1);

        var args = spyListener.calls.allArgs();
        expect(args.length).toEqual(1);
        expect(args[0].length).toEqual(1);
        expect(args[0][0]).toBeGreaterThan(s.camera.percentageChanged);

        s.destroyForSpecs();
    });

    it('get maximumAliasedLineWidth', function() {
        var s = createScene();
        expect(s.maximumAliasedLineWidth).toBeGreaterThanOrEqualTo(1);
        s.destroyForSpecs();
    });

    it('get maximumCubeMapSize', function() {
        var s = createScene();
        expect(s.maximumCubeMapSize).toBeGreaterThanOrEqualTo(16);
        s.destroyForSpecs();
    });

    it('does not throw with debugShowCommands', function() {
        var s = createScene();
        if (s.context.drawBuffers) {
            s.debugShowCommands = true;

            var rectangle = Rectangle.fromDegrees(-100.0, 30.0, -90.0, 40.0);

            var rectanglePrimitive = createRectangle(rectangle, 1000.0);
            rectanglePrimitive.appearance.material.uniforms.color = new Color(1.0, 0.0, 0.0, 0.5);

            var primitives = s.primitives;
            primitives.add(rectanglePrimitive);

            s.camera.setView({ destination : rectangle });

            expect(function() {
                s.renderForSpecs();
            }).not.toThrowRuntimeError();
        }
        s.destroyForSpecs();
    });

    it('does not throw with debugShowFrustums', function() {
        var s = createScene();
        if (s.context.drawBuffers) {
            s.debugShowFrustums = true;

            var rectangle = Rectangle.fromDegrees(-100.0, 30.0, -90.0, 40.0);

            var rectanglePrimitive = createRectangle(rectangle, 1000.0);
            rectanglePrimitive.appearance.material.uniforms.color = new Color(1.0, 0.0, 0.0, 0.5);

            var primitives = s.primitives;
            primitives.add(rectanglePrimitive);

            s.camera.setView({ destination : rectangle });

            expect(function() {
                s.renderForSpecs();
            }).not.toThrowRuntimeError();
        }
        s.destroyForSpecs();
    });

    it('throws when minimumDisableDepthTestDistance is set less than 0.0', function() {
        expect(function() {
            scene.minimumDisableDepthTestDistance = -1.0;
        }).toThrowDeveloperError();
    });

    it('converts to canvas coordinates',function(){
        var mockPosition = new Cartesian3();
        spyOn(SceneTransforms, 'wgs84ToWindowCoordinates');
        scene.cartesianToCanvasCoordinates(mockPosition);

        expect(SceneTransforms.wgs84ToWindowCoordinates).toHaveBeenCalledWith(scene, mockPosition, undefined);
    });

    it('converts to canvas coordinates and return it in a variable',function(){
        var result = new Cartesian2();
        var mockPosition = new Cartesian3();
        spyOn(SceneTransforms, 'wgs84ToWindowCoordinates');
        scene.cartesianToCanvasCoordinates(mockPosition, result);

        expect(SceneTransforms.wgs84ToWindowCoordinates).toHaveBeenCalledWith(scene, mockPosition, result);
    });

    it('Gets imageryLayers', function() {
        var scene = createScene();
        var globe = scene.globe = new Globe(Ellipsoid.UNIT_SPHERE);
        expect(scene.imageryLayers).toBe(globe.imageryLayers);

        scene.globe = undefined;
        expect(scene.imageryLayers).toBeUndefined();

        scene.destroyForSpecs();
    });

    it('Gets terrainProvider', function() {
        var scene = createScene();
        var globe = scene.globe = new Globe(Ellipsoid.UNIT_SPHERE);
        expect(scene.terrainProvider).toBe(globe.terrainProvider);

        scene.globe = undefined;
        expect(scene.terrainProvider).toBeUndefined();

        scene.destroyForSpecs();
    });

    it('Sets terrainProvider', function() {
        var scene = createScene();
        var globe = scene.globe = new Globe(Ellipsoid.UNIT_SPHERE);
        scene.terrainProvider = new CesiumTerrainProvider({
            url: '//terrain/tiles'
        });

        expect(scene.terrainProvider).toBe(globe.terrainProvider);

        scene.globe = undefined;
        expect(function() {
            scene.terrainProvider = new CesiumTerrainProvider({
                url: '//newTerrain/tiles'
            });
        }).not.toThrow();

        scene.destroyForSpecs();
    });

    it('Gets terrainProviderChanged', function() {
        var scene = createScene();
        var globe = scene.globe = new Globe(Ellipsoid.UNIT_SPHERE);
        expect(scene.terrainProviderChanged).toBe(globe.terrainProviderChanged);

        scene.globe = undefined;
        expect(scene.terrainProviderChanged).toBeUndefined();

        scene.destroyForSpecs();
    });

    it('Sets material', function() {
        var scene = createScene();
        var globe = scene.globe = new Globe(Ellipsoid.UNIT_SPHERE);
        var material = Material.fromType('ElevationContour');
        globe.material = material;
        expect(globe.material).toBe(material);

        globe.material = undefined;
        expect(globe.material).toBeUndefined();

        scene.destroyForSpecs();
    });

    var scratchTime = new JulianDate();

    it('doesn\'t render scene if requestRenderMode is enabled', function() {
        var scene = createScene();

        scene.renderForSpecs();

        var lastRenderTime = JulianDate.clone(scene.lastRenderTime, scratchTime);
        expect(lastRenderTime).toBeDefined();

        scene.requestRenderMode = true;
        scene.maximumRenderTimeChange = undefined;
        scene.renderForSpecs();
        expect(scene.lastRenderTime).toEqualEpsilon(lastRenderTime, CesiumMath.EPSILON15);

        scene.destroyForSpecs();
    });

    it('requestRender causes a new frame to be rendered in requestRenderMode', function() {
        var scene = createScene();

        scene.renderForSpecs();

        var lastRenderTime = JulianDate.clone(scene.lastRenderTime, scratchTime);
        expect(lastRenderTime).toBeDefined();
        expect(scene._renderRequested).toBe(false);

        scene.requestRenderMode = true;
        scene.maximumRenderTimeChange = undefined;

        scene.requestRender();
        expect(scene._renderRequested).toBe(true);

        scene.renderForSpecs();
        expect(scene.lastRenderTime).not.toEqual(lastRenderTime);

        scene.destroyForSpecs();
    });

    it('moving the camera causes a new frame to be rendered in requestRenderMode', function() {
        var scene = createScene();

        scene.renderForSpecs();

        var lastRenderTime = JulianDate.clone(scene.lastRenderTime, scratchTime);
        expect(lastRenderTime).toBeDefined();
        expect(scene._renderRequested).toBe(false);

        scene.requestRenderMode = true;
        scene.maximumRenderTimeChange = undefined;

        scene.camera.moveLeft();

        scene.renderForSpecs();
        expect(scene.lastRenderTime).not.toEqual(lastRenderTime);

        scene.destroyForSpecs();
    });

    it('changing the camera frustum does not cause continuous rendering in requestRenderMode', function() {
        var scene = createScene();

        scene.renderForSpecs();

        var lastRenderTime = JulianDate.clone(scene.lastRenderTime, scratchTime);
        expect(lastRenderTime).toBeDefined();
        expect(scene._renderRequested).toBe(false);

        scene.requestRenderMode = true;
        scene.maximumRenderTimeChange = undefined;

        scene.camera.frustum.near *= 1.1;

        // Render once properly
        scene.renderForSpecs();
        expect(scene.lastRenderTime).not.toEqual(lastRenderTime);

        // Render again - but this time nothing should happen.
        lastRenderTime = JulianDate.clone(scene.lastRenderTime, scratchTime);
        scene.renderForSpecs();
        expect(scene.lastRenderTime).toEqual(lastRenderTime);

        scene.destroyForSpecs();
    });

    it('successful completed requests causes a new frame to be rendered in requestRenderMode', function() {
        var scene = createScene();

        scene.renderForSpecs();

        var lastRenderTime = JulianDate.clone(scene.lastRenderTime, scratchTime);
        expect(lastRenderTime).toBeDefined();
        expect(scene._renderRequested).toBe(false);

        scene.requestRenderMode = true;
        scene.maximumRenderTimeChange = undefined;

        RequestScheduler.requestCompletedEvent.raiseEvent();

        scene.renderForSpecs();

        expect(scene._renderRequested).toBe(true);

        scene.renderForSpecs();
        expect(scene.lastRenderTime).not.toEqual(lastRenderTime);

        scene.destroyForSpecs();
    });

    it('data returning from a web worker causes a new frame to be rendered in requestRenderMode', function() {
        var scene = createScene();

        scene.renderForSpecs();

        var lastRenderTime = JulianDate.clone(scene.lastRenderTime, scratchTime);
        expect(lastRenderTime).toBeDefined();
        expect(scene._renderRequested).toBe(false);

        scene.requestRenderMode = true;
        scene.maximumRenderTimeChange = undefined;

        TaskProcessor.taskCompletedEvent.raiseEvent();

        scene.renderForSpecs();

        expect(scene._renderRequested).toBe(true);

        scene.renderForSpecs();
        expect(scene.lastRenderTime).not.toEqual(lastRenderTime);

        scene.destroyForSpecs();
    });

    it('Executing an after render function causes a new frame to be rendered in requestRenderMode', function() {
        var scene = createScene();

        scene.renderForSpecs();

        var lastRenderTime = JulianDate.clone(scene.lastRenderTime, scratchTime);
        expect(lastRenderTime).toBeDefined();
        expect(scene._renderRequested).toBe(false);

        scene.requestRenderMode = true;
        scene.maximumRenderTimeChange = undefined;

        var functionCalled = false;
        scene._frameState.afterRender.push(function () {
            functionCalled = true;
        });

        scene.renderForSpecs();

        expect(functionCalled).toBe(true);
        expect(scene._renderRequested).toBe(true);

        scene.renderForSpecs();
        expect(scene.lastRenderTime).not.toEqual(lastRenderTime);

        scene.destroyForSpecs();
    });

    it('Globe tile loading triggers a new frame to be rendered in requestRenderMode', function() {
        var scene = createScene();

        scene.renderForSpecs();

        var lastRenderTime = JulianDate.clone(scene.lastRenderTime, scratchTime);
        expect(lastRenderTime).toBeDefined();
        expect(scene._renderRequested).toBe(false);

        scene.requestRenderMode = true;
        scene.maximumRenderTimeChange = undefined;

        var ellipsoid = Ellipsoid.UNIT_SPHERE;
        var globe = new Globe(ellipsoid);
        scene.globe = globe;

        scene.requestRender();
        Object.defineProperty(globe, 'tilesLoaded', { value: false });
        scene.renderForSpecs();
        lastRenderTime = JulianDate.clone(scene.lastRenderTime, scratchTime);

        expect(scene._renderRequested).toBe(true);
        scene.renderForSpecs();
        expect(scene.lastRenderTime).not.toEqual(lastRenderTime);

        scene.destroyForSpecs();
    });

    it('Globe imagery updates triggers a new frame to be rendered in requestRenderMode', function() {
        var scene = createScene();

        scene.renderForSpecs();

        var lastRenderTime = JulianDate.clone(scene.lastRenderTime, scratchTime);
        expect(lastRenderTime).toBeDefined();
        expect(scene._renderRequested).toBe(false);

        scene.requestRenderMode = true;
        scene.maximumRenderTimeChange = undefined;

        var ellipsoid = Ellipsoid.UNIT_SPHERE;
        var globe = new Globe(ellipsoid);
        scene.globe = globe;
        globe.imageryLayersUpdatedEvent.raiseEvent();

        scene.renderForSpecs();

        expect(scene._renderRequested).toBe(true);

        scene.renderForSpecs();
        expect(scene.lastRenderTime).not.toEqual(lastRenderTime);

        scene.destroyForSpecs();
    });

    it('Globe changing terrain providers triggers a new frame to be rendered in requestRenderMode', function() {
        var scene = createScene();

        scene.renderForSpecs();

        var lastRenderTime = JulianDate.clone(scene.lastRenderTime, scratchTime);
        expect(lastRenderTime).toBeDefined();
        expect(scene._renderRequested).toBe(false);

        scene.requestRenderMode = true;
        scene.maximumRenderTimeChange = undefined;

        var ellipsoid = Ellipsoid.UNIT_SPHERE;
        var globe = new Globe(ellipsoid);
        scene.globe = globe;
        globe.terrainProviderChanged.raiseEvent();

        scene.renderForSpecs();

        expect(scene._renderRequested).toBe(true);

        scene.renderForSpecs();
        expect(scene.lastRenderTime).not.toEqual(lastRenderTime);

        scene.destroyForSpecs();
    });

    it('scene morphing causes a new frame to be rendered in requestRenderMode', function() {
        var scene = createScene();
        scene.renderForSpecs();

        var lastRenderTime = JulianDate.clone(scene.lastRenderTime, scratchTime);
        expect(lastRenderTime).toBeDefined();
        expect(scene._renderRequested).toBe(false);

        scene.requestRenderMode = true;
        scene.maximumRenderTimeChange = undefined;

        scene.morphTo2D(1.0);
        scene.renderForSpecs(JulianDate.addSeconds(lastRenderTime, 0.5, new JulianDate()));
        expect(scene.lastRenderTime).not.toEqual(lastRenderTime);

        scene.completeMorph();
        scene.renderForSpecs();
        lastRenderTime = JulianDate.clone(scene.lastRenderTime, scratchTime);

        scene.renderForSpecs();
        expect(scene.lastRenderTime).toEqualEpsilon(lastRenderTime, CesiumMath.EPSILON15);
        lastRenderTime = JulianDate.clone(scene.lastRenderTime, scratchTime);

        scene.morphToColumbusView(1.0);
        scene.renderForSpecs(JulianDate.addSeconds(lastRenderTime, 0.5, new JulianDate()));
        expect(scene.lastRenderTime).not.toEqual(lastRenderTime);

        scene.completeMorph();
        scene.renderForSpecs();
        lastRenderTime = JulianDate.clone(scene.lastRenderTime, scratchTime);

        scene.renderForSpecs();
        expect(scene.lastRenderTime).toEqualEpsilon(lastRenderTime, CesiumMath.EPSILON15);
        lastRenderTime = JulianDate.clone(scene.lastRenderTime, scratchTime);

        scene.morphTo3D(1.0);
        scene.renderForSpecs(JulianDate.addSeconds(lastRenderTime, 0.5, new JulianDate()));
        expect(scene.lastRenderTime).not.toEqual(lastRenderTime);

        scene.completeMorph();
        scene.renderForSpecs();
        lastRenderTime = JulianDate.clone(scene.lastRenderTime, scratchTime);

        scene.renderForSpecs();
        expect(scene.lastRenderTime).toEqualEpsilon(lastRenderTime, CesiumMath.EPSILON15);

        scene.destroyForSpecs();
    });

    it('time change exceeding maximumRenderTimeChange causes a new frame to be rendered in requestRenderMode', function() {
        var scene = createScene();

        scene.renderForSpecs();

        var lastRenderTime = JulianDate.clone(scene.lastRenderTime, scratchTime);
        expect(lastRenderTime).toBeDefined();
        expect(scene._renderRequested).toBe(false);

        scene.requestRenderMode = true;

        scene.renderForSpecs(lastRenderTime);
        expect(scene.lastRenderTime).toEqual(lastRenderTime);

        scene.maximumRenderTimeChange = 100.0;

        scene.renderForSpecs(JulianDate.addSeconds(lastRenderTime, 50.0, new JulianDate()));
        expect(scene.lastRenderTime).toEqualEpsilon(lastRenderTime, CesiumMath.EPSILON15);

        scene.renderForSpecs(JulianDate.addSeconds(lastRenderTime, 150.0, new JulianDate()));
        expect(scene.lastRenderTime).not.toEqual(lastRenderTime);

        scene.destroyForSpecs();
    });

    it('undefined maximumRenderTimeChange will not cause a new frame to be rendered in requestRenderMode', function() {
        var scene = createScene();

        scene.renderForSpecs();

        var lastRenderTime = JulianDate.clone(scene.lastRenderTime, scratchTime);
        expect(lastRenderTime).toBeDefined();
        expect(scene._renderRequested).toBe(false);

        scene.requestRenderMode = true;
        scene.maximumRenderTimeChange = undefined;

        var farFuture = JulianDate.addDays(lastRenderTime, 10000, new JulianDate());

        scene.renderForSpecs();
        scene.renderForSpecs(farFuture);

        expect(scene.lastRenderTime).toEqual(lastRenderTime);

        scene.destroyForSpecs();
    });

    it('forceRender renders a scene regardless of whether a render was requested', function() {
        var scene = createScene();

        scene.renderForSpecs();

        var lastRenderTime = JulianDate.clone(scene.lastRenderTime, scratchTime);
        expect(lastRenderTime).toBeDefined();
        expect(scene._renderRequested).toBe(false);

        scene.requestRenderMode = true;
        scene.maximumRenderTimeChange = undefined;

        scene.forceRender();
        expect(scene.lastRenderTime).not.toEqual(lastRenderTime);

        scene.destroyForSpecs();
    });

    function getFrustumCommandsLength(scene) {
        var commandsLength = 0;
        var frustumCommandsList = scene.frustumCommandsList;
        var frustumsLength = frustumCommandsList.length;
        for (var i = 0; i < frustumsLength; ++i) {
            var frustumCommands = frustumCommandsList[i];
            for (var j = 0; j < Pass.NUMBER_OF_PASSES; ++j) {
                commandsLength += frustumCommands.indices[j];
            }
        }
        return commandsLength;
    }

    it('occludes primitive', function() {
        var scene = createScene();
        scene.globe = new Globe(Ellipsoid.WGS84);

        var rectangle = Rectangle.fromDegrees(-100.0, 30.0, -90.0, 40.0);
        var rectanglePrimitive = createRectangle(rectangle, 10);
        scene.primitives.add(rectanglePrimitive);

        scene.camera.setView({
            destination: new Cartesian3(-588536.1057451078, -10512475.371849751, 6737159.100747835),
            orientation: new HeadingPitchRoll(6.283185307179586, -1.5688261558859757, 0.0)
        });
        scene.renderForSpecs();
        expect(getFrustumCommandsLength(scene)).toBe(1);

        scene.camera.setView({
            destination: new Cartesian3(-5754647.167415793, 14907694.100240812, -483807.2406259497),
            orientation: new HeadingPitchRoll(6.283185307179586, -1.5698869547885104, 0.0)
        });
        scene.renderForSpecs();
        expect(getFrustumCommandsLength(scene)).toBe(0);

        // Still on opposite side of globe but now show is false, the command should not be occluded anymore
        scene.globe.show = false;
        scene.renderForSpecs();
        expect(getFrustumCommandsLength(scene)).toBe(1);

        scene.destroyForSpecs();
    });

    it('does not occlude if DrawCommand.occlude is false', function() {
        var scene = createScene();
        scene.globe = new Globe(Ellipsoid.WGS84);

        var rectangle = Rectangle.fromDegrees(-100.0, 30.0, -90.0, 40.0);
        var rectanglePrimitive = createRectangle(rectangle, 10);
        scene.primitives.add(rectanglePrimitive);

        scene.renderForSpecs();
        rectanglePrimitive._colorCommands[0].occlude = false;

        scene.camera.setView({
            destination: new Cartesian3(-5754647.167415793, 14907694.100240812, -483807.2406259497),
            orientation: new HeadingPitchRoll(6.283185307179586, -1.5698869547885104, 0.0)
        });
        scene.renderForSpecs();
        expect(getFrustumCommandsLength(scene)).toBe(1);

        scene.destroyForSpecs();
    });

}, 'WebGL');<|MERGE_RESOLUTION|>--- conflicted
+++ resolved
@@ -1098,11 +1098,8 @@
 
         var spyListener = jasmine.createSpy('listener');
         s.camera.moveEnd.addEventListener(spyListener);
-<<<<<<< HEAD
-
-=======
+
         // We use negative time here to ensure the event runs on the next frame.
->>>>>>> 6f5dd4f0
         s.cameraEventWaitTime = -1.0;
         s.camera.moveLeft();
         // The first render will trigger the moveStart event.
