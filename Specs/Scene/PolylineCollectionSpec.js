/*global defineSuite*/
defineSuite([
         'Scene/PolylineCollection',
         'Scene/Polyline',
<<<<<<< HEAD
         '../Specs/createContext',
         '../Specs/destroyContext',
         'Specs/createCamera',
         '../Specs/frameState',
         '../Specs/pick',
         '../Specs/render',
=======
         'Specs/createContext',
         'Specs/destroyContext',
         'Specs/frameState',
         'Specs/pick',
         'Specs/render',
>>>>>>> af8887e9
         'Core/BoundingRectangle',
         'Core/BoundingSphere',
         'Core/Cartesian3',
         'Core/Cartographic',
         'Core/Matrix4',
         'Core/Math',
         'Renderer/BufferUsage',
         'Scene/SceneMode'
     ], function(
         PolylineCollection,
         Polyline,
         createContext,
         destroyContext,
         createCamera,
         frameState,
         pick,
         render,
         BoundingRectangle,
         BoundingSphere,
         Cartesian3,
         Cartographic,
         Matrix4,
         CesiumMath,
         BufferUsage,
         SceneMode) {
    "use strict";
    /*global it,expect,beforeEach,afterEach,beforeAll,afterAll*/

    var context;
    var polylines;
    var us;

    beforeAll(function() {
        context = createContext();
    });

    afterAll(function() {
        destroyContext(context);
    });

    beforeEach(function() {
        polylines = new PolylineCollection();

        us = context.getUniformState();
        us.update(createCamera(context));
    });

    afterEach(function() {
        us = null;
    });

    it('default constructs a polyline', function() {
        var p = polylines.add();
        expect(p.getShow()).toEqual(true);
        expect(p.getPositions().length).toEqual(0);
        expect(p.getColor().red).toEqual(1.0);
        expect(p.getColor().green).toEqual(1.0);
        expect(p.getColor().blue).toEqual(1.0);
        expect(p.getColor().alpha).toEqual(1.0);
        expect(p.getOutlineColor().red).toEqual(1.0);
        expect(p.getOutlineColor().green).toEqual(1.0);
        expect(p.getOutlineColor().blue).toEqual(1.0);
        expect(p.getOutlineColor().alpha).toEqual(1.0);
        expect(p.getWidth()).toEqual(1.0);
        expect(p.getOutlineWidth()).toEqual(1.0);
    });

    it('explicitly constructs a polyline', function() {
        var p = polylines.add({
            show : false,
            positions : [new Cartesian3(1.0, 2.0, 3.0), new Cartesian3(4.0, 5.0, 6.0)],
            width : 2,
            outlineWidth : 5,
            color : {
                red : 1.0,
                green : 2.0,
                blue : 3.0,
                alpha : 4.0
            },
            outlineColor: {
                red : 6.0,
                green : 7.0,
                blue : 8.0,
                alpha : 9.0
            }
        });

        expect(p.getShow()).toEqual(false);
        expect(p.getPositions()[0].equals(new Cartesian3(1.0, 2.0, 3.0))).toEqual(true);
        expect(p.getPositions()[1].equals(new Cartesian3(4.0, 5.0, 6.0))).toEqual(true);
        expect(p.getColor().red).toEqual(1.0);
        expect(p.getColor().green).toEqual(2.0);
        expect(p.getColor().blue).toEqual(3.0);
        expect(p.getColor().alpha).toEqual(4.0);
        expect(p.getWidth()).toEqual(2);
        expect(p.getOutlineWidth()).toEqual(5);
        expect(p.getOutlineColor().red).toEqual(6.0);
        expect(p.getOutlineColor().green).toEqual(7.0);
        expect(p.getOutlineColor().blue).toEqual(8.0);
        expect(p.getOutlineColor().alpha).toEqual(9.0);
    });

    it('sets polyline properties', function() {
        var p = polylines.add();
        p.setShow(false);
        p.setPositions([new Cartesian3(1.0, 2.0, 3.0), new Cartesian3(4.0, 5.0, 6.0)]);
        p.setColor({
            red : 1.0,
            green : 2.0,
            blue : 3.0,
            alpha : 4.0
        });
        p.setOutlineColor({
            red : 5.0,
            green : 6.0,
            blue : 7.0,
            alpha : 8.0
        });
        p.setWidth(2);
        p.setOutlineWidth(7);

        expect(p.getShow()).toEqual(false);
        expect(p.getPositions()[0].equals(new Cartesian3(1.0, 2.0, 3.0))).toEqual(true);
        expect(p.getPositions()[1].equals(new Cartesian3(4.0, 5.0, 6.0))).toEqual(true);
        expect(p.getColor().red).toEqual(1.0);
        expect(p.getColor().green).toEqual(2.0);
        expect(p.getColor().blue).toEqual(3.0);
        expect(p.getColor().alpha).toEqual(4.0);
        expect(p.getWidth()).toEqual(2);
        expect(p.getOutlineWidth()).toEqual(7);
        expect(p.getOutlineColor().red).toEqual(5.0);
        expect(p.getOutlineColor().green).toEqual(6.0);
        expect(p.getOutlineColor().blue).toEqual(7.0);
        expect(p.getOutlineColor().alpha).toEqual(8.0);
    });

    it('sets removed polyline properties', function() {
        var p = polylines.add();
        polylines.remove(p);
        p.setShow(false);
        expect(p.getShow()).toEqual(false);
    });

    it('has zero polylines when constructed', function() {
        expect(polylines.getLength()).toEqual(0);
    });

    it('adds a polyline', function() {
        var p = polylines.add({
            positions : [{
                x : 1.0,
                y : 2.0,
                z : 3.0
            },{
                x : 2.0,
                y : 3.0,
                z : 4.0
            }]
        });

        expect(polylines.getLength()).toEqual(1);
        expect(polylines.get(0) === p).toEqual(true);
    });

    it('removes the first polyline', function() {
        var one = polylines.add({
            positions : [{
                x : 1.0,
                y : 2.0,
                z : 3.0
            },{
                x : 2.0,
                y : 3.0,
                z : 4.0
            }]
        });
        var two = polylines.add({
            positions : [{
                x : 4.0,
                y : 5.0,
                z : 6.0
            },{
                x : 2.0,
                y : 3.0,
                z : 4.0
            }]
        });

        expect(polylines.getLength()).toEqual(2);

        expect(polylines.remove(one)).toEqual(true);

        expect(polylines.getLength()).toEqual(1);
        expect(polylines.get(0) === two).toEqual(true);
    });

    it('removes the last polyline', function() {
        var one = polylines.add({
            positions : [{
                x : 1.0,
                y : 2.0,
                z : 3.0
            },{
                x : 2.0,
                y : 3.0,
                z : 4.0
            }]
        });
        var two = polylines.add({
            positions : [{
                x : 4.0,
                y : 5.0,
                z : 6.0
            },{
                x : 2.0,
                y : 3.0,
                z : 4.0
            }]
        });

        expect(polylines.getLength()).toEqual(2);

        expect(polylines.remove(two)).toEqual(true);

        expect(polylines.getLength()).toEqual(1);
        expect(polylines.get(0) === one).toEqual(true);
    });

    it('removes the same polyline twice', function() {
        var p = polylines.add({
            positions : [{
                x : 1.0,
                y : 2.0,
                z : 3.0
            },{
                x : 2.0,
                y : 3.0,
                z : 4.0
            }]
        });
        expect(polylines.getLength()).toEqual(1);

        expect(polylines.remove(p)).toEqual(true);
        expect(polylines.getLength()).toEqual(0);

        expect(polylines.remove(p)).toEqual(false);
        expect(polylines.getLength()).toEqual(0);
    });

    it('returns false when removing undefined', function() {
        polylines.add({
            positions : [{
                x : 1.0,
                y : 2.0,
                z : 3.0
            }, {
                x : 2.0,
                y : 3.0,
                z : 4.0
            }]
        });
        expect(polylines.getLength()).toEqual(1);

        expect(polylines.remove(undefined)).toEqual(false);
        expect(polylines.getLength()).toEqual(1);
    });

    it('adds and removes polylines', function() {
        var one = polylines.add({
            positions : [{
                x : 1.0,
                y : 2.0,
                z : 3.0
            },{
                x : 2.0,
                y : 3.0,
                z : 4.0
            }]
        });
        var two = polylines.add({
            positions : [{
                x : 4.0,
                y : 5.0,
                z : 6.0
            },{
                x : 2.0,
                y : 3.0,
                z : 4.0
            }]
        });
        expect(polylines.getLength()).toEqual(2);
        expect(polylines.get(0) === one).toEqual(true);
        expect(polylines.get(1) === two).toEqual(true);

        expect(polylines.remove(two)).toEqual(true);
        var three = polylines.add({
            positions : [{
                x : 7.0,
                y : 8.0,
                z : 9.0
            },{
                x : 2.0,
                y : 3.0,
                z : 4.0
            }]
        });
        expect(polylines.getLength()).toEqual(2);
        expect(polylines.get(0) === one).toEqual(true);
        expect(polylines.get(1) === three).toEqual(true);
    });

    it('removes all polylines', function() {
        polylines.add({
            positions : [{
                x : 1.0,
                y : 2.0,
                z : 3.0
            },{
                x : 2.0,
                y : 3.0,
                z : 4.0
            }]
        });
        polylines.add({
            positions : [{
                x : 4.0,
                y : 5.0,
                z : 6.0
            },{
                x : 2.0,
                y : 3.0,
                z : 4.0
            }]
        });
        expect(polylines.getLength()).toEqual(2);

        polylines.removeAll();
        expect(polylines.getLength()).toEqual(0);
    });

    it('can check if it contains a polyline', function() {
        var polyline = polylines.add();

        expect(polylines.contains(polyline)).toEqual(true);
    });

    it('returns false when checking if it contains a polyline it does not contain', function() {
        var polyline = polylines.add();
        polylines.remove(polyline);

        expect(polylines.contains(polyline)).toEqual(false);
    });

    it('does not contain undefined', function() {
        expect(polylines.contains(undefined)).toEqual(false);
    });

    it('does not contain random other objects', function() {
        expect(polylines.contains({})).toEqual(false);
        expect(polylines.contains(new Cartesian3())).toEqual(false);
    });

    it('does not render when constructed', function() {
        context.clear();
        expect(context.readPixels()).toEqual([0, 0, 0, 0]);

        render(context, frameState, polylines);
        expect(context.readPixels()).toEqual([0, 0, 0, 0]);
    });

    it('renders polylines. one polyline with no positions', function() {
        var positions = [];
        for ( var i = 0; i < 100; ++i) {
            positions.push({x:0, y:-1, z:0});
            positions.push({x:0, y:1, z:0});
        }

        polylines.add({
            positions : positions,
            color:{red:1, green:0, blue:0, alpha:1}
        });
        polylines.add();
        polylines.add({
            positions: positions,
            color:{red:1, green:0, blue:0, alpha:1}
        });

        context.clear();
        expect(context.readPixels()).toEqual([0, 0, 0, 0]);

        render(context, frameState, polylines);
        expect(context.readPixels()).toEqual([255, 0, 0, 255]);
    });

    it('renders 64K vertexes of same polyline', function() {
        var positions = [];
        for ( var i = 0; i < (64 * 1024) / 2; ++i) {
            positions.push({x:0, y:-1, z:0});
            positions.push({x:0, y:1, z:0});
        }

        polylines.add({
            positions : positions,
            color:{red:1, green:0, blue:0, alpha:1}
        });
        context.clear();
        expect(context.readPixels()).toEqual([0, 0, 0, 0]);

        render(context, frameState, polylines);
        expect(context.readPixels()).toEqual([255, 0, 0, 255]);
    });

    it('creates two vertex arrays and renders', function() {
        var positions = [];
        for ( var i = 0; i < (64 * 1024) / 2; ++i) {
            positions.push({x:0, y:-1, z:0});
            positions.push({x:0, y:1, z:0});
        }

        var p1 = polylines.add({
            positions : positions,
            color:{red:1, green:0, blue:0, alpha:1}
        });
        context.clear();
        expect(context.readPixels()).toEqual([0, 0, 0, 0]);

        render(context, frameState, polylines);
        expect(context.readPixels()).toEqual([255, 0, 0, 255]);

        context.clear();
        expect(context.readPixels()).toEqual([0, 0, 0, 0]);

        p1.setShow(false);
        render(context, frameState, polylines);
        expect(context.readPixels()).toEqual([0, 0, 0, 0]);

        context.clear();
        expect(context.readPixels()).toEqual([0, 0, 0, 0]);


        polylines.add({positions:positions,
            color:{red:1, green:1, blue:0, alpha:1}});

        render(context, frameState, polylines);
        expect(context.readPixels()).toEqual([255, 255, 0, 255]);

    });

    it('renders more than 64K vertexes of same polyline', function() {
        var positions = [];
        for ( var i = 0; i < 64 * 1024; ++i) {
            positions.push({x:0, y:-1, z:0});
            positions.push({x:0, y:1, z:0});
        }
        positions.push({x:0, y:-1, z:0});
        positions.push({x:0, y:1, z:0});

        polylines.add({
            positions : positions,
            color:{red:1, green:0, blue:0, alpha:1}
        });
        context.clear();
        expect(context.readPixels()).toEqual([0, 0, 0, 0]);

        render(context, frameState, polylines);
        expect(context.readPixels()).toEqual([255, 0, 0, 255]);
    });

    it('renders a polyline with no positions', function() {
        var positions = [];
        for ( var i = 0; i < 100; ++i) {
            positions.push({x:0, y:-1, z:0});
            positions.push({x:0, y:1, z:0});
        }

        polylines.add({
            positions : positions,
            color:{red:1, green:0, blue:0, alpha:1}
        });
        context.clear();
        expect(context.readPixels()).toEqual([0, 0, 0, 0]);

        render(context, frameState, polylines);
        expect(context.readPixels()).toEqual([255, 0, 0, 255]);

        polylines.add({
            positions : [],
            color:{red:0, green:1, blue:0, alpha:1}
        });

        context.clear();
        expect(context.readPixels()).toEqual([0, 0, 0, 0]);

        render(context, frameState, polylines);
        expect(context.readPixels()).toEqual([255, 0, 0, 255]);

    });

    it('renders an updated polyline with no positions using setPositions', function() {
        var positions = [];
        for ( var i = 0; i < 100; ++i) {
            positions.push({x:0, y:-1, z:0});
            positions.push({x:0, y:1, z:0});
        }

        polylines.add({
            positions : positions,
            color:{red:1, green:0, blue:0, alpha:1}
        });
        context.clear();
        expect(context.readPixels()).toEqual([0, 0, 0, 0]);

        render(context, frameState, polylines);
        expect(context.readPixels()).toEqual([255, 0, 0, 255]);

        var p2 = polylines.add({
            positions : [],
            color:{red:0, green:1, blue:0, alpha:1}
        });

        context.clear();
        expect(context.readPixels()).toEqual([0, 0, 0, 0]);

        render(context, frameState, polylines);
        expect(context.readPixels()).toEqual([255, 0, 0, 255]);

        //recreates vertex array because buffer usage changed
        p2.setPositions([]);

        context.clear();
        expect(context.readPixels()).toEqual([0, 0, 0, 0]);

        render(context, frameState, polylines);
        expect(context.readPixels()).toEqual([255, 0, 0, 255]);

        //should call PolylineCollection.writePositionsUpdate
        p2.setPositions([]);

        context.clear();
        expect(context.readPixels()).toEqual([0, 0, 0, 0]);

        render(context, frameState, polylines);
        expect(context.readPixels()).toEqual([255, 0, 0, 255]);

    });

    it('renders an updated polyline with no positions using setShow', function() {
        var positions = [];
        for ( var i = 0; i < 100; ++i) {
            positions.push({x:0, y:-1, z:0});
            positions.push({x:0, y:1, z:0});
        }

        polylines.add({
            positions : positions,
            color:{red:1, green:0, blue:0, alpha:1}
        });
        context.clear();
        expect(context.readPixels()).toEqual([0, 0, 0, 0]);

        render(context, frameState, polylines);
        expect(context.readPixels()).toEqual([255, 0, 0, 255]);

        var p2 = polylines.add({
            positions : [],
            color:{red:0, green:1, blue:0, alpha:1}
        });

        context.clear();
        expect(context.readPixels()).toEqual([0, 0, 0, 0]);

        render(context, frameState, polylines);
        expect(context.readPixels()).toEqual([255, 0, 0, 255]);

        //recreates vertex array because buffer usage changed
        p2.setShow(false);

        context.clear();
        expect(context.readPixels()).toEqual([0, 0, 0, 0]);

        render(context, frameState, polylines);
        expect(context.readPixels()).toEqual([255, 0, 0, 255]);

        //should call PolylineCollection.writeShowUpdate
        p2.setShow(true);

        context.clear();
        expect(context.readPixels()).toEqual([0, 0, 0, 0]);

        render(context, frameState, polylines);
        expect(context.readPixels()).toEqual([255, 0, 0, 255]);

    });

    it('renders an updated polyline with no positions using setColor', function() {
        var positions = [];
        for ( var i = 0; i < 100; ++i) {
            positions.push({x:0, y:-1, z:0});
            positions.push({x:0, y:1, z:0});
        }

        polylines.add({
            positions : positions,
            color:{red:1, green:0, blue:0, alpha:1}
        });
        context.clear();
        expect(context.readPixels()).toEqual([0, 0, 0, 0]);

        render(context, frameState, polylines);
        expect(context.readPixels()).toEqual([255, 0, 0, 255]);

        var p2 = polylines.add({
            positions : [],
            color:{red:0, green:1, blue:0, alpha:1}
        });

        context.clear();
        expect(context.readPixels()).toEqual([0, 0, 0, 0]);

        render(context, frameState, polylines);
        expect(context.readPixels()).toEqual([255, 0, 0, 255]);

        //recreates vertex array because buffer usage changed
        p2.setColor({red:1.0, blue:1.0, green:0.1, alpha:1.0});

        context.clear();
        expect(context.readPixels()).toEqual([0, 0, 0, 0]);

        render(context, frameState, polylines);
        expect(context.readPixels()).toEqual([255, 0, 0, 255]);

        //should call PolylineCollection.writeColorUpdate
        p2.setColor({red:1.0, blue:0.5, green:0.1, alpha:1.0});

        context.clear();
        expect(context.readPixels()).toEqual([0, 0, 0, 0]);

        render(context, frameState, polylines);
        expect(context.readPixels()).toEqual([255, 0, 0, 255]);
    });

    it('changes buffer usage after 100 iterations of not changing', function() {
        var positions = [];
        for ( var i = 0; i < 100; ++i) {
            positions.push({x:0, y:-1, z:0});
            positions.push({x:0, y:1, z:0});
        }

        var p = polylines.add({
            positions : positions,
            color:{red:1, green:0, blue:0, alpha:1}
        });
        context.clear();
        expect(context.readPixels()).toEqual([0, 0, 0, 0]);


        context.clear();
        expect(context.readPixels()).toEqual([0, 0, 0, 0]);

        render(context, frameState, polylines);
        expect(context.readPixels()).toEqual([255, 0, 0, 255]);

        // changes buffer usage, recreates vertex arrays
        p.setPositions(positions);
        render(context, frameState, polylines);

        context.clear();
        expect(context.readPixels()).toEqual([0, 0, 0, 0]);

        for(var j = 0; j < 101; ++j){
            render(context, frameState, polylines);
        }
        expect(context.readPixels()).toEqual([255, 0, 0, 255]);

    });

    it('renders an updated polyline with no positions using setOutlineColor', function() {
        var positions = [];
        for ( var i = 0; i < 100; ++i) {
            positions.push({x:0, y:-1, z:0});
            positions.push({x:0, y:1, z:0});
        }

        polylines.add({
            positions : positions,
            color:{red:1, green:0, blue:0, alpha:1}
        });
        context.clear();
        expect(context.readPixels()).toEqual([0, 0, 0, 0]);

        render(context, frameState, polylines);
        expect(context.readPixels()).toEqual([255, 0, 0, 255]);

        var p2 = polylines.add({
            positions : [],
            color:{red:0, green:1, blue:0, alpha:1}
        });

        context.clear();
        expect(context.readPixels()).toEqual([0, 0, 0, 0]);

        render(context, frameState, polylines);
        expect(context.readPixels()).toEqual([255, 0, 0, 255]);

        //recreates vertex array because buffer usage changed
        p2.setOutlineColor({red:1.0, blue:1.0, green:0.1, alpha:1.0});

        context.clear();
        expect(context.readPixels()).toEqual([0, 0, 0, 0]);

        render(context, frameState, polylines);
        expect(context.readPixels()).toEqual([255, 0, 0, 255]);

        //should call PolylineCollection.writeColorUpdate
        p2.setOutlineColor({red:1.0, blue:0.5, green:0.1, alpha:1.0});

        context.clear();
        expect(context.readPixels()).toEqual([0, 0, 0, 0]);

        render(context, frameState, polylines);
        expect(context.readPixels()).toEqual([255, 0, 0, 255]);
    });

    it('renders more than 64K vertexes of different polylines', function() {
        var positions = [];
        for ( var i = 0; i < 64 * 1024; ++i) {
            positions.push({x:-1, y:-1, z:0});
            positions.push({x:-1, y:1, z:0});
        }

        polylines.add({
            positions : positions,
            color:{red:1, green:0, blue:0, alpha:1}
        });
        positions = [];

        positions.push({x:0, y:-1, z:0});
        positions.push({x:0, y:1, z:0});
        polylines.add({
           positions:positions,
           color:{red:0, green:1, blue:0, alpha:1}
        });
        context.clear();
        expect(context.readPixels()).toEqual([0, 0, 0, 0]);

        render(context, frameState, polylines);
        expect(context.readPixels()).toEqual([0, 255, 0, 255]);
    });

    it('renders more than 64K vertexes of different polylines of different widths', function() {
        var positions = [];
        for ( var i = 0; i < 64 * 1024 - 2; ++i) {
            positions.push({x:-1, y:-1, z:0});
            positions.push({x:-1, y:1, z:0});
        }

        polylines.add({
            positions : positions,
            color:{red:1, green:0, blue:0, alpha:1}
        });
        positions = [];

        positions.push({x:0, y:-1, z:0});
        positions.push({x:0, y:1, z:0});
        positions.push({x:0, y:-1, z:0});
        positions.push({x:0, y:1, z:0});
        polylines.add({
           positions:positions,
           width:5,
           color:{red:0, green:1, blue:0, alpha:1}
        });
        context.clear();
        expect(context.readPixels()).toEqual([0, 0, 0, 0]);

        render(context, frameState, polylines);
        expect(context.readPixels()).toEqual([0, 255, 0, 255]);
    });

    it('does not render', function() {
        var p = polylines.add({
            positions : [{
                x : 0.0,
                y : -1.0,
                z : 0.0
            },
            {
                x : 0.0,
                y : 1.0,
                z : 0.0
            }],
            color : {
                red : 1.0,
                green : 0.0,
                blue : 0.0,
                alpha : 1.0
            }
        });

        context.clear();
        expect(context.readPixels()).toEqual([0, 0, 0, 0]);

        render(context, frameState, polylines);
        expect(context.readPixels()).not.toEqual([0, 0, 0, 0]);
        p.setShow(false);

        context.clear();
        expect(context.readPixels()).toEqual([0, 0, 0, 0]);

        render(context, frameState, polylines);
        expect(context.readPixels()).toEqual([0, 0, 0, 0]);
    });

    it('modifies and removes a polyline, then renders', function() {
        var p = polylines.add({
            positions : [{
                x : 0.0,
                y : -1.0,
                z : 0.0
            },
            {
                x : 0.0,
                y : 1.0,
                z : 0.0
            }],
            color : {
                red : 1.0,
                green : 0.0,
                blue : 0.0,
                alpha : 1.0
            }
        });

        context.clear();
        expect(context.readPixels()).toEqual([0, 0, 0, 0]);

        render(context, frameState, polylines);
        expect(context.readPixels()).not.toEqual([0, 0, 0, 0]);

        polylines.remove(p);

        context.clear();
        expect(context.readPixels()).toEqual([0, 0, 0, 0]);

        render(context, frameState, polylines);
        expect(context.readPixels()).toEqual([0, 0, 0, 0]);
    });

    it('renders a green polyline', function() {
        polylines.add({
            positions : [{
                x : 0.0,
                y : -1.0,
                z : 0.0
            },
            {
                x : 0.0,
                y : 1.0,
                z : 0.0
            }],
            color : {
                red : 0.0,
                green : 1.0,
                blue : 0.0,
                alpha : 1.0
            }
        });

        context.clear();
        expect(context.readPixels()).toEqual([0, 0, 0, 0]);

        render(context, frameState, polylines);
        expect(context.readPixels()).toEqual([0, 255, 0, 255]);
    });

    it('adds and renders a polyline', function() {
        polylines.add({
            positions : [{
                x : 0.0,
                y : -1.0,
                z : 0.0
            },
            {
                x : 0.0,
                y : 1.0,
                z : 0.0
            }],
            color : {
                red : 0.0,
                green : 1.0,
                blue : 0.0,
                alpha : 1.0
            }
        });

        context.clear();
        expect(context.readPixels()).toEqual([0, 0, 0, 0]);

        render(context, frameState, polylines);
        expect(context.readPixels()).toEqual([0, 255, 0, 255]);

        polylines.add({
            positions : [{
                x : 0.5,
                y : -1.0,
                z : 0.0
            },
            {
                x : 0.5,
                y : 1.0,
                z : 0.0
            }],
            color : {
                red : 0.0,
                green : 0.0,
                blue : 1.0,
                alpha : 1.0
            }
        });

        render(context, frameState, polylines);
        expect(context.readPixels()).toEqual([0, 0, 255, 255]);
    });

    it('removes and renders a polyline', function() {
        polylines.add({
            positions : [{
                x : 0.0,
                y : -1.0,
                z : 0.0
            },
            {
                x : 0.0,
                y : 1.0,
                z : 0.0
            }],
            color : {
                red : 1.0,
                green : 0.0,
                blue : 0.0,
                alpha : 1.0
            }
        });
        var bluePolyline = polylines.add({
            positions : [{
                x : 0.5,
                y : -1.0,
                z : 0.0
            },
            {
                x : 0.5,
                y : 1.0,
                z : 0.0
            }],
            color : {
                red : 0.0,
                green : 0.0,
                blue : 1.0,
                alpha : 1.0
            }
        });

        context.clear();
        expect(context.readPixels()).toEqual([0, 0, 0, 0]);

        render(context, frameState, polylines);
        expect(context.readPixels()).toEqual([0, 0, 255, 255]);

        context.clear();
        expect(context.readPixels()).toEqual([0, 0, 0, 0]);

        polylines.remove(bluePolyline);
        render(context, frameState, polylines);
        expect(context.readPixels()).toEqual([255, 0, 0, 255]);
    });

    it('removes all polylines and renders', function() {
        polylines.add({
            positions : [{
                x : 0.0,
                y : -1.0,
                z : 0.0
            },
            {
                x : 0.0,
                y : 1.0,
                z : 0.0
            }],
            color : {
                red : 1.0,
                green : 0.0,
                blue : 0.0,
                alpha : 1.0
            }
        });

        context.clear();
        expect(context.readPixels()).toEqual([0, 0, 0, 0]);

        render(context, frameState, polylines);
        expect(context.readPixels()).toEqual([255, 0, 0, 255]);

        context.clear();
        expect(context.readPixels()).toEqual([0, 0, 0, 0]);

        polylines.removeAll();
        render(context, frameState, polylines);
        expect(context.readPixels()).toEqual([0, 0, 0, 0]);
    });

    it('removes all polylines, adds a polyline, and renders', function() {
        polylines.add({
            positions : [{
                x : 0.0,
                y : -1.0,
                z : 0.0
            },
            {
                x : 0.0,
                y : 1.0,
                z : 0.0
            }],
            color : {
                red : 1.0,
                green : 0.0,
                blue : 0.0,
                alpha : 1.0
            }
        });

        context.clear();
        expect(context.readPixels()).toEqual([0, 0, 0, 0]);

        render(context, frameState, polylines);
        expect(context.readPixels()).toEqual([255, 0, 0, 255]);

        context.clear();
        expect(context.readPixels()).toEqual([0, 0, 0, 0]);

        polylines.removeAll();
        polylines.add({
            positions : [{
                x : 0.0,
                y : -1.0,
                z : 0.0
            },
            {
                x : 0.0,
                y : 1.0,
                z : 0.0
            }],
            color : {
                red : 0.0,
                green : 0.0,
                blue : 1.0,
                alpha : 1.0
            }
        });

        render(context, frameState, polylines);
        expect(context.readPixels()).toEqual([0, 0, 255, 255]);
    });

    it('renders using polyline positions property', function() {
        var p = polylines.add({
            positions : [{
                x : 0.0,
                y : -1.0,
                z : 0.0
            },
            {
                x : 0.0,
                y : 1.0,
                z : 0.0
            }]
        });

        context.clear();
        expect(context.readPixels()).toEqual([0, 0, 0, 0]);

        render(context, frameState, polylines);
        expect(context.readPixels()).toEqual([255, 255, 255, 255]);

        context.clear();
        expect(context.readPixels()).toEqual([0, 0, 0, 0]);

        p.setPositions([{
            x : -2.0,
            y : -1.0,
            z : 0.0
        },
        {
            x : -2.0,
            y : 1.0,
            z : 0.0
        }]); // Behind viewer
        render(context, frameState, polylines);
        expect(context.readPixels()).toEqual([0, 0, 0, 0]);

        p.setPositions([{
            x : 0.0,
            y : -1.0,
            z : 0.0
        },
        {
            x : 0.0,
            y : 1.0,
            z : 0.0
        }]); // Back in front of viewer
        render(context, frameState, polylines);
        expect(context.readPixels()).toEqual([255, 255, 255, 255]);
    });

    it('renders using polyline color property', function() {
        var p = polylines.add({
            positions : [{
                x : 0.0,
                y : -1.0,
                z : 0.0
            },
            {
                x : 0.0,
                y : 1.0,
                z : 0.0
            }]
        });

        context.clear();
        expect(context.readPixels()).toEqual([0, 0, 0, 0]);

        render(context, frameState, polylines);
        expect(context.readPixels()).toEqual([255, 255, 255, 255]);

        context.clear();
        expect(context.readPixels()).toEqual([0, 0, 0, 0]);

        p.setColor({
            red : 1.0,
            green : 0.0,
            blue : 1.0,
            alpha : 1.0
        });
        render(context, frameState, polylines);
        expect(context.readPixels()).toEqual([255, 0, 255, 255]);

        // Update a second time since it goes through a different vertex array update path
        context.clear();
        expect(context.readPixels()).toEqual([0, 0, 0, 0]);

        p.setColor({
            red : 0.0,
            green : 1.0,
            blue : 0.0,
            alpha : 1.0
        });
        render(context, frameState, polylines);
        expect(context.readPixels()).toEqual([0, 255, 0, 255]);
    });

    it('renders using polyline outlineColor property', function() {
        var p = polylines.add({
            positions : [{
                x : 0.0,
                y : -1.0,
                z : 0.0
            },
            {
                x : 0.0,
                y : 1.0,
                z : 0.0
            }],
            outlineWidth:2
        });

        context.clear();
        expect(context.readPixels()).toEqual([0, 0, 0, 0]);

        render(context, frameState, polylines);
        expect(context.readPixels()).toEqual([255, 255, 255, 255]);

        context.clear();
        expect(context.readPixels()).toEqual([0, 0, 0, 0]);

        p.setOutlineColor({
            red : 1.0,
            green : 0.0,
            blue : 1.0,
            alpha : 1.0
        });
        render(context, frameState, polylines);
        expect(context.readPixels()).toEqual([255, 255, 255, 255]);

        // Update a second time since it goes through a different vertex array update path
        context.clear();
        expect(context.readPixels()).toEqual([0, 0, 0, 0]);

        p.setOutlineColor({
            red : 0.0,
            green : 1.0,
            blue : 0.0,
            alpha : 1.0
        });
        render(context, frameState, polylines);
        expect(context.readPixels()).toEqual([255, 255, 255, 255]);
    });


    it('renders and updates one polyline from many polylines using show property', function() {
        var positions = [];
        for(var i = 0; i < 200; i++){
            positions.push({
                x : -1.0,
                y : -1.0,
                z : 0.0
            },
            {
                x : -1.0,
                y : 1.0,
                z : 0.0
            });
        }
        polylines.add({
            positions : positions,
            width:2
        });

        polylines.add({
            positions : positions,
            width:2
        });

        polylines.add({
            positions : positions,
            width:2
        });

        var p = polylines.add({
            positions : [{
                x : 0.0,
                y : -1.0,
                z : 0.0
            },
            {
                x : 0.0,
                y : 1.0,
                z : 0.0
            }],
            width:2,
            color:{red:1.0, green:1.0, blue:0.0, alpha:1.0}
        });

        context.clear();
        expect(context.readPixels()).toEqual([0, 0, 0, 0]);

        render(context, frameState, polylines);
        expect(context.readPixels()).toEqual([255, 255, 0, 255]);


        context.clear();
        expect(context.readPixels()).toEqual([0, 0, 0, 0]);

        p.setShow(false);
        render(context, frameState, polylines);
        expect(context.readPixels()).toEqual([0, 0, 0, 0]);

        context.clear();
        expect(context.readPixels()).toEqual([0, 0, 0, 0]);

        p.setShow(true);
        render(context, frameState, polylines);
        expect(context.readPixels()).toEqual([255, 255, 0, 255]);

    });

    it('renders using polyline show property', function() {
        var p = polylines.add({
            positions : [{
                x : 0.0,
                y : -1.0,
                z : 0.0
            },
            {
                x : 0.0,
                y : 1.0,
                z : 0.0
            }],
            show:true
        });

        context.clear();
        expect(context.readPixels()).toEqual([0, 0, 0, 0]);

        render(context, frameState, polylines);
        expect(context.readPixels()).toEqual([255, 255, 255, 255]);

        context.clear();
        expect(context.readPixels()).toEqual([0, 0, 0, 0]);

        p.setShow(false);
        render(context, frameState, polylines);
        expect(context.readPixels()).toEqual([0, 0, 0, 0]);

        // Update a second time since it goes through a different vertex array update path
        context.clear();
        expect(context.readPixels()).toEqual([0, 0, 0, 0]);

        p.setShow(true);
        render(context, frameState, polylines);
        expect(context.readPixels()).toEqual([255, 255, 255, 255]);
    });

    it('renders two polylines with different widths and updates one', function() {
        var positions = [];
        for(var i = 0; i < 200; ++i){
            positions.push({
                x : -1.0,
                y : 1.0,
                z : 0.0
            },{
                x : -1.0,
                y : -1.0,
                z : 0.0
            });
        }
        polylines.add({
            positions : positions,
            color:{
                red : 1.0,
                green : 0.0,
                blue : 0.0,
                alpha : 1.0
            },
            width : 3
        });
        var p2 = polylines.add({
            positions : [{
                x : 0.0,
                y : -1.0,
                z : 0.0
            },
            {
                x : 0.0,
                y : 1.0,
                z : 0.0
            }],
            color:{
                red : 0.0,
                green : 0.0,
                blue : 1.0,
                alpha : 1.0
            },
            width : 7
        });
        context.clear();
        expect(context.readPixels()).toEqual([0, 0, 0, 0]);

        render(context, frameState, polylines);
        expect(context.readPixels()).toEqual([0, 0, 255, 255]);

        p2.setColor({red:1.0, green:1.0, blue:0.0, alpha:1.0});
        render(context, frameState, polylines);
        expect(context.readPixels()).toEqual([255, 255, 0, 255]);

        p2.setColor({red:1.0, green:0.0, blue:0.0, alpha:1.0});
        render(context, frameState, polylines);
        expect(context.readPixels()).toEqual([255, 0, 0, 255]);
    });

    it('changes polyline position size recreates vertex arrays', function() {
        var positions = [];
        for(var i = 0; i < 20; ++i){
            positions.push({
                x : 0.0,
                y : 1.0,
                z : 0.0
            },{
                x : 0.0,
                y : -1.0,
                z : 0.0
            });
        }
        var p = polylines.add({
            positions : positions,
            outlineWidth:2
        });

        context.clear();
        expect(context.readPixels()).toEqual([0, 0, 0, 0]);

        render(context, frameState, polylines);
        expect(context.readPixels()).toEqual([255, 255, 255, 255]);

        p.setPositions(positions);

        render(context, frameState, polylines);
        expect(context.readPixels()).toEqual([255, 255, 255, 255]);

        positions.push({
                x : 0.0,
                y : 1.0,
                z : 0.0
            });

        p.setPositions(positions);
        render(context, frameState, polylines);
        expect(context.readPixels()).toEqual([255, 255, 255, 255]);
    });

    it('changes polyline width property', function() {
        var p1 = polylines.add({
            positions : [{
                x : 0.0,
                y : -1.0,
                z : 0.0
            },
            {
                x : 0.0,
                y : 1.0,
                z : 0.0
            }]
        });
        var p2 = polylines.add({
            positions : [{
                x : 0.0,
                y : -1.0,
                z : 0.0
            },
            {
                x : 0.0,
                y : 1.0,
                z : 0.0
            }]
        });
        context.clear();
        expect(context.readPixels()).toEqual([0, 0, 0, 0]);

        render(context, frameState, polylines);
        expect(context.readPixels()).toEqual([255, 255, 255, 255]);

        p1.setWidth(2);
        render(context, frameState, polylines);
        expect(context.readPixels()).toEqual([255, 255, 255, 255]);

        p2.setWidth(2);
        render(context, frameState, polylines);
        expect(context.readPixels()).toEqual([255, 255, 255, 255]);

        p1.setWidth(1);
        render(context, frameState, polylines);
        expect(context.readPixels()).toEqual([255, 255, 255, 255]);

    });

    it('changes polyline outlinewidth property', function() {
        var p1 = polylines.add({
            positions : [{
                x : 0.0,
                y : -1.0,
                z : 0.0
            },
            {
                x : 0.0,
                y : 1.0,
                z : 0.0
            }]
        });
        var p2 = polylines.add({
            positions : [{
                x : 0.0,
                y : -1.0,
                z : 0.0
            },
            {
                x : 0.0,
                y : 1.0,
                z : 0.0
            }]
        });
        context.clear();
        expect(context.readPixels()).toEqual([0, 0, 0, 0]);

        render(context, frameState, polylines);
        expect(context.readPixels()).toEqual([255, 255, 255, 255]);

        p1.setOutlineWidth(2);
        render(context, frameState, polylines);
        expect(context.readPixels()).toEqual([255, 255, 255, 255]);

        p2.setOutlineWidth(2);
        render(context, frameState, polylines);
        expect(context.readPixels()).toEqual([255, 255, 255, 255]);

        p1.setOutlineWidth(1);
        render(context, frameState, polylines);
        expect(context.readPixels()).toEqual([255, 255, 255, 255]);

    });

    it('is picked', function() {
        var p = polylines.add({
            positions : [{
                x : 0.0,
                y : -1.0,
                z : 0.0
            },
            {
                x : 0.0,
                y : 1.0,
                z : 0.0
            }]
        });

        var pickedObject = pick(context, frameState, polylines, 0, 0);
        expect(pickedObject).toEqual(p);
    });

    it('is not picked', function() {
        polylines.add({
            positions : [{
                x : -1.0,
                y : -1.0,
                z : 0.0
            },
            {
                x : -1.0,
                y : 1.0,
                z : 0.0
            }]
        });

        var pickedObject = pick(context, frameState, polylines, 0, 0);
        expect(pickedObject).not.toBeDefined();
    });

    it('does not equal undefined', function() {
        var polyline = polylines.add();
        expect(polyline.equals(undefined)).toEqual(false);
    });

    it('throws when accessing without an index', function() {
        expect(function() {
            polylines.get();
        }).toThrow();
    });

    it('computes bounding sphere in 3D', function() {
        var one = polylines.add({
            positions : [{
                x : 1.0,
                y : 2.0,
                z : 3.0
            },{
                x : 2.0,
                y : 3.0,
                z : 4.0
            }]
        });
        var two = polylines.add({
            positions : [{
                x : 4.0,
                y : 5.0,
                z : 6.0
            },{
                x : 2.0,
                y : 3.0,
                z : 4.0
            }]
        });
        var three = polylines.add({
            positions : [{
                x : 7.0,
                y : 8.0,
                z : 9.0
            },{
                x : 2.0,
                y : 3.0,
                z : 4.0
            }]
        });

        var commandList = [];
        polylines.update(context, frameState, commandList);
        var boundingVolume = commandList[0].colorList[0].boundingVolume;

        expect(one._boundingVolume).toEqual(BoundingSphere.fromPoints(one.getPositions()));
        expect(two._boundingVolume).toEqual(BoundingSphere.fromPoints(two.getPositions()));
        expect(three._boundingVolume).toEqual(BoundingSphere.fromPoints(three.getPositions()));
        expect(boundingVolume).toEqual(one._boundingVolume.union(two._boundingVolume).union(three._boundingVolume));
    });

    function test2DBoundingSphere(testMode) {
        var projection = frameState.scene2D.projection;
        var ellipsoid = projection.getEllipsoid();

        var one = polylines.add({
            positions : [
                ellipsoid.cartographicToCartesian(Cartographic.fromDegrees(-50.0, -50.0, 0.0)),
                ellipsoid.cartographicToCartesian(Cartographic.fromDegrees(50.0, -50.0, 0.0))
            ]
        });
        var two = polylines.add({
            positions : [
                ellipsoid.cartographicToCartesian(Cartographic.fromDegrees(50.0, 50.0, 0.0)),
                ellipsoid.cartographicToCartesian(Cartographic.fromDegrees(-50.0, 50.0, 0.0))
            ]
        });

        var mode = frameState.mode;
        frameState.mode = testMode;
        var commandList = [];
        polylines.update(context, frameState, commandList);
        var boundingVolume = commandList[0].colorList[0].boundingVolume;
        frameState.mode = mode;

        var positions = one.getPositions();
        var projectedPositions = [];
        var i;
        for (i = 0; i < positions.length; ++i) {
            projectedPositions.push(projection.project(ellipsoid.cartesianToCartographic(positions[i])));
        }
        var bs = BoundingSphere.fromPoints(projectedPositions);
        bs.center = new Cartesian3(bs.center.z, bs.center.x, bs.center.y);
        expect(one._boundingVolume2D.center.equalsEpsilon(bs.center, CesiumMath.EPSILON8)).toEqual(true);
        expect(one._boundingVolume2D.radius).toEqualEpsilon(bs.radius, CesiumMath.EPSILON12);

        positions = two.getPositions();
        projectedPositions = [];
        for (i = 0; i < positions.length; ++i) {
            projectedPositions.push(projection.project(ellipsoid.cartesianToCartographic(positions[i])));
        }
        bs = BoundingSphere.fromPoints(projectedPositions);
        bs.center = new Cartesian3(bs.center.z, bs.center.x, bs.center.y);
        expect(two._boundingVolume2D.center.equalsEpsilon(bs.center, CesiumMath.EPSILON8)).toEqual(true);
        expect(two._boundingVolume2D.radius).toEqualEpsilon(bs.radius, CesiumMath.EPSILON12);

        expect(boundingVolume).toEqual(one._boundingVolume2D.union(two._boundingVolume2D));
    }

    it('computes bounding sphere in Columbus view', function() {
        test2DBoundingSphere(SceneMode.COLUMBUS_VIEW);
    });

    it('computes bounding sphere in 2D', function() {
        test2DBoundingSphere(SceneMode.SCENE2D);
    });

    it('isDestroyed', function() {
        expect(polylines.isDestroyed()).toEqual(false);
        polylines.destroy();
        expect(polylines.isDestroyed()).toEqual(true);
    });

});<|MERGE_RESOLUTION|>--- conflicted
+++ resolved
@@ -2,20 +2,12 @@
 defineSuite([
          'Scene/PolylineCollection',
          'Scene/Polyline',
-<<<<<<< HEAD
-         '../Specs/createContext',
-         '../Specs/destroyContext',
-         'Specs/createCamera',
-         '../Specs/frameState',
-         '../Specs/pick',
-         '../Specs/render',
-=======
          'Specs/createContext',
          'Specs/destroyContext',
+         'Specs/createCamera',
          'Specs/frameState',
          'Specs/pick',
          'Specs/render',
->>>>>>> af8887e9
          'Core/BoundingRectangle',
          'Core/BoundingSphere',
          'Core/Cartesian3',
