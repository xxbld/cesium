# Change Log

<<<<<<< HEAD
### 1.78 - 2021-02-01

##### Breaking Changes :mega:

- Changed the `TaskProcessor.maximumActiveTasks` constructor option to be infinity by default. [#9313](https://github.com/CesiumGS/cesium/pull/9313)

##### Additions :tada:

- Added `Cartesian2.cross`. [#9305](https://github.com/CesiumGS/cesium/pull/9305)

##### Fixes :wrench:

- Fixed `sampleTerrain` and `sampleTerrainMostDetailed` not working for `ArcGISTiledElevationTerrainProvider`. [#9286](https://github.com/CesiumGS/cesium/pull/9286)
=======
### 1.79 - 2021-03-01

##### Breaking Changes :mega:

- Removed `Cesium3DTileset.url`, which was deprecated in CesiumJS 1.78. Use `Cesium3DTileset.resource.url` to retrieve the url value.
- Removed `EasingFunction.QUADRACTIC_IN`, which was deprecated in CesiumJS 1.77. Use `EasingFunction.QUADRATIC_IN`.
- Removed `EasingFunction.QUADRACTIC_OUT`, which was deprecated in CesiumJS 1.77. Use `EasingFunction.QUADRATIC_OUT`.
- Removed `EasingFunction.QUADRACTIC_IN_OUT`, which was deprecated in CesiumJS 1.77. Use `EasingFunction.QUADRATIC_IN_OUT`.
- Changed `TaskProcessor.maximumActiveTasks` constructor option to be infinity by default. [#9313](https://github.com/CesiumGS/cesium/pull/9313)

##### Fixes :wrench:

- Fixed an issue that prevented use of the full CesiumJS zip release package in a Node.js application.
- Fixed an issue where certain inputs to EllipsoidGeodesic would result in a surfaceDistance of NaN. [#9316](https://github.com/CesiumGS/cesium/pull/9316)

### 1.78 - 2021-02-01

##### Additions :tada:

- Added `BillboardCollection.show`, `EntityCluster.show`, `LabelCollection.show`, `PointPrimitiveCollection.show`, and `PolylineCollection.show` for a convenient way to control show of the entire collection [#9307](https://github.com/CesiumGS/cesium/pull/9307)
- `TaskProcessor` now accepts an absolute URL in addition to a worker name as it's first parameter. This makes it possible to use custom web workers with Cesium's task processing system without copying them to Cesium's Workers directory. [#9338](https://github.com/CesiumGS/cesium/pull/9338)
- Added `Cartesian2.cross` which computes the magnitude of the cross product of two vectors whose Z values are implicitly 0. [#9305](https://github.com/CesiumGS/cesium/pull/9305)
- Added `Math.previousPowerOfTwo`. [#9310](https://github.com/CesiumGS/cesium/pull/9310)

##### Fixes :wrench:

- Fixed an issue with `Math.mod` introducing a small amount of floating point error even when the input did not need to be altered. [#9354](https://github.com/CesiumGS/cesium/pull/9354)

##### Deprecated :hourglass_flowing_sand:

- `Cesium3DTileset.url` has been deprecated and will be removed in Cesium 1.79. Instead, use `Cesium3DTileset.resource.url` to retrieve the url value.
>>>>>>> c0c23e33

### 1.77 - 2021-01-04

##### Additions :tada:

- Added `ElevationBand` material, which maps colors and gradients to exact elevations. [#9132](https://github.com/CesiumGS/cesium/pull/9132)

##### Fixes :wrench:

- Fixed an issue where changing a model or tileset's `color`, `backFaceCulling`, or `silhouetteSize` would trigger an error. [#9271](https://github.com/CesiumGS/cesium/pull/9271)

##### Deprecated :hourglass_flowing_sand:

- `EasingFunction.QUADRACTIC_IN` was deprecated and will be removed in Cesium 1.79. It has been replaced with `EasingFunction.QUADRATIC_IN`. [#9220](https://github.com/CesiumGS/cesium/issues/9220)
- `EasingFunction.QUADRACTIC_OUT` was deprecated and will be removed in Cesium 1.79. It has been replaced with `EasingFunction.QUADRATIC_OUT`. [#9220](https://github.com/CesiumGS/cesium/issues/9220)
- `EasingFunction.QUADRACTIC_IN_OUT` was deprecated and will be removed in Cesium 1.79. It has been replaced with `EasingFunction.QUADRATIC_IN_OUT`. [#9220](https://github.com/CesiumGS/cesium/issues/9220)

### 1.76 - 2020-12-01

##### Fixes :wrench:

- Fixed an issue where tileset styles would be reapplied every frame when a tileset has a style and `tileset.preloadWhenHidden` is true and `tileset.show` is false. Also fixed a related issue where styles would be reapplied if the style being set is the same as the active style. [#9223](https://github.com/CesiumGS/cesium/pull/9223)
- Fixed JSDoc and TypeScript type definitions for `EllipsoidTangentPlane.fromPoints` which didn't list a return type. [#9227](https://github.com/CesiumGS/cesium/pull/9227)
- Updated DOMPurify from 1.0.8 to 2.2.2. [#9240](https://github.com/CesiumGS/cesium/issues/9240)

### 1.75 - 2020-11-02

##### Fixes :wrench:

- Fixed an issue in the PBR material where models with the `KHR_materials_unlit` extension had the normal attribute disabled. [#9173](https://github.com/CesiumGS/cesium/pull/9173).
- Fixed JSDoc and TypeScript type definitions for `writeTextToCanvas` which listed incorrect return type. [#9196](https://github.com/CesiumGS/cesium/pull/9196)
- Fixed JSDoc and TypeScript type definitions for `Viewer.globe` constructor option to allow disabling the globe on startup. [#9063](https://github.com/CesiumGS/cesium/pull/9063)

### 1.74 - 2020-10-01

##### Additions :tada:

- Added `Matrix3.inverseTranspose` and `Matrix4.inverseTranspose`. [#9135](https://github.com/CesiumGS/cesium/pull/9135)

##### Fixes :wrench:

- Fixed an issue where the camera zooming is stuck when looking up. [#9126](https://github.com/CesiumGS/cesium/pull/9126)
- Fixed an issue where Plane doesn't rotate correctly around the main local axis. [#8268](https://github.com/CesiumGS/cesium/issues/8268)
- Fixed clipping planes with non-uniform scale. [#9135](https://github.com/CesiumGS/cesium/pull/9135)
- Fixed an issue where ground primitives would get clipped at certain camera angles. [#9114](https://github.com/CesiumGS/cesium/issues/9114)
- Fixed a bug that could cause half of the globe to disappear when setting the `terrainProvider. [#9161](https://github.com/CesiumGS/cesium/pull/9161)
- Fixed a crash when loading Cesium OSM buildings with shadows enabled. [#9172](https://github.com/CesiumGS/cesium/pull/9172)

### 1.73 - 2020-09-01

##### Breaking Changes :mega:

- Removed `MapboxApi`, which was deprecated in CesiumJS 1.72. Pass your access token directly to the `MapboxImageryProvider` or `MapboxStyleImageryProvider` constructors.
- Removed `BingMapsApi`, which was deprecated in CesiumJS 1.72. Pass your access key directly to the `BingMapsImageryProvider` or `BingMapsGeocoderService` constructors.

##### Additions :tada:

- Added support for the CSS `line-height` specifier in the `font` property of a `Label`. [#8954](https://github.com/CesiumGS/cesium/pull/8954)
- `Viewer` now has default pick handling for `Cesium3DTileFeature` data and will display its properties in the default Viewer `InfoBox` as well as set `Viewer.selectedEntity` to a transient Entity instance representing the data. [#9121](https://github.com/CesiumGS/cesium/pull/9121).

##### Fixes :wrench:

- Fixed several artifacts on mobile devices caused by using insufficient precision. [#9064](https://github.com/CesiumGS/cesium/pull/9064)
- Fixed handling of `data:` scheme for the Cesium ion logo URL. [#9085](https://github.com/CesiumGS/cesium/pull/9085)
- Fixed an issue where the boundary rectangles in `TileAvailability` are not sorted correctly, causing terrain to sometimes fail to achieve its maximum detail. [#9098](https://github.com/CesiumGS/cesium/pull/9098)
- Fixed an issue where a request for an availability tile of the reference layer is delayed because the throttle option is on. [#9099](https://github.com/CesiumGS/cesium/pull/9099)
- Fixed an issue where Node.js tooling could not resolve package.json. [#9105](https://github.com/CesiumGS/cesium/pull/9105)
- Fixed classification artifacts on some mobile devices. [#9108](https://github.com/CesiumGS/cesium/pull/9108)
- Fixed an issue where Resource silently fails to load if being used multiple times. [#9093](https://github.com/CesiumGS/cesium/issues/9093)

### 1.72 - 2020-08-03

##### Breaking Changes :mega:

- CesiumJS no longer ships with a default Mapbox access token and Mapbox imagery layers have been removed from the `BaseLayerPicker` defaults. If you are using `MapboxImageryProvider` or `MapboxStyleImageryProvider`, use `options.accessToken` when initializing the imagery provider.

##### Additions :tada:

- Added support for glTF multi-texturing via `TEXCOORD_1`. [#9075](https://github.com/CesiumGS/cesium/pull/9075)

##### Deprecated :hourglass_flowing_sand:

- `MapboxApi.defaultAccessToken` was deprecated and will be removed in CesiumJS 1.73. Pass your access token directly to the MapboxImageryProvider or MapboxStyleImageryProvider constructors.
- `BingMapsApi` was deprecated and will be removed in CesiumJS 1.73. Pass your access key directly to the BingMapsImageryProvider or BingMapsGeocoderService constructors.

##### Fixes :wrench:

- Fixed `Color.fromCssColorString` when color string contains spaces. [#9015](https://github.com/CesiumGS/cesium/issues/9015)
- Fixed 3D Tileset replacement refinement when leaf is empty. [#8996](https://github.com/CesiumGS/cesium/pull/8996)
- Fixed a bug in the assessment of terrain tile visibility [#9033](https://github.com/CesiumGS/cesium/issues/9033)
- Fixed vertical polylines with `arcType: ArcType.RHUMB`, including lines drawn via GeoJSON. [#9028](https://github.com/CesiumGS/cesium/pull/9028)
- Fixed wall rendering when underground [#9041](https://github.com/CesiumGS/cesium/pull/9041)
- Fixed issue where a side of the wall was missing if the first position and the last position were equal [#9044](https://github.com/CesiumGS/cesium/pull/9044)
- Fixed `translucencyByDistance` for label outline color [#9003](https://github.com/CesiumGS/cesium/pull/9003)
- Fixed return value for `SampledPositionProperty.removeSample` [#9017](https://github.com/CesiumGS/cesium/pull/9017)
- Fixed issue where wall doesn't have correct texture coordinates when there are duplicate positions input [#9042](https://github.com/CesiumGS/cesium/issues/9042)
- Fixed an issue where clipping planes would not clip at the correct distances on some Android devices, most commonly reproducible on devices with `Mali` GPUs that do not support float textures via WebGL [#9023](https://github.com/CesiumGS/cesium/issues/9023)

### 1.71 - 2020-07-01

##### Breaking Changes :mega:

- Updated `WallGeometry` to respect the order of positions passed in, instead of making the positions respect a counter clockwise winding order. This will only affect the look of walls with an image material. If this changed the way your wall is drawing, reverse the order of the positions. [#8955](https://github.com/CesiumGS/cesium/pull/8955/)

##### Additions :tada:

- Added `backFaceCulling` property to `Cesium3DTileset` and `Model` to support viewing the underside or interior of a tileset or model. [#8981](https://github.com/CesiumGS/cesium/pull/8981)
- Added `Ellipsoid.surfaceArea` for computing the approximate surface area of a rectangle on the surface of an ellipsoid. [#8986](https://github.com/CesiumGS/cesium/pull/8986)
- Added support for PolylineVolume in CZML. [#8841](https://github.com/CesiumGS/cesium/pull/8841)
- Added `Color.toCssHexString` for getting the CSS hex string equivalent for a color. [#8987](https://github.com/CesiumGS/cesium/pull/8987)

##### Fixes :wrench:

- Fixed issue where tileset was not playing glTF animations. [#8962](https://github.com/CesiumGS/cesium/issues/8962)
- Fixed a divide-by-zero bug in `Ellipsoid.geodeticSurfaceNormal` when given the origin as input. `undefined` is returned instead. [#8986](https://github.com/CesiumGS/cesium/pull/8986)
- Fixed error with `WallGeometry` when there were adjacent positions with very close values. [#8952](https://github.com/CesiumGS/cesium/pull/8952)
- Fixed artifact for skinned model when log depth is enabled. [#6447](https://github.com/CesiumGS/cesium/issues/6447)
- Fixed a bug where certain rhumb arc polylines would lead to a crash. [#8787](https://github.com/CesiumGS/cesium/pull/8787)
- Fixed handling of Label's backgroundColor and backgroundPadding option [#8949](https://github.com/CesiumGS/cesium/pull/8949)
- Fixed several bugs when rendering CesiumJS in a WebGL 2 context. [#797](https://github.com/CesiumGS/cesium/issues/797)
- Fixed a bug where switching from perspective to orthographic caused triangles to overlap each other incorrectly. [#8346](https://github.com/CesiumGS/cesium/issues/8346)
- Fixed a bug where switching to orthographic camera on the first frame caused the zoom level to be incorrect. [#8853](https://github.com/CesiumGS/cesium/pull/8853)
- Fixed `scene.pickFromRay` intersection inaccuracies. [#8439](https://github.com/CesiumGS/cesium/issues/8439)
- Fixed a bug where a null or undefined name property passed to the `Entity` constructor would throw an exception.[#8832](https://github.com/CesiumGS/cesium/pull/8832)
- Fixed JSDoc and TypeScript type definitions for `ScreenSpaceEventHandler.getInputAction` which listed incorrect return type. [#9002](https://github.com/CesiumGS/cesium/pull/9002)
- Improved the style of the error panel. [#8739](https://github.com/CesiumGS/cesium/issues/8739)
- Fixed animation widget SVG icons not appearing in iOS 13.5.1. [#8993](https://github.com/CesiumGS/cesium/pull/8993)

### 1.70.1 - 2020-06-10

##### Additions :tada:

- Add a `toString` method to the `Resource` class in case an instance gets logged as a string. [#8722](https://github.com/CesiumGS/cesium/issues/8722)
- Exposed `Transforms.rotationMatrixFromPositionVelocity` method from Cesium's private API. [#8927](https://github.com/CesiumGS/cesium/issues/8927)

##### Fixes :wrench:

- Fixed JSDoc and TypeScript type definitions for all `ImageryProvider` types, which were missing `defaultNightAlpha` and `defaultDayAlpha` properties. [#8908](https://github.com/CesiumGS/cesium/pull/8908)
- Fixed JSDoc and TypeScript for `MaterialProperty`, which were missing the ability to take primitive types in their constructor. [#8904](https://github.com/CesiumGS/cesium/pull/8904)
- Fixed JSDoc and TypeScript type definitions to allow the creation of `GeometryInstance` instances using `XXXGeometry` classes. [#8941](https://github.com/CesiumGS/cesium/pull/8941).
- Fixed JSDoc and TypeScript for `buildModuleUrl`, which was accidentally excluded from the official CesiumJS API. [#8923](https://github.com/CesiumGS/cesium/pull/8923)
- Fixed JSDoc and TypeScript type definitions for `EllipsoidGeodesic` which incorrectly listed `result` as required. [#8904](https://github.com/CesiumGS/cesium/pull/8904)
- Fixed JSDoc and TypeScript type definitions for `EllipsoidTangentPlane.fromPoints`, which takes an array of `Cartesian3`, not a single instance. [#8928](https://github.com/CesiumGS/cesium/pull/8928)
- Fixed JSDoc and TypeScript type definitions for `EntityCollection.getById` and `CompositeEntityCollection.getById`, which can both return undefined. [#8928](https://github.com/CesiumGS/cesium/pull/8928)
- Fixed JSDoc and TypeScript type definitions for `Viewer` options parameters.
- Fixed a memory leak where some 3D Tiles requests were being unintentionally retained after the requests were cancelled. [#8843](https://github.com/CesiumGS/cesium/pull/8843)
- Fixed a bug with handling of PixelFormat's flipY. [#8893](https://github.com/CesiumGS/cesium/pull/8893)

### 1.70.0 - 2020-06-01

##### Major Announcements :loudspeaker:

- All Cesium ion users now have access to Cesium OSM Buildings - a 3D buildings layer covering the entire world built with OpenStreetMap building data, available as 3D Tiles. Read more about it [on our blog](https://cesium.com/blog/2020/06/01/cesium-osm-buildings/).
  - [Explore it on Sandcastle](https://sandcastle.cesium.com/index.html?src=Cesium%20OSM%20Buildings.html).
  - Add it to your CesiumJS app: `viewer.scene.primitives.add(Cesium.createOsmBuildings())`.
  - Contains per-feature data like building name, address, and much more. [Read more about the available properties](https://cesium.com/content/cesium-osm-buildings/).
- CesiumJS now ships with official TypeScript type definitions! [#8878](https://github.com/CesiumGS/cesium/pull/8878)
  - If you import CesiumJS as a module, the new definitions will automatically be used by TypeScript and related tooling.
  - If you import individual CesiumJS source files directly, you'll need to add `"types": ["cesium"]` in your tsconfig.json in order for the definitions to be used.
  - If you’re using your own custom definitions and you’re not yet ready to switch, you can delete `Source/Cesium.d.ts` after install.
  - See our [blog post](https://cesium.com/blog/2020/06/01/cesiumjs-tsd/) for more information and a technical overview of how it all works.
- CesiumJS now supports underground rendering with globe translucency! [#8726](https://github.com/CesiumGS/cesium/pull/8726)
  - Added options for controlling globe translucency through the new [`GlobeTranslucency`](https://cesium.com/docs/cesiumjs-ref-doc/GlobeTranslucency.html) object including front face alpha, back face alpha, and a translucency rectangle.
  - Added `Globe.undergroundColor` and `Globe.undergroundColorAlphaByDistance` for controlling how the back side of the globe is rendered when the camera is underground or the globe is translucent. [#8867](https://github.com/CesiumGS/cesium/pull/8867)
  - Improved camera controls when the camera is underground. [#8811](https://github.com/CesiumGS/cesium/pull/8811)
  - Sandcastle examples: [Globe Translucency](https://sandcastle.cesium.com/?src=Globe%20Translucency.html), [Globe Interior](https://sandcastle.cesium.com/?src=Globe%20Interior.html), and [Underground Color](https://sandcastle.cesium.com/?src=Underground%20Color.html&label=All)

##### Additions :tada:

- Our API reference documentation has received dozens of fixes and improvements, largely due to the TypeScript effort.
- Added `Cesium3DTileset.extensions` to get the extensions property from the tileset JSON. [#8829](https://github.com/CesiumGS/cesium/pull/8829)
- Added `Camera.completeFlight`, which causes the current camera flight to immediately jump to the final destination and call its complete callback. [#8788](https://github.com/CesiumGS/cesium/pull/8788)
- Added `nightAlpha` and `dayAlpha` properties to `ImageryLayer` to control alpha separately for the night and day sides of the globe. [#8868](https://github.com/CesiumGS/cesium/pull/8868)
- Added `SkyAtmosphere.perFragmentAtmosphere` to switch between per-vertex and per-fragment atmosphere shading. [#8866](https://github.com/CesiumGS/cesium/pull/8866)
- Added a new sandcastle example to show how to add fog using a `PostProcessStage` [#8798](https://github.com/CesiumGS/cesium/pull/8798)
- Added `frustumSplits` option to `DebugCameraPrimitive`. [8849](https://github.com/CesiumGS/cesium/pull/8849)
- Supported `#rgba` and `#rrggbbaa` formats in `Color.fromCssColorString`. [8873](https://github.com/CesiumGS/cesium/pull/8873)

##### Fixes :wrench:

- Fixed a bug that could cause rendering of a glTF model to become corrupt when switching from a Uint16 to a Uint32 index buffer to accomodate new vertices added for edge outlining. [#8820](https://github.com/CesiumGS/cesium/pull/8820)
- Fixed a bug where a removed billboard could prevent changing of the `TerrainProvider`. [#8766](https://github.com/CesiumGS/cesium/pull/8766)
- Fixed an issue with 3D Tiles point cloud styling where `${feature.propertyName}` and `${feature["propertyName"]}` syntax would cause a crash. Also fixed an issue where property names with non-alphanumeric characters would crash. [#8785](https://github.com/CesiumGS/cesium/pull/8785)
- Fixed a bug where `DebugCameraPrimitive` was ignoring the near and far planes of the `Camera`. [#8848](https://github.com/CesiumGS/cesium/issues/8848)
- Fixed sky atmosphere artifacts below the horizon. [#8866](https://github.com/CesiumGS/cesium/pull/8866)
- Fixed ground primitives in orthographic mode. [#5110](https://github.com/CesiumGS/cesium/issues/5110)
- Fixed the depth plane in orthographic mode. This improves the quality of polylines and other primitives that are rendered near the horizon. [8858](https://github.com/CesiumGS/cesium/pull/8858)

### 1.69.0 - 2020-05-01

##### Breaking Changes :mega:

- The property `Scene.sunColor` has been removed. Use `scene.light.color` and `scene.light.intensity` instead. [#8774](https://github.com/CesiumGS/cesium/pull/8774)
- Removed `isArray`. Use the native `Array.isArray` function instead. [#8779](https://github.com/CesiumGS/cesium/pull/8779)

##### Additions :tada:

- Added `RequestScheduler` to the public API; this allows users to have more control over the requests made by CesiumJS. [#8384](https://github.com/CesiumGS/cesium/issues/8384)
- Added support for high-quality edges on solid geometry in glTF models. [#8776](https://github.com/CesiumGS/cesium/pull/8776)
- Added `Scene.cameraUnderground` for checking whether the camera is underneath the globe. [#8765](https://github.com/CesiumGS/cesium/pull/8765)

##### Fixes :wrench:

- Fixed several problems with polylines when the logarithmic depth buffer is enabled, which is the default on most systems. [#8706](https://github.com/CesiumGS/cesium/pull/8706)
- Fixed a bug with very long view ranges requiring multiple frustums even with the logarithmic depth buffer enabled. Previously, such scenes could resolve depth incorrectly. [#8727](https://github.com/CesiumGS/cesium/pull/8727)
- Fixed an issue with glTF skinning support where an optional property `skeleton` was considered required by Cesium. [#8175](https://github.com/CesiumGS/cesium/issues/8175)
- Fixed an issue with clamping of non-looped glTF animations. Subscribers to animation `update` events should expect one additional event firing as an animation stops. [#7387](https://github.com/CesiumGS/cesium/issues/7387)
- Geometry instance floats now work for high precision floats on newer iOS devices. [#8805](https://github.com/CesiumGS/cesium/pull/8805)
- Fixed a bug where the elevation contour material's alpha was not being applied. [#8749](https://github.com/CesiumGS/cesium/pull/8749)
- Fix potential memory leak when destroying `CesiumWidget` instances. [#8591](https://github.com/CesiumGS/cesium/pull/8591)
- Fixed displaying the Cesium ion icon when running in an Android, iOS or UWP WebView. [#8758](https://github.com/CesiumGS/cesium/pull/8758)

### 1.68.0 - 2020-04-01

##### Additions :tada:

- Added basic underground rendering support. When the camera is underground the globe will be rendered as a solid surface and underground entities will not be culled. [#8572](https://github.com/AnalyticalGraphicsInc/cesium/pull/8572)
- The `CesiumUnminified` build now includes sourcemaps. [#8572](https://github.com/CesiumGS/cesium/pull/8659)
- Added glTF `STEP` animation interpolation. [#8786](https://github.com/CesiumGS/cesium/pull/8786)
- Added the ability to edit CesiumJS shaders on-the-fly using the [SpectorJS](https://spector.babylonjs.com/) Shader Editor. [#8608](https://github.com/CesiumGS/cesium/pull/8608)

##### Fixes :wrench:

- Cesium can now be used in Node.JS 12 and later, with or without `--experimental-modules`. It can still be used in earlier versions as well. [#8572](https://github.com/CesiumGS/cesium/pull/8659)
- Interacting with the Cesium canvas will now blur the previously focused element. This prevents unintended modification of input elements when interacting with the globe. [#8662](https://github.com/CesiumGS/cesium/pull/8662)
- `TileMapServiceImageryProvider` will now force `minimumLevel` to 0 if the `tilemapresource.xml` metadata request fails and the `rectangle` is too large for the given detail level [#8448](https://github.com/AnalyticalGraphicsInc/cesium/pull/8448)
- Fixed ground atmosphere rendering when using a smaller ellipsoid. [#8683](https://github.com/CesiumGS/cesium/issues/8683)
- Fixed globe incorrectly occluding objects when using a smaller ellipsoid. [#7124](https://github.com/CesiumGS/cesium/issues/7124)
- Fixed a regression introduced in 1.67 which caused overlapping colored ground geometry to have visual artifacts. [#8694](https://github.com/CesiumGS/cesium/pull/8694)
- Fixed a clipping problem when viewing a polyline up close with the logarithmic depth buffer enabled, which is the default on most systems. [#8703](https://github.com/CesiumGS/cesium/pull/8703)

### 1.67.0 - 2020-03-02

##### Breaking Changes :mega:

- `Cesium3DTileset.skipLevelOfDetail` is now `false` by default. [#8631](https://github.com/CesiumGS/cesium/pull/8631)
- glTF models are now rendered using the `LEQUALS` depth test function instead of `LESS`. This means that when geometry overlaps, the _later_ geometry will be visible above the earlier, where previously the opposite was true. We believe this is a more sensible default, and makes it easier to render e.g. outlined buildings with glTF. [#8646](https://github.com/CesiumGS/cesium/pull/8646)

##### Additions :tada:

- Massively improved performance of clamped Entity ground geometry with dynamic colors. [#8630](https://github.com/CesiumGS/cesium/pull/8630)
- Added `Entity.tileset` for loading a 3D Tiles tileset via the Entity API using the new `Cesium3DTilesetGraphics` class. [#8580](https://github.com/CesiumGS/cesium/pull/8580)
- Added `tileset.uri`, `tileset.show`, and `tileset.maximumScreenSpaceError` properties to CZML processing for loading 3D Tiles. [#8580](https://github.com/CesiumGS/cesium/pull/8580)
- Added `Color.lerp` for linearly interpolating between two RGB colors. [#8607](https://github.com/CesiumGS/cesium/pull/8607)
- `CesiumTerrainProvider` now supports terrain tiles using a `WebMercatorTilingScheme` by specifying `"projection": "EPSG:3857"` in `layer.json`. It also now supports numbering tiles from the North instead of the South by specifying `"scheme": "slippyMap"` in `layer.json`. [#8563](https://github.com/CesiumGS/cesium/pull/8563)
- Added basic support for `isNaN`, `isFinite`, `null`, and `undefined` in the 3D Tiles styling GLSL backend for point clouds. [#8621](https://github.com/CesiumGS/cesium/pull/8621)
- Added `sizeInMeters` to `ParticleSystem`. [#7746](https://github.com/CesiumGS/cesium/pull/7746)

##### Fixes :wrench:

- Fixed a bug that caused large, nearby geometry to be clipped when using a logarithmic depth buffer, which is the default on most systems. [#8600](https://github.com/CesiumGS/cesium/pull/8600)
- Fixed a bug where tiles would not load if the camera was tracking a moving tileset. [#8598](https://github.com/CesiumGS/cesium/pull/8598)
- Fixed a bug where applying a new 3D Tiles style during a flight would not update all existing tiles. [#8622](https://github.com/CesiumGS/cesium/pull/8622)
- Fixed a bug where Cartesian vectors could not be packed to typed arrays [#8568](https://github.com/CesiumGS/cesium/pull/8568)
- Updated knockout from 3.5.0 to 3.5.1. [#8424](https://github.com/CesiumGS/cesium/pull/8424)
- Cesium's local development server now works in Node 12 & 13 [#8648](https://github.com/CesiumGS/cesium/pull/8648)

##### Deprecated :hourglass_flowing_sand:

- The `isArray` function has been deprecated and will be removed in Cesium 1.69. Use the native `Array.isArray` function instead. [#8526](https://github.com/CesiumGS/cesium/pull/8526)

### 1.66.0 - 2020-02-03

##### Deprecated :hourglass_flowing_sand:

- The property `Scene.sunColor` has been deprecated and will be removed in Cesium 1.69. Use `scene.light.color` and `scene.light.intensity` instead. [#8493](https://github.com/CesiumGS/cesium/pull/8493)

##### Additions :tada:

- `useBrowserRecommendedResolution` flag in `Viewer` and `CesiumWidget` now defaults to `true`. This ensures Cesium rendering is fast and smooth by default across all devices. Set it to `false` to always render at native device resolution instead at the cost of performance on under-powered devices. [#8548](https://github.com/CesiumGS/cesium/pull/8548)
- Cesium now creates a WebGL context with a `powerPreference` value of `high-performance`. Some browsers use this setting to enable a second, more powerful, GPU. You can set it back to `default`, or opt-in to `low-power` mode, by passing the context option when creating a `Viewer` or `CesiumWidget` instance:

```js
var viewer = new Viewer("cesiumContainer", {
  contextOptions: {
    webgl: {
      powerPreference: "default",
    },
  },
});
```

- Added more customization to Cesium's lighting system. [#8493](https://github.com/CesiumGS/cesium/pull/8493)
  - Added `Light`, `DirectionalLight`, and `SunLight` classes for creating custom light sources.
  - Added `Scene.light` for setting the scene's light source, which defaults to a `SunLight`.
  - Added `Globe.dynamicAtmosphereLighting` for enabling lighting effects on atmosphere and fog, such as day/night transitions. It is true by default but may be set to false if the atmosphere should stay unchanged regardless of the scene's light direction.
  - Added `Globe.dynamicAtmosphereLightingFromSun` for using the sun direction instead of the scene's light direction when `Globe.dynamicAtmosphereLighting` is enabled. See the moonlight example in the [Lighting Sandcastle example](https://cesiumjs.org/Cesium/Apps/Sandcastle/?src=Lighting.html).
  - Primitives and the globe are now shaded with the scene light's color.
- Updated SampleData models to glTF 2.0. [#7802](https://github.com/CesiumGS/cesium/issues/7802)
- Added `Globe.showSkirts` to support the ability to hide terrain skirts when viewing terrain from below the surface. [#8489](https://github.com/CesiumGS/cesium/pull/8489)
- Added `minificationFilter` and `magnificationFilter` options to `Material` to control texture filtering. [#8473](https://github.com/CesiumGS/cesium/pull/8473)
- Updated [earcut](https://github.com/mapbox/earcut) to 2.2.1. [#8528](https://github.com/CesiumGS/cesium/pull/8528)
- Added a font cache to improve label performance. [#8537](https://github.com/CesiumGS/cesium/pull/8537)

##### Fixes :wrench:

- Fixed a bug where the camera could go underground during mouse navigation. [#8504](https://github.com/CesiumGS/cesium/pull/8504)
- Fixed a bug where rapidly updating a `PolylineCollection` could result in an `instanceIndex` is out of range error. [#8546](https://github.com/CesiumGS/cesium/pull/8546)
- Fixed issue where `RequestScheduler` double-counted image requests made via `createImageBitmap`. [#8162](https://github.com/CesiumGS/cesium/issues/8162)
- Reduced Cesium bundle size by avoiding unnecessarily importing `Cesium3DTileset` in `Picking.js`. [#8532](https://github.com/CesiumGS/cesium/pull/8532)
- Fixed a bug where files with backslashes were not loaded in KMZ files. [#8533](https://github.com/CesiumGS/cesium/pull/8533)
- Fixed WebGL warning message about `EXT_float_blend` being implicitly enabled. [#8534](https://github.com/CesiumGS/cesium/pull/8534)
- Fixed a bug where toggling point cloud classification visibility would result in a grey screen on Linux / Nvidia. [#8538](https://github.com/CesiumGS/cesium/pull/8538)
- Fixed a bug where a point in a `PointPrimitiveCollection` was rendered in the middle of the screen instead of being clipped. [#8542](https://github.com/CesiumGS/cesium/pull/8542)
- Fixed a crash when deleting and re-creating polylines from CZML. `ReferenceProperty` now returns undefined when the target entity or property does not exist, instead of throwing. [#8544](https://github.com/CesiumGS/cesium/pull/8544)
- Fixed terrain tile picking in the Cesium Inspector. [#8567](https://github.com/CesiumGS/cesium/pull/8567)
- Fixed a crash that could occur when an entity was deleted while the corresponding `Primitive` was being created asynchronously. [#8569](https://github.com/CesiumGS/cesium/pull/8569)
- Fixed a crash when calling `camera.lookAt` with the origin (0, 0, 0) as the target. This could happen when looking at a tileset with the origin as its center. [#8571](https://github.com/CesiumGS/cesium/pull/8571)
- Fixed a bug where `camera.viewBoundingSphere` was modifying the `offset` parameter. [#8438](https://github.com/CesiumGS/cesium/pull/8438)
- Fixed a crash when creating a plane with both position and normal on the Z-axis. [#8576](https://github.com/CesiumGS/cesium/pull/8576)
- Fixed `BoundingSphere.projectTo2D` when the bounding sphere’s center is at the origin. [#8482](https://github.com/CesiumGS/cesium/pull/8482)

### 1.65.0 - 2020-01-06

##### Breaking Changes :mega:

- `OrthographicFrustum.getPixelDimensions`, `OrthographicOffCenterFrustum.getPixelDimensions`, `PerspectiveFrustum.getPixelDimensions`, and `PerspectiveOffCenterFrustum.getPixelDimensions` now require a `pixelRatio` argument before the `result` argument. The previous function definition has been deprecated since 1.63. [#8320](https://github.com/CesiumGS/cesium/pull/8320)
- The function `Matrix4.getRotation` has been renamed to `Matrix4.getMatrix3`. `Matrix4.getRotation` has been deprecated since 1.62. [#8183](https://github.com/CesiumGS/cesium/pull/8183)
- `createTileMapServiceImageryProvider` and `createOpenStreetMapImageryProvider` have been removed. Instead, pass the same options to `new TileMapServiceImageryProvider` and `new OpenStreetMapImageryProvider` respectively. The old functions have been deprecated since 1.62. [#8174](https://github.com/CesiumGS/cesium/pull/8174)

##### Additions :tada:

- Added `Globe.backFaceCulling` to support viewing terrain from below the surface. [#8470](https://github.com/CesiumGS/cesium/pull/8470)

##### Fixes :wrench:

- Fixed Geocoder auto-complete suggestions when hosted inside Web Components. [#8425](https://github.com/CesiumGS/cesium/pull/8425)
- Fixed terrain tile culling problems when under ellipsoid. [#8397](https://github.com/CesiumGS/cesium/pull/8397)
- Fixed primitive culling when below the ellipsoid but above terrain. [#8398](https://github.com/CesiumGS/cesium/pull/8398)
- Improved the translucency calculation for the Water material type. [#8455](https://github.com/CesiumGS/cesium/pull/8455)
- Fixed bounding volume calculation for `GroundPrimitive`. [#4883](https://github.com/CesiumGS/cesium/issues/4483)
- Fixed `OrientedBoundingBox.fromRectangle` for rectangles with width greater than 180 degrees. [#8475](https://github.com/CesiumGS/cesium/pull/8475)
- Fixed globe picking so that it returns the closest intersecting triangle instead of the first intersecting triangle. [#8390](https://github.com/CesiumGS/cesium/pull/8390)
- Fixed horizon culling issues with large root tiles. [#8487](https://github.com/CesiumGS/cesium/pull/8487)
- Fixed a lighting bug affecting Macs with Intel integrated graphics where glTF 2.0 PBR models with double sided materials would have flipped normals. [#8494](https://github.com/CesiumGS/cesium/pull/8494)

### 1.64.0 - 2019-12-02

##### Fixes :wrench:

- Fixed an issue in image based lighting where an invalid environment map would silently fail. [#8303](https://github.com/CesiumGS/cesium/pull/8303)
- Various small internal improvements

### 1.63.1 - 2019-11-06

##### Fixes :wrench:

- Fixed regression in 1.63 where ground atmosphere and labels rendered incorrectly on displays with `window.devicePixelRatio` greater than 1.0. [#8351](https://github.com/CesiumGS/cesium/pull/8351)
- Fixed regression in 1.63 where some primitives would show through the globe when log depth is disabled. [#8368](https://github.com/CesiumGS/cesium/pull/8368)

### 1.63 - 2019-11-01

##### Major Announcements :loudspeaker:

- Cesium has migrated to ES6 modules. This may or may not be a breaking change for your application depending on how you use Cesium. See our [blog post](https://cesium.com/blog/2019/10/31/cesiumjs-es6/) for the full details.
- We’ve consolidated all of our website content from cesiumjs.org and cesium.com into one home on cesium.com. Here’s where you can now find:
  - [Sandcastle](https://sandcastle.cesium.com) - `https://sandcastle.cesium.com`
  - [API Docs](https://cesium.com/docs/cesiumjs-ref-doc/) - `https://cesium.com/docs/cesiumjs-ref-doc/`
  - [Downloads](https://cesium.com/downloads/) - `https://cesium.com/downloads/`
  - Hosted releases can be found at `https://cesium.com/downloads/cesiumjs/releases/<CesiumJS Version Number>/Build/Cesium/Cesium.js`
  - See our [blog post](https://cesium.com/blog/2019/10/15/cesiumjs-migration/) for more information.

##### Additions :tada:

- Decreased Web Workers bundle size by a factor of 10, from 8384KB (2624KB gzipped) to 863KB (225KB gzipped). This makes Cesium load faster, especially on low-end devices and slower network connections.
- Added full UTF-8 support to labels, greatly improving support for non-latin alphabets and emoji. [#7280](https://github.com/CesiumGS/cesium/pull/7280)
- Added `"type": "module"` to package.json to take advantage of native ES6 module support in newer versions of Node.js. This also enables module-based front-end development for tooling that relies on Node.js module resolution.
- The combined `Build/Cesium/Cesium.js` and `Build/CesiumUnminified/Cesium.js` have been upgraded from IIFE to UMD modules that support IIFE, AMD, and commonjs.
- Added `pixelRatio` parameter to `OrthographicFrustum.getPixelDimensions`, `OrthographicOffCenterFrustum.getPixelDimensions`, `PerspectiveFrustum.getPixelDimensions`, and `PerspectiveOffCenterFrustum.getPixelDimensions`. Pass in `scene.pixelRatio` for dimensions in CSS pixel units or `1.0` for dimensions in native device pixel units. [#8237](https://github.com/CesiumGS/cesium/pull/8237)

##### Fixes :wrench:

- Fixed css pixel usage for polylines, point clouds, models, primitives, and post-processing. [#8113](https://github.com/CesiumGS/cesium/issues/8113)
- Fixed a bug where `scene.sampleHeightMostDetailed` and `scene.clampToHeightMostDetailed` would not resolve in request render mode. [#8281](https://github.com/CesiumGS/cesium/issues/8281)
- Fixed seam artifacts when log depth is disabled, `scene.globe.depthTestAgainstTerrain` is false, and primitives are under the globe. [#8205](https://github.com/CesiumGS/cesium/pull/8205)
- Fix dynamic ellipsoids using `innerRadii`, `minimumClock`, `maximumClock`, `minimumCone` or `maximumCone`. [#8277](https://github.com/CesiumGS/cesium/pull/8277)
- Fixed rendering billboard collections containing more than 65536 billboards. [#8325](https://github.com/CesiumGS/cesium/pull/8325)

##### Deprecated :hourglass_flowing_sand:

- `OrthographicFrustum.getPixelDimensions`, `OrthographicOffCenterFrustum.getPixelDimensions`, `PerspectiveFrustum.getPixelDimensions`, and `PerspectiveOffCenterFrustum.getPixelDimensions` now take a `pixelRatio` argument before the `result` argument. The previous function definition will no longer work in 1.65. [#8237](https://github.com/CesiumGS/cesium/pull/8237)

### 1.62 - 2019-10-01

##### Deprecated :hourglass_flowing_sand:

- `createTileMapServiceImageryProvider` and `createOpenStreetMapImageryProvider` have been deprecated and will be removed in Cesium 1.65. Instead, pass the same options to `new TileMapServiceImageryProvider` and `new OpenStreetMapImageryProvider` respectively.
- The function `Matrix4.getRotation` has been deprecated and renamed to `Matrix4.getMatrix3`. `Matrix4.getRotation` will be removed in version 1.65.

##### Additions :tada:

- Added ability to create partial ellipsoids using both the Entity API and CZML. New ellipsoid geometry properties: `innerRadii`, `minimumClock`, `maximumClock`, `minimumCone`, and `maximumCone`. This affects both `EllipsoidGeometry` and `EllipsoidOutlineGeometry`. See the updated [Sandcastle example](https://cesiumjs.org/Cesium/Apps/Sandcastle/?src=Partial%20Ellipsoids.html&label=Geometries). [#5995](https://github.com/CesiumGS/cesium/pull/5995)
- Added `useBrowserRecommendedResolution` flag to `Viewer` and `CesiumWidget`. When true, Cesium renders at CSS pixel resolution instead of native device resolution. This replaces the workaround in the 1.61 change list. [8215](https://github.com/CesiumGS/cesium/issues/8215)
- Added `TileMapResourceImageryProvider` and `OpenStreetMapImageryProvider` classes to improve API consistency: [#4812](https://github.com/CesiumGS/cesium/issues/4812)
- Added `credit` parameter to `CzmlDataSource`, `GeoJsonDataSource`, `KmlDataSource` and `Model`. [#8173](https://github.com/CesiumGS/cesium/pull/8173)
- Added `Matrix3.getRotation` to get the rotational component of a matrix with scaling removed. [#8182](https://github.com/CesiumGS/cesium/pull/8182)

##### Fixes :wrench:

- Fixed labels not showing for individual entities in data sources when clustering is enabled. [#6087](https://github.com/CesiumGS/cesium/issues/6087)
- Fixed an issue where polygons, corridors, rectangles, and ellipses on terrain would not render on some mobile devices. [#6739](https://github.com/CesiumGS/cesium/issues/6739)
- Fixed a bug where GlobeSurfaceTile would not render the tile until all layers completed loading causing globe to appear to hang. [#7974](https://github.com/CesiumGS/cesium/issues/7974)
- Spread out KMl loading across multiple frames to prevent freezing. [#8195](https://github.com/CesiumGS/cesium/pull/8195)
- Fixed a bug where extruded polygons would sometimes be missing segments. [#8035](https://github.com/CesiumGS/cesium/pull/8035)
- Made pixel sizes consistent for polylines and point clouds when rendering at different pixel ratios. [#8113](https://github.com/CesiumGS/cesium/issues/8113)
- `Camera.flyTo` flies to the correct location in 2D when the destination crosses the international date line [#7909](https://github.com/CesiumGS/cesium/pull/7909)
- Fixed 3D tiles style coloring when multiple tilesets are in the scene [#8051](https://github.com/CesiumGS/cesium/pull/8051)
- 3D Tiles geometric error now correctly scales with transform. [#8182](https://github.com/CesiumGS/cesium/pull/8182)
- Fixed per-feature post processing from sometimes selecting the wrong feature. [#7929](https://github.com/CesiumGS/cesium/pull/7929)
- Fixed a bug where dynamic polylines did not use the given arcType. [#8191](https://github.com/CesiumGS/cesium/issues/8191)
- Fixed atmosphere brightness when High Dynamic Range is disabled. [#8149](https://github.com/CesiumGS/cesium/issues/8149)
- Fixed brightness levels for procedural Image Based Lighting. [#7803](https://github.com/CesiumGS/cesium/issues/7803)
- Fixed alpha equation for `BlendingState.ALPHA_BLEND` and `BlendingState.ADDITIVE_BLEND`. [#8202](https://github.com/CesiumGS/cesium/pull/8202)
- Improved display of tile coordinates for `TileCoordinatesImageryProvider` [#8131](https://github.com/CesiumGS/cesium/pull/8131)
- Reduced size of approximateTerrainHeights.json [#7959](https://github.com/CesiumGS/cesium/pull/7959)
- Fixed undefined `quadDetails` error from zooming into the map really close. [#8011](https://github.com/CesiumGS/cesium/pull/8011)
- Fixed a crash for 3D Tiles that have zero volume. [#7945](https://github.com/CesiumGS/cesium/pull/7945)
- Fixed relative-to-center check, `depthFailAppearance` resource freeing for `Primitive` [#8044](https://github.com/CesiumGS/cesium/pull/8044)

### 1.61 - 2019-09-03

##### Additions :tada:

- Added optional `index` parameter to `PrimitiveCollection.add`. [#8041](https://github.com/CesiumGS/cesium/pull/8041)
- Cesium now renders at native device resolution by default instead of CSS pixel resolution, to go back to the old behavior, set `viewer.resolutionScale = 1.0 / window.devicePixelRatio`. [#8082](https://github.com/CesiumGS/cesium/issues/8082)
- Added `getByName` method to `DataSourceCollection` allowing to retrieve `DataSource`s by their name property from the collection

##### Fixes :wrench:

- Disable FXAA by default. To re-enable, set `scene.postProcessStages.fxaa.enabled = true` [#7875](https://github.com/CesiumGS/cesium/issues/7875)
- Fixed a crash when a glTF model used `KHR_texture_transform` without a sampler defined. [#7916](https://github.com/CesiumGS/cesium/issues/7916)
- Fixed post-processing selection filtering to work for bloom. [#7984](https://github.com/CesiumGS/cesium/issues/7984)
- Disabled HDR by default to improve visual quality in most standard use cases. Set `viewer.scene.highDynamicRange = true` to re-enable. [#7966](https://github.com/CesiumGS/cesium/issues/7966)
- Fixed a bug that causes hidden point primitives to still appear on some operating systems. [#8043](https://github.com/CesiumGS/cesium/issues/8043)
- Fix negative altitude altitude handling in `GoogleEarthEnterpriseTerrainProvider`. [#8109](https://github.com/CesiumGS/cesium/pull/8109)
- Fixed issue where KTX or CRN files would not be properly identified. [#7979](https://github.com/CesiumGS/cesium/issues/7979)
- Fixed multiple globe materials making the globe darker. [#7726](https://github.com/CesiumGS/cesium/issues/7726)

### 1.60 - 2019-08-01

##### Additions :tada:

- Reworked label rendering to use signed distance fields (SDF) for crisper text. [#7730](https://github.com/CesiumGS/cesium/pull/7730)
- Added a [new Sandcastle example](https://cesiumjs.org/Cesium/Build/Apps/Sandcastle/?src=Labels%20SDF.html) to showcase the new SDF labels.
- Added support for polygon holes to CZML. [#7991](https://github.com/CesiumGS/cesium/pull/7991)
- Added `totalScale` property to `Label` which is the total scale of the label taking into account the label's scale and the relative size of the desired font compared to the generated glyph size.

##### Fixes :wrench:

- Fixed crash when using ArcGIS terrain with clipping planes. [#7998](https://github.com/CesiumGS/cesium/pull/7998)
- `PolygonGraphics.hierarchy` now converts constant array values to a `PolygonHierarchy` when set, so code that accesses the value of the property can rely on it always being a `PolygonHierarchy`.
- Fixed a bug with lengthwise texture coordinates in the first segment of ground polylines, as observed in some WebGL implementations such as Chrome on Linux. [#8017](https://github.com/CesiumGS/cesium/issues/8017)

### 1.59 - 2019-07-01

##### Additions :tada:

- Adds `ArcGISTiledElevationTerrainProvider` to support LERC encoded terrain from ArcGIS ImageServer. [#7940](https://github.com/CesiumGS/cesium/pull/7940)
- Added CZML support for `heightReference` to `box`, `cylinder`, and `ellipsoid`, and added CZML support for `classificationType` to `corridor`, `ellipse`, `polygon`, `polyline`, and `rectangle`. [#7899](https://github.com/CesiumGS/cesium/pull/7899)
- Adds `exportKML` function to export `Entity` instances with Point, Billboard, Model, Label, Polyline and Polygon graphics. [#7921](https://github.com/CesiumGS/cesium/pull/7921)
- Added support for new Mapbox Style API. [#7698](https://github.com/CesiumGS/cesium/pull/7698)
- Added support for the [AGI_articulations](https://github.com/KhronosGroup/glTF/tree/master/extensions/2.0/Vendor/AGI_articulations) vendor extension of glTF 2.0 to the Entity API and CZML. [#7907](https://github.com/CesiumGS/cesium/pull/7907)

##### Fixes :wrench:

- Fixed a bug that caused missing segments for ground polylines with coplanar points over large distances and problems with polylines containing duplicate points. [#7885](https://github.com/CesiumGS/cesium//pull/7885)
- Fixed a bug where billboards were not pickable when zoomed out completely in 2D View. [#7908](https://github.com/CesiumGS/cesium/pull/7908)
- Fixed a bug where image requests that returned HTTP code 204 would prevent any future request from succeeding on browsers that supported ImageBitmap. [#7914](https://github.com/CesiumGS/cesium/pull/7914/)
- Fixed polyline colors when `scene.highDynamicRange` is enabled. [#7924](https://github.com/CesiumGS/cesium/pull/7924)
- Fixed a bug in the inspector where the min/max height values of a picked tile were undefined. [#7904](https://github.com/CesiumGS/cesium/pull/7904)
- Fixed `Math.factorial` to return the correct values. (https://github.com/CesiumGS/cesium/pull/7969)
- Fixed a bug that caused 3D models to appear darker on Android devices. [#7944](https://github.com/CesiumGS/cesium/pull/7944)

### 1.58.1 - 2018-06-03

_This is an npm-only release to fix a publishing issue_.

### 1.58 - 2019-06-03

##### Additions :tada:

- Added support for new `BingMapsStyle` values `ROAD_ON_DEMAND` and `AERIAL_WITH_LABELS_ON_DEMAND`. The older versions of these, `ROAD` and `AERIAL_WITH_LABELS`, have been deprecated by Bing. [#7808](https://github.com/CesiumGS/cesium/pull/7808)
- Added syntax to delete data from existing properties via CZML. [#7818](https://github.com/CesiumGS/cesium/pull/7818)
- Added `checkerboard` material to CZML. [#7845](https://github.com/CesiumGS/cesium/pull/7845)
- `BingMapsImageryProvider` now uses `DiscardEmptyTileImagePolicy` by default to detect missing tiles as zero-length responses instead of inspecting pixel values. [#7810](https://github.com/CesiumGS/cesium/pull/7810)
- Added support for the [AGI_articulations](https://github.com/KhronosGroup/glTF/tree/master/extensions/2.0/Vendor/AGI_articulations) vendor extension of glTF 2.0 to the Model primitive graphics API. [#7835](https://github.com/CesiumGS/cesium/pull/7835)
- Reduce the number of Bing transactions and ion Bing sessions used when destroying and recreating the same imagery layer to 1. [#7848](https://github.com/CesiumGS/cesium/pull/7848)

##### Fixes :wrench:

- Fixed an edge case where Cesium would provide ion access token credentials to non-ion servers if the actual asset entrypoint was being hosted by ion. [#7839](https://github.com/CesiumGS/cesium/pull/7839)
- Fixed a bug that caused Cesium to request non-existent tiles for terrain tilesets lacking tile availability, i.e. a `layer.json` file.
- Fixed memory leak when removing entities that had a `HeightReference` of `CLAMP_TO_GROUND` or `RELATIVE_TO_GROUND`. This includes when removing a `DataSource`.
- Fixed 3D Tiles credits not being shown in the data attribution box. [#7877](https://github.com/CesiumGS/cesium/pull/7877)

### 1.57 - 2019-05-01

##### Additions :tada:

- Improved 3D Tiles streaming performance, resulting in ~67% camera tour load time reduction, ~44% camera tour load count reduction. And for general camera movement, ~20% load time reduction with ~27% tile load count reduction. Tile load priority changed to focus on loading tiles in the center of the screen first. Added the following tileset optimizations, which unless stated otherwise are enabled by default. [#7774](https://github.com/CesiumGS/cesium/pull/7774)
  - Added `Cesium3DTileset.cullRequestsWhileMoving` option to ignore requests for tiles that will likely be out-of-view due to the camera's movement when they come back from the server.
  - Added `Cesium3DTileset.cullRequestsWhileMovingMultiplier` option to act as a multiplier when used in culling requests while moving. Larger is more aggressive culling, smaller less aggressive culling.
  - Added `Cesium3DTileset.preloadFlightDestinations` option to preload tiles at the camera's flight destination while the camera is in flight.
  - Added `Cesium3DTileset.preferLeaves` option to prefer loading of leaves. Good for additive refinement point clouds. Set to `false` by default.
  - Added `Cesium3DTileset.progressiveResolutionHeightFraction` option to load tiles at a smaller resolution first. This can help get a quick layer of tiles down while full resolution tiles continue to load.
  - Added `Cesium3DTileset.foveatedScreenSpaceError` option to prioritize loading tiles in the center of the screen.
  - Added `Cesium3DTileset.foveatedConeSize` option to control the cone size that determines which tiles are deferred for loading. Tiles outside the cone are potentially deferred.
  - Added `Cesium3DTileset.foveatedMinimumScreenSpaceErrorRelaxation` option to control the starting screen space error relaxation for tiles outside the foveated cone.
  - Added `Cesium3DTileset.foveatedInterpolationCallback` option to control how screen space error threshold is interpolated for tiles outside the foveated cone.
  - Added `Cesium3DTileset.foveatedTimeDelay` option to control how long in seconds to wait after the camera stops moving before deferred tiles start loading in.
- Added new parameter to `PolylineGlowMaterial` called `taperPower`, that works similar to the existing `glowPower` parameter, to taper the back of the line away. [#7626](https://github.com/CesiumGS/cesium/pull/7626)
- Added `Cesium3DTileset.preloadWhenHidden` tileset option to preload tiles when `tileset.show` is false. Loads tiles as if the tileset is visible but does not render them. [#7774](https://github.com/CesiumGS/cesium/pull/7774)
- Added support for the `KHR_texture_transform` glTF extension. [#7549](https://github.com/CesiumGS/cesium/pull/7549)
- Added functions to remove samples from `SampledProperty` and `SampledPositionProperty`. [#7723](https://github.com/CesiumGS/cesium/pull/7723)
- Added support for color-to-alpha with a threshold on imagery layers. [#7727](https://github.com/CesiumGS/cesium/pull/7727)
- Add CZML processing for `heightReference` and `extrudedHeightReference` for geoemtry types that support it.
- `CesiumMath.toSNorm` documentation changed to reflect the function's implementation. [#7774](https://github.com/CesiumGS/cesium/pull/7774)
- Added `CesiumMath.normalize` to convert a scalar value in an arbitrary range to a scalar in the range [0.0, 1.0]. [#7774](https://github.com/CesiumGS/cesium/pull/7774)

##### Fixes :wrench:

- Fixed an error when loading the same glTF model in two separate viewers. [#7688](https://github.com/CesiumGS/cesium/issues/7688)
- Fixed an error where `clampToHeightMostDetailed` or `sampleHeightMostDetailed` would crash if entities were created when the promise resolved. [#7690](https://github.com/CesiumGS/cesium/pull/7690)
- Fixed an issue with compositing merged entity availability. [#7717](https://github.com/CesiumGS/cesium/issues/7717)
- Fixed an error where many imagery layers within a single tile would cause parts of the tile to render as black on some platforms. [#7649](https://github.com/CesiumGS/cesium/issues/7649)
- Fixed a bug that could cause terrain with a single, global root tile (e.g. that uses `WebMercatorTilingScheme`) to be culled unexpectedly in some views. [#7702](https://github.com/CesiumGS/cesium/issues/7702)
- Fixed a problem where instanced 3D models were incorrectly lit when using physically based materials. [#7775](https://github.com/CesiumGS/cesium/issues/7775)
- Fixed a bug where glTF models with certain blend modes were rendered incorrectly in browsers that support ImageBitmap. [#7795](https://github.com/CesiumGS/cesium/issues/7795)

### 1.56.1 - 2019-04-02

##### Additions :tada:

- `Resource.fetchImage` now takes a `preferImageBitmap` option to use `createImageBitmap` when supported to move image decode off the main thread. This option defaults to `false`.

##### Breaking Changes :mega:

- The following breaking changes are relative to 1.56. The `Resource.fetchImage` behavior is now identical to 1.55 and earlier.
  - Changed `Resource.fetchImage` back to return an `Image` by default, instead of an `ImageBitmap` when supported. Note that an `ImageBitmap` cannot be flipped during texture upload. Instead, set `flipY : true` during fetch to flip it.
  - Changed the default `flipY` option in `Resource.fetchImage` to false. This only has an effect when ImageBitmap is used.

### 1.56 - 2019-04-01

##### Breaking Changes :mega:

- `Resource.fetchImage` now returns an `ImageBitmap` instead of `Image` when supported. This allows for decoding images while fetching using `createImageBitmap` to greatly speed up texture upload and decrease frame drops when loading models with large textures. [#7579](https://github.com/CesiumGS/cesium/pull/7579)
- `Cesium3DTileStyle.style` now has an empty `Object` as its default value, instead of `undefined`. [#7567](https://github.com/CesiumGS/cesium/issues/7567)
- `Scene.clampToHeight` now takes an optional `width` argument before the `result` argument. [#7693](https://github.com/CesiumGS/cesium/pull/7693)
- In the `Resource` class, `addQueryParameters` and `addTemplateValues` have been removed. Please use `setQueryParameters` and `setTemplateValues` instead. [#7695](https://github.com/CesiumGS/cesium/issues/7695)

##### Deprecated :hourglass_flowing_sand:

- `Resource.fetchImage` now takes an options object. Use `resource.fetchImage({ preferBlob: true })` instead of `resource.fetchImage(true)`. The previous function definition will no longer work in 1.57. [#7579](https://github.com/CesiumGS/cesium/pull/7579)

##### Additions :tada:

- Added support for touch and hold gesture. The touch and hold delay can be customized by updating `ScreenSpaceEventHandler.touchHoldDelayMilliseconds`. [#7286](https://github.com/CesiumGS/cesium/pull/7286)
- `Resource.fetchImage` now has a `flipY` option to vertically flip an image during fetch & decode. It is only valid when `ImageBitmapOptions` is supported by the browser. [#7579](https://github.com/CesiumGS/cesium/pull/7579)
- Added `backFaceCulling` and `normalShading` options to `PointCloudShading`. Both options are only applicable for point clouds containing normals. [#7399](https://github.com/CesiumGS/cesium/pull/7399)
- `Cesium3DTileStyle.style` reacts to updates and represents the current state of the style. [#7567](https://github.com/CesiumGS/cesium/issues/7567)

##### Fixes :wrench:

- Fixed the value for `BlendFunction.ONE_MINUS_CONSTANT_COLOR`. [#7624](https://github.com/CesiumGS/cesium/pull/7624)
- Fixed `HeadingPitchRoll.pitch` being `NaN` when using `.fromQuaternion` due to a rounding error for pitches close to +/- 90°. [#7654](https://github.com/CesiumGS/cesium/pull/7654)
- Fixed a type of crash caused by the camera being rotated through terrain. [#6783](https://github.com/CesiumGS/cesium/issues/6783)
- Fixed an error in `Resource` when used with template replacements using numeric keys. [#7668](https://github.com/CesiumGS/cesium/pull/7668)
- Fixed an error in `Cesium3DTilePointFeature` where `anchorLineColor` used the same color instance instead of cloning the color [#7686](https://github.com/CesiumGS/cesium/pull/7686)

### 1.55 - 2019-03-01

##### Breaking Changes :mega:

- `czm_materialInput.slope` is now an angle in radians between 0 and pi/2 (flat to vertical), rather than a projected length 1 to 0 (flat to vertical).

##### Additions :tada:

- Updated terrain and imagery rendering, resulting in terrain/imagery loading ~33% faster and using ~33% less data [#7061](https://github.com/CesiumGS/cesium/pull/7061)
- `czm_materialInput.aspect` was added as an angle in radians between 0 and 2pi (east, north, west to south).
- Added CZML `arcType` support for `polyline` and `polygon`, which supersedes `followSurface`. `followSurface` is still supported for compatibility with existing documents. [#7582](https://github.com/CesiumGS/cesium/pull/7582)

##### Fixes :wrench:

- Fixed an issue where models would cause a crash on load if some primitives were Draco encoded and others were not. [#7383](https://github.com/CesiumGS/cesium/issues/7383)
- Fixed an issue where RTL labels not reversing correctly non alphabetic characters [#7501](https://github.com/CesiumGS/cesium/pull/7501)
- Fixed Node.js support for the `Resource` class and any functionality using it internally.
- Fixed an issue where some ground polygons crossing the Prime Meridian would have incorrect bounding rectangles. [#7533](https://github.com/CesiumGS/cesium/pull/7533)
- Fixed an issue where polygons on terrain using rhumb lines where being rendered incorrectly. [#7538](https://github.com/CesiumGS/cesium/pulls/7538)
- Fixed an issue with `EllipsoidRhumbLines.findIntersectionWithLongitude` when longitude was IDL. [#7551](https://github.com/CesiumGS/cesium/issues/7551)
- Fixed model silhouette colors when rendering with high dynamic range. [#7563](https://github.com/CesiumGS/cesium/pull/7563)
- Fixed an issue with ground polylines on globes that use ellipsoids other than WGS84. [#7552](https://github.com/CesiumGS/cesium/issues/7552)
- Fixed an issue where Draco compressed models with RGB per-vertex color would not load in Cesium. [#7576](https://github.com/CesiumGS/cesium/issues/7576)
- Fixed an issue where the outline geometry for extruded Polygons didn't calculate the correct indices. [#7599](https://github.com/CesiumGS/cesium/issues/7599)

### 1.54 - 2019-02-01

##### Highlights :sparkler:

- Added support for polylines and textured entities on 3D Tiles. [#7437](https://github.com/CesiumGS/cesium/pull/7437) and [#7434](https://github.com/CesiumGS/cesium/pull/7434)
- Added support for loading models and 3D tilesets with WebP images using the [`EXT_texture_webp`](https://github.com/KhronosGroup/glTF/blob/master/extensions/2.0/Vendor/EXT_texture_webp/README.md) glTF extension. [#7486](https://github.com/CesiumGS/cesium/pull/7486)
- Added support for rhumb lines to polygon and polyline geometries. [#7492](https://github.com/CesiumGS/cesium/pull/7492)

##### Breaking Changes :mega:

- Billboards with `HeightReference.CLAMP_TO_GROUND` are now clamped to both terrain and 3D Tiles. [#7434](https://github.com/CesiumGS/cesium/pull/7434)
- The default `classificationType` for `GroundPrimitive`, `CorridorGraphics`, `EllipseGraphics`, `PolygonGraphics` and `RectangleGraphics` is now `ClassificationType.BOTH`. [#7434](https://github.com/CesiumGS/cesium/pull/7434)
- The properties `ModelAnimation.speedup` and `ModelAnimationCollection.speedup` have been removed. Use `ModelAnimation.multiplier` and `ModelAnimationCollection.multiplier` respectively instead. [#7494](https://github.com/CesiumGS/cesium/issues/7394)

##### Deprecated :hourglass_flowing_sand:

- `Scene.clampToHeight` now takes an optional `width` argument before the `result` argument. The previous function definition will no longer work in 1.56. [#7287](https://github.com/CesiumGS/cesium/pull/7287)
- `PolylineGeometry.followSurface` has been superceded by `PolylineGeometry.arcType`. The previous definition will no longer work in 1.57. Replace `followSurface: false` with `arcType: Cesium.ArcType.NONE` and `followSurface: true` with `arcType: Cesium.ArcType.GEODESIC`. [#7492](https://github.com/CesiumGS/cesium/pull/7492)
- `SimplePolylineGeometry.followSurface` has been superceded by `SimplePolylineGeometry.arcType`. The previous definition will no longer work in 1.57. Replace `followSurface: false` with `arcType: Cesium.ArcType.NONE` and `followSurface: true` with `arcType: Cesium.ArcType.GEODESIC`. [#7492](https://github.com/CesiumGS/cesium/pull/7492)

##### Additions :tada:

- Added support for textured ground entities (entities with unspecified `height`) and `GroundPrimitives` on 3D Tiles. [#7434](https://github.com/CesiumGS/cesium/pull/7434)
- Added support for polylines on 3D Tiles. [#7437](https://github.com/CesiumGS/cesium/pull/7437)
- Added `classificationType` property to `PolylineGraphics` and `GroundPolylinePrimitive` which specifies whether a polyline clamped to ground should be clamped to terrain, 3D Tiles, or both. [#7437](https://github.com/CesiumGS/cesium/pull/7437)
- Added the ability to specify the width of the intersection volume for `Scene.sampleHeight`, `Scene.clampToHeight`, `Scene.sampleHeightMostDetailed`, and `Scene.clampToHeightMostDetailed`. [#7287](https://github.com/CesiumGS/cesium/pull/7287)
- Added a [new Sandcastle example](https://cesiumjs.org/Cesium/Build/Apps/Sandcastle/?src=Time%20Dynamic%20Wheels.html) on using `nodeTransformations` to rotate a model's wheels based on its velocity. [#7361](https://github.com/CesiumGS/cesium/pull/7361)
- Added a [new Sandcastle example](https://cesiumjs.org/Cesium/Build/Apps/Sandcastle/?src=Polylines%20on%203D%20Tiles.html) for drawing polylines on 3D Tiles [#7522](https://github.com/CesiumGS/cesium/pull/7522)
- Added `EllipsoidRhumbLine` class as a rhumb line counterpart to `EllipsoidGeodesic`. [#7484](https://github.com/CesiumGS/cesium/pull/7484)
- Added rhumb line support to `PolygonGeometry`, `PolygonOutlineGeometry`, `PolylineGeometry`, `GroundPolylineGeometry`, and `SimplePolylineGeometry`. [#7492](https://github.com/CesiumGS/cesium/pull/7492)
- When using Cesium in Node.js, we now use the combined and minified version for improved performance unless `NODE_ENV` is specifically set to `development`.
- Improved the performance of `QuantizedMeshTerrainData.interpolateHeight`. [#7508](https://github.com/CesiumGS/cesium/pull/7508)
- Added support for glTF models with WebP textures using the `EXT_texture_webp` extension. [#7486](https://github.com/CesiumGS/cesium/pull/7486)

##### Fixes :wrench:

- Fixed 3D Tiles performance regression. [#7482](https://github.com/CesiumGS/cesium/pull/7482)
- Fixed an issue where classification primitives with the `CESIUM_3D_TILE` classification type would render on terrain. [#7422](https://github.com/CesiumGS/cesium/pull/7422)
- Fixed an issue where 3D Tiles would show through the globe. [#7422](https://github.com/CesiumGS/cesium/pull/7422)
- Fixed crash when entity geometry show value is an interval that only covered part of the entity availability range [#7458](https://github.com/CesiumGS/cesium/pull/7458)
- Fix rectangle positions at the north and south poles. [#7451](https://github.com/CesiumGS/cesium/pull/7451)
- Fixed image size issue when using multiple particle systems. [#7412](https://github.com/CesiumGS/cesium/pull/7412)
- Fixed Sandcastle's "Open in New Window" button not displaying imagery due to blob URI limitations. [#7250](https://github.com/CesiumGS/cesium/pull/7250)
- Fixed an issue where setting `scene.globe.cartographicLimitRectangle` to `undefined` would cause a crash. [#7477](https://github.com/CesiumGS/cesium/issues/7477)
- Fixed `PrimitiveCollection.removeAll` to no longer `contain` removed primitives. [#7491](https://github.com/CesiumGS/cesium/pull/7491)
- Fixed `GeoJsonDataSource` to use polygons and polylines that use rhumb lines. [#7492](https://github.com/CesiumGS/cesium/pull/7492)
- Fixed an issue where some ground polygons would be cut off along circles of latitude. [#7507](https://github.com/CesiumGS/cesium/issues/7507)
- Fixed an issue that would cause IE 11 to crash when enabling image-based lighting. [#7485](https://github.com/CesiumGS/cesium/issues/7485)

### 1.53 - 2019-01-02

##### Additions :tada:

- Added image-based lighting for PBR models and 3D Tiles. [#7172](https://github.com/CesiumGS/cesium/pull/7172)
  - `Scene.specularEnvironmentMaps` is a url to a KTX file that contains the specular environment map and convoluted mipmaps for image-based lighting of all PBR models in the scene.
  - `Scene.sphericalHarmonicCoefficients` is an array of 9 `Cartesian3` spherical harmonics coefficients for the diffuse irradiance of all PBR models in the scene.
  - The `specularEnvironmentMaps` and `sphericalHarmonicCoefficients` properties of `Model` and `Cesium3DTileset` can be used to override the values from the scene for specific models and tilesets.
  - The `luminanceAtZenith` property of `Model` and `Cesium3DTileset` adjusts the luminance of the procedural image-based lighting.
- Double click away from an entity to un-track it [#7285](https://github.com/CesiumGS/cesium/pull/7285)

##### Fixes :wrench:

- Fixed 3D Tiles visibility checking when running multiple passes within the same frame. [#7289](https://github.com/CesiumGS/cesium/pull/7289)
- Fixed contrast on imagery layers. [#7382](https://github.com/CesiumGS/cesium/issues/7382)
- Fixed rendering transparent background color when `highDynamicRange` is enabled. [#7427](https://github.com/CesiumGS/cesium/issues/7427)
- Fixed translucent geometry when `highDynamicRange` is toggled. [#7451](https://github.com/CesiumGS/cesium/pull/7451)

### 1.52 - 2018-12-03

##### Breaking Changes :mega:

- `TerrainProviders` that implement `availability` must now also implement the `loadTileDataAvailability` method.

##### Deprecated :hourglass_flowing_sand:

- The property `ModelAnimation.speedup` has been deprecated and renamed to `ModelAnimation.multiplier`. `speedup` will be removed in version 1.54. [#7393](https://github.com/CesiumGS/cesium/pull/7393)

##### Additions :tada:

- Added functions to get the most detailed height of 3D Tiles on-screen or off-screen. [#7115](https://github.com/CesiumGS/cesium/pull/7115)
  - Added `Scene.sampleHeightMostDetailed`, an asynchronous version of `Scene.sampleHeight` that uses the maximum level of detail for 3D Tiles.
  - Added `Scene.clampToHeightMostDetailed`, an asynchronous version of `Scene.clampToHeight` that uses the maximum level of detail for 3D Tiles.
- Added support for high dynamic range rendering. It is enabled by default when supported, but can be disabled with `Scene.highDynamicRange`. [#7017](https://github.com/CesiumGS/cesium/pull/7017)
- Added `Scene.invertClassificationSupported` for checking if invert classification is supported.
- Added `computeLineSegmentLineSegmentIntersection` to `Intersections2D`. [#7228](https://github.com/CesiumGS/Cesium/pull/7228)
- Added ability to load availability progressively from a quantized mesh extension instead of upfront. This will speed up load time and reduce memory usage. [#7196](https://github.com/CesiumGS/cesium/pull/7196)
- Added the ability to apply styles to 3D Tilesets that don't contain features. [#7255](https://github.com/CesiumGS/Cesium/pull/7255)

##### Fixes :wrench:

- Fixed issue causing polyline to look wavy depending on the position of the camera [#7209](https://github.com/CesiumGS/cesium/pull/7209)
- Fixed translucency issues for dynamic geometry entities. [#7364](https://github.com/CesiumGS/cesium/issues/7364)

### 1.51 - 2018-11-01

##### Additions :tada:

- Added WMS-T (time) support in WebMapServiceImageryProvider [#2581](https://github.com/CesiumGS/cesium/issues/2581)
- Added `cutoutRectangle` to `ImageryLayer`, which allows cutting out rectangular areas in imagery layers to reveal underlying imagery. [#7056](https://github.com/CesiumGS/cesium/pull/7056)
- Added `atmosphereHueShift`, `atmosphereSaturationShift`, and `atmosphereBrightnessShift` properties to `Globe` which shift the color of the ground atmosphere to match the hue, saturation, and brightness shifts of the sky atmosphere. [#4195](https://github.com/CesiumGS/cesium/issues/4195)
- Shrink minified and gzipped Cesium.js by 27 KB (~3.7%) by delay loading seldom-used third-party dependencies. [#7140](https://github.com/CesiumGS/cesium/pull/7140)
- Added `lightColor` property to `Cesium3DTileset`, `Model`, and `ModelGraphics` to change the intensity of the light used when shading model. [#7025](https://github.com/CesiumGS/cesium/pull/7025)
- Added `imageBasedLightingFactor` property to `Cesium3DTileset`, `Model`, and `ModelGraphics` to scale the diffuse and specular image-based lighting contributions to the final color. [#7025](https://github.com/CesiumGS/cesium/pull/7025)
- Added per-feature selection to the 3D Tiles BIM Sandcastle example. [#7181](https://github.com/CesiumGS/cesium/pull/7181)
- Added `Transforms.fixedFrameToHeadingPitchRoll`, a helper function for extracting a `HeadingPitchRoll` from a fixed frame transform. [#7164](https://github.com/CesiumGS/cesium/pull/7164)
- Added `Ray.clone`. [#7174](https://github.com/CesiumGS/cesium/pull/7174)

##### Fixes :wrench:

- Fixed issue removing geometry entities with different materials. [#7163](https://github.com/CesiumGS/cesium/pull/7163)
- Fixed texture coordinate calculation for polygon entities with `perPositionHeight`. [#7188](https://github.com/CesiumGS/cesium/pull/7188)
- Fixed crash when updating polyline attributes twice in one frame. [#7155](https://github.com/CesiumGS/cesium/pull/7155)
- Fixed entity visibility issue related to setting an entity show property and altering or adding entity geometry. [#7156](https://github.com/CesiumGS/cesium/pull/7156)
- Fixed an issue where dynamic Entities on terrain would cause a crash in platforms that do not support depth textures such as Internet Explorer. [#7103](https://github.com/CesiumGS/cesium/issues/7103)
- Fixed an issue that would cause a crash when removing a post process stage. [#7210](https://github.com/CesiumGS/cesium/issues/7210)
- Fixed an issue where `pickPosition` would return incorrect results when called after `sampleHeight` or `clampToHeight`. [#7113](https://github.com/CesiumGS/cesium/pull/7113)
- Fixed an issue where `sampleHeight` and `clampToHeight` would crash if picking a primitive that doesn't write depth. [#7120](https://github.com/CesiumGS/cesium/issues/7120)
- Fixed a crash when using `BingMapsGeocoderService`. [#7143](https://github.com/CesiumGS/cesium/issues/7143)
- Fixed accuracy of rotation matrix generated by `VelocityOrientationProperty`. [#6641](https://github.com/CesiumGS/cesium/pull/6641)
- Fixed clipping plane crash when adding a plane to an empty collection. [#7168](https://github.com/CesiumGS/cesium/pull/7168)
- Fixed clipping planes on tilesets not taking into account the tileset model matrix. [#7182](https://github.com/CesiumGS/cesium/pull/7182)
- Fixed incorrect rendering of models using the `KHR_materials_common` lights extension. [#7206](https://github.com/CesiumGS/cesium/pull/7206)

### 1.50 - 2018-10-01

##### Breaking Changes :mega:

- Clipping planes on tilesets now use the root tile's transform, or the root tile's bounding sphere if a transform is not defined. [#7034](https://github.com/CesiumGS/cesium/pull/7034)
  - This is to make clipping planes' coordinates always relative to the object they're attached to. So if you were positioning the clipping planes as in the example below, this is no longer necessary:
  ```javascript
  clippingPlanes.modelMatrix = Cesium.Transforms.eastNorthUpToFixedFrame(
    tileset.boundingSphere.center
  );
  ```
  - This also fixes several issues with clipping planes not using the correct transform for tilesets with children.

##### Additions :tada:

- Initial support for clamping to 3D Tiles. [#6934](https://github.com/CesiumGS/cesium/pull/6934)
  - Added `Scene.sampleHeight` to get the height of geometry in the scene. May be used to clamp objects to the globe, 3D Tiles, or primitives in the scene.
  - Added `Scene.clampToHeight` to clamp a cartesian position to the scene geometry.
  - Requires depth texture support (`WEBGL_depth_texture` or `WEBKIT_WEBGL_depth_texture`). Added `Scene.sampleHeightSupported` and `Scene.clampToHeightSupported` functions for checking if height sampling is supported.
- Added `Cesium3DTileset.initialTilesLoaded` to indicate that all tiles in the initial view are loaded. [#6934](https://github.com/CesiumGS/cesium/pull/6934)
- Added support for glTF extension [KHR_materials_pbrSpecularGlossiness](https://github.com/KhronosGroup/glTF/tree/master/extensions/2.0/Khronos/KHR_materials_pbrSpecularGlossiness) [#7006](https://github.com/CesiumGS/cesium/pull/7006).
- Added support for glTF extension [KHR_materials_unlit](https://github.com/KhronosGroup/glTF/tree/master/extensions/2.0/Khronos/KHR_materials_unlit) [#6977](https://github.com/CesiumGS/cesium/pull/6977).
- Added support for glTF extensions [KHR_techniques_webgl](https://github.com/KhronosGroup/glTF/tree/master/extensions/2.0/Khronos/KHR_techniques_webgl) and [KHR_blend](https://github.com/KhronosGroup/glTF/pull/1302). [#6805](https://github.com/CesiumGS/cesium/pull/6805)
- Update [gltf-pipeline](https://github.com/CesiumGS/gltf-pipeline/) to 2.0. [#6805](https://github.com/CesiumGS/cesium/pull/6805)
- Added `cartographicLimitRectangle` to `Globe`. Use this to limit terrain and imagery to a specific `Rectangle` area. [#6987](https://github.com/CesiumGS/cesium/pull/6987)
- Added `OpenCageGeocoderService`, which provides geocoding via [OpenCage](https://opencagedata.com/). [#7015](https://github.com/CesiumGS/cesium/pull/7015)
- Added ground atmosphere lighting in 3D. This can be toggled with `Globe.showGroundAtmosphere`. [6877](https://github.com/CesiumGS/cesium/pull/6877)
  - Added `Globe.nightFadeOutDistance` and `Globe.nightFadeInDistance` to configure when ground atmosphere night lighting fades in and out. [6877](https://github.com/CesiumGS/cesium/pull/6877)
- Added `onStop` event to `Clock` that fires each time stopTime is reached. [#7066](https://github.com/CesiumGS/cesium/pull/7066)

##### Fixes :wrench:

- Fixed picking for overlapping translucent primitives. [#7039](https://github.com/CesiumGS/cesium/pull/7039)
- Fixed an issue in the 3D Tiles traversal where tilesets would render with mixed level of detail if an external tileset was visible but its root tile was not. [#7099](https://github.com/CesiumGS/cesium/pull/7099)
- Fixed an issue in the 3D Tiles traversal where external tilesets would not always traverse to their root tile. [#7035](https://github.com/CesiumGS/cesium/pull/7035)
- Fixed an issue in the 3D Tiles traversal where empty tiles would be selected instead of their nearest loaded ancestors. [#7011](https://github.com/CesiumGS/cesium/pull/7011)
- Fixed an issue where scaling near zero with an model animation could cause rendering to stop. [#6954](https://github.com/CesiumGS/cesium/pull/6954)
- Fixed bug where credits weren't displaying correctly if more than one viewer was initialized [#6965](expect(https://github.com/CesiumGS/cesium/issues/6965)
- Fixed entity show issues. [#7048](https://github.com/CesiumGS/cesium/issues/7048)
- Fixed a bug where polylines on terrain covering very large portions of the globe would cull incorrectly in 3d-only scenes. [#7043](https://github.com/CesiumGS/cesium/issues/7043)
- Fixed bug causing crash on entity geometry material change. [#7047](https://github.com/CesiumGS/cesium/pull/7047)
- Fixed MIME type behavior for `Resource` requests in recent versions of Edge [#7085](https://github.com/CesiumGS/cesium/issues/7085).

### 1.49 - 2018-09-04

##### Breaking Changes :mega:

- Removed `ClippingPlaneCollection.clone`. [#6872](https://github.com/CesiumGS/cesium/pull/6872)
- Changed `Globe.pick` to return a position in ECEF coordinates regardless of the current scene mode. This will only effect you if you were working around a bug to make `Globe.pick` work in 2D and Columbus View. Use `Globe.pickWorldCoordinates` to get the position in world coordinates that correlate to the current scene mode. [#6859](https://github.com/CesiumGS/cesium/pull/6859)
- Removed the unused `frameState` parameter in `evaluate` and `evaluateColor` functions in `Expression`, `StyleExpression`, `ConditionsExpression` and all other places that call the functions. [#6890](https://github.com/CesiumGS/cesium/pull/6890)
- Removed `PostProcessStageLibrary.createLensFlarStage`. Use `PostProcessStageLibrary.createLensFlareStage` instead. [#6972](https://github.com/CesiumGS/cesium/pull/6972)
- Removed `Scene.fxaa`. Use `Scene.postProcessStages.fxaa.enabled` instead. [#6980](https://github.com/CesiumGS/cesium/pull/6980)

##### Additions :tada:

- Added `heightReference` to `BoxGraphics`, `CylinderGraphics` and `EllipsoidGraphics`, which can be used to clamp these entity types to terrain. [#6932](https://github.com/CesiumGS/cesium/pull/6932)
- Added `GeocoderViewModel.destinationFound` for specifying a function that is called upon a successful geocode. The default behavior is to fly to the destination found by the geocoder. [#6915](https://github.com/CesiumGS/cesium/pull/6915)
- Added `ClippingPlaneCollection.planeAdded` and `ClippingPlaneCollection.planeRemoved` events. `planeAdded` is raised when a new plane is added to the collection and `planeRemoved` is raised when a plane is removed. [#6875](https://github.com/CesiumGS/cesium/pull/6875)
- Added `Matrix4.setScale` for setting the scale on an affine transformation matrix [#6888](https://github.com/CesiumGS/cesium/pull/6888)
- Added optional `width` and `height` to `Scene.drillPick` for specifying a search area. [#6922](https://github.com/CesiumGS/cesium/pull/6922)
- Added `Cesium3DTileset.root` for getting the root tile of a tileset. [#6944](https://github.com/CesiumGS/cesium/pull/6944)
- Added `Cesium3DTileset.extras` and `Cesium3DTile.extras` for getting application specific metadata from 3D Tiles. [#6974](https://github.com/CesiumGS/cesium/pull/6974)

##### Fixes :wrench:

- Several performance improvements and fixes to the 3D Tiles traversal code. [#6390](https://github.com/CesiumGS/cesium/pull/6390)
  - Improved load performance when `skipLevelOfDetail` is false.
  - Fixed a bug that caused some skipped tiles to load when `skipLevelOfDetail` is true.
  - Fixed pick statistics in the 3D Tiles Inspector.
  - Fixed drawing of debug labels for external tilesets.
  - Fixed drawing of debug outlines for empty tiles.
- The Geocoder widget now takes terrain altitude into account when calculating its final destination. [#6876](https://github.com/CesiumGS/cesium/pull/6876)
- The Viewer widget now takes terrain altitude into account when zooming or flying to imagery layers. [#6895](https://github.com/CesiumGS/cesium/pull/6895)
- Fixed Firefox camera control issues with mouse and touch events. [#6372](https://github.com/CesiumGS/cesium/issues/6372)
- Fixed `getPickRay` in 2D. [#2480](https://github.com/CesiumGS/cesium/issues/2480)
- Fixed `Globe.pick` for 2D and Columbus View. [#6859](https://github.com/CesiumGS/cesium/pull/6859)
- Fixed imagery layer feature picking in 2D and Columbus view. [#6859](https://github.com/CesiumGS/cesium/pull/6859)
- Fixed intermittent ground clamping issues for all entity types that use a height reference. [#6930](https://github.com/CesiumGS/cesium/pull/6930)
- Fixed bug that caused a new `ClippingPlaneCollection` to be created every frame when used with a model entity. [#6872](https://github.com/CesiumGS/cesium/pull/6872)
- Improved `Plane` entities so they are better aligned with the globe surface. [#6887](https://github.com/CesiumGS/cesium/pull/6887)
- Fixed crash when rendering translucent objects when all shadow maps in the scene set `fromLightSource` to false. [#6883](https://github.com/CesiumGS/cesium/pull/6883)
- Fixed night shading in 2D and Columbus view. [#4122](https://github.com/CesiumGS/cesium/issues/4122)
- Fixed model loading failure when a glTF 2.0 primitive does not have a material. [6906](https://github.com/CesiumGS/cesium/pull/6906)
- Fixed a crash when setting show to `false` on a polyline clamped to the ground. [#6912](https://github.com/CesiumGS/cesium/issues/6912)
- Fixed a bug where `Cesium3DTileset` wasn't using the correct `tilesetVersion`. [#6933](https://github.com/CesiumGS/cesium/pull/6933)
- Fixed crash that happened when calling `scene.pick` after setting a new terrain provider. [#6918](https://github.com/CesiumGS/cesium/pull/6918)
- Fixed an issue that caused the browser to hang when using `drillPick` on a polyline clamped to the ground. [6907](https://github.com/CesiumGS/cesium/issues/6907)
- Fixed an issue where color wasn't updated properly for polylines clamped to ground. [#6927](https://github.com/CesiumGS/cesium/pull/6927)
- Fixed an excessive memory use bug that occurred when a data URI was used to specify a glTF model. [#6928](https://github.com/CesiumGS/cesium/issues/6928)
- Fixed an issue where switching from 2D to 3D could cause a crash. [#6929](https://github.com/CesiumGS/cesium/issues/6929)
- Fixed an issue where point primitives behind the camera would appear in view. [#6904](https://github.com/CesiumGS/cesium/issues/6904)
- The `createGroundPolylineGeometry` web worker no longer depends on `GroundPolylinePrimitive`, making the worker smaller and potentially avoiding a hanging build in some webpack configurations. [#6946](https://github.com/CesiumGS/cesium/pull/6946)
- Fixed an issue that cause terrain entities (entities with unspecified `height`) and `GroundPrimitives` to fail when crossing the international date line. [#6951](https://github.com/CesiumGS/cesium/issues/6951)
- Fixed normal calculation for `CylinderGeometry` when the top radius is not equal to the bottom radius [#6863](https://github.com/CesiumGS/cesium/pull/6863)

### 1.48 - 2018-08-01

##### Additions :tada:

- Added support for loading Draco compressed Point Cloud tiles for 2-3x better compression. [#6559](https://github.com/CesiumGS/cesium/pull/6559)
- Added `TimeDynamicPointCloud` for playback of time-dynamic point cloud data, where each frame is a 3D Tiles Point Cloud tile. [#6721](https://github.com/CesiumGS/cesium/pull/6721)
- Added `CoplanarPolygonGeometry` and `CoplanarPolygonGeometryOutline` for drawing polygons composed of coplanar positions that are not necessarily on the ellipsoid surface. [#6769](https://github.com/CesiumGS/cesium/pull/6769)
- Improved support for polygon entities using `perPositionHeight`, including supporting vertical polygons. This also improves KML compatibility. [#6791](https://github.com/CesiumGS/cesium/pull/6791)
- Added `Cartesian3.midpoint` to compute the midpoint between two `Cartesian3` positions [#6836](https://github.com/CesiumGS/cesium/pull/6836)
- Added `equalsEpsilon` methods to `OrthographicFrustum`, `PerspectiveFrustum`, `OrthographicOffCenterFrustum` and `PerspectiveOffCenterFrustum`.

##### Deprecated :hourglass_flowing_sand:

- Support for 3D Tiles `content.url` is deprecated to reflect updates to the [3D Tiles spec](https://github.com/CesiumGS/3d-tiles/pull/301). Use `content.uri instead`. Support for `content.url` will remain for backwards compatibility. [#6744](https://github.com/CesiumGS/cesium/pull/6744)
- Support for the 3D Tiles pre-version 1.0 Batch Table Hierarchy is deprecated to reflect updates to the [3D Tiles spec](https://github.com/CesiumGS/3d-tiles/pull/301). Use the [`3DTILES_batch_table_hierarchy`](https://github.com/CesiumGS/3d-tiles/tree/master/extensions/3DTILES_batch_table_hierarchy) extension instead. Support for the deprecated batch table hierarchy will remain for backwards compatibility. [#6780](https://github.com/CesiumGS/cesium/pull/6780)
- `PostProcessStageLibrary.createLensFlarStage` is deprecated due to misspelling and will be removed in Cesium 1.49. Use `PostProcessStageLibrary.createLensFlareStage` instead.

##### Fixes :wrench:

- Fixed a bug where 3D Tilesets using the `region` bounding volume don't get transformed when the tileset's `modelMatrix` changes. [#6755](https://github.com/CesiumGS/cesium/pull/6755)
- Fixed a bug that caused eye dome lighting for point clouds to fail in Safari on macOS and Edge on Windows by removing the dependency on floating point color textures. [#6792](https://github.com/CesiumGS/cesium/issues/6792)
- Fixed a bug that caused polylines on terrain to render incorrectly in 2D and Columbus View with a `WebMercatorProjection`. [#6809](https://github.com/CesiumGS/cesium/issues/6809)
- Fixed bug causing billboards and labels to appear the wrong size when switching scene modes [#6745](https://github.com/CesiumGS/cesium/issues/6745)
- Fixed `PolygonGeometry` when using `VertexFormat.POSITION_ONLY`, `perPositionHeight` and `extrudedHeight` [#6790](expect(https://github.com/CesiumGS/cesium/pull/6790)
- Fixed an issue where tiles were missing in VR mode. [#6612](https://github.com/CesiumGS/cesium/issues/6612)
- Fixed issues related to updating entity show and geometry color [#6835](https://github.com/CesiumGS/cesium/pull/6835)
- Fixed `PolygonGeometry` and `EllipseGeometry` tangent and bitangent attributes when a texture rotation is used [#6788](https://github.com/CesiumGS/cesium/pull/6788)
- Fixed bug where entities with a height reference weren't being updated correctly when the terrain provider was changed. [#6820](https://github.com/CesiumGS/cesium/pull/6820)
- Fixed an issue where glTF 2.0 models sometimes wouldn't be centered in the view after putting the camera on them. [#6784](https://github.com/CesiumGS/cesium/issues/6784)
- Fixed the geocoder when `Viewer` is passed the option `geocoder: true` [#6833](https://github.com/CesiumGS/cesium/pull/6833)
- Improved performance for billboards and labels clamped to terrain [#6781](https://github.com/CesiumGS/cesium/pull/6781) [#6844](https://github.com/CesiumGS/cesium/pull/6844)
- Fixed a bug that caused billboard positions to be set incorrectly when using a `CallbackProperty`. [#6815](https://github.com/CesiumGS/cesium/pull/6815)
- Improved support for generating a TypeScript typings file using `tsd-jsdoc` [#6767](https://github.com/CesiumGS/cesium/pull/6767)
- Updated viewBoundingSphere to use correct zoomOptions [#6848](https://github.com/CesiumGS/cesium/issues/6848)
- Fixed a bug that caused the scene to continuously render after resizing the viewer when `requestRenderMode` was enabled. [#6812](https://github.com/CesiumGS/cesium/issues/6812)

### 1.47 - 2018-07-02

##### Highlights :sparkler:

- Added support for polylines on terrain [#6689](https://github.com/CesiumGS/cesium/pull/6689) [#6615](https://github.com/CesiumGS/cesium/pull/6615)
- Added `heightReference` and `extrudedHeightReference` properties to `CorridorGraphics`, `EllipseGraphics`, `PolygonGraphics` and `RectangleGraphics`. [#6717](https://github.com/CesiumGS/cesium/pull/6717)
- `PostProcessStage` has a `selected` property which is an array of primitives used for selectively applying a post-process stage. [#6476](https://github.com/CesiumGS/cesium/pull/6476)

##### Breaking Changes :mega:

- glTF 2.0 models corrected to face +Z forwards per specification. Internally Cesium uses +X as forward, so a new +Z to +X rotation was added for 2.0 models only. To fix models that are oriented incorrectly after this change:
  - If the model faces +X forwards update the glTF to face +Z forwards. This can be done by loading the glTF in a model editor and applying a 90 degree clockwise rotation about the up-axis. Alternatively, add a new root node to the glTF node hierarchy whose `matrix` is `[0,0,1,0,0,1,0,0,-1,0,0,0,0,0,0,1]`.
  - Apply a -90 degree rotation to the model's heading. This can be done by setting the model's `orientation` using the Entity API or from within CZML. See [#6738](https://github.com/CesiumGS/cesium/pull/6738) for more details.
- Dropped support for directory URLs when loading tilesets to match the updated [3D Tiles spec](https://github.com/CesiumGS/3d-tiles/issues/272). [#6502](https://github.com/CesiumGS/cesium/issues/6502)
- KML and GeoJSON now use `PolylineGraphics` instead of `CorridorGraphics` for polylines on terrain. [#6706](https://github.com/CesiumGS/cesium/pull/6706)

##### Additions :tada:

- Added support for polylines on terrain [#6689](https://github.com/CesiumGS/cesium/pull/6689) [#6615](https://github.com/CesiumGS/cesium/pull/6615)
  - Use the `clampToGround` option for `PolylineGraphics` (polyline entities).
  - Requires depth texture support (`WEBGL_depth_texture` or `WEBKIT_WEBGL_depth_texture`), otherwise `clampToGround` will be ignored. Use `Entity.supportsPolylinesOnTerrain` to check for support.
  - Added `GroundPolylinePrimitive` and `GroundPolylineGeometry`.
- `PostProcessStage` has a `selected` property which is an array of primitives used for selectively applying a post-process stage. [#6476](https://github.com/CesiumGS/cesium/pull/6476)
  - The `PostProcessStageLibrary.createBlackAndWhiteStage` and `PostProcessStageLibrary.createSilhouetteStage` have per-feature support.
- Added CZML support for `zIndex` with `corridor`, `ellipse`, `polygon`, `polyline` and `rectangle`. [#6708](https://github.com/CesiumGS/cesium/pull/6708)
- Added CZML `clampToGround` option for `polyline`. [#6706](https://github.com/CesiumGS/cesium/pull/6706)
- Added support for `RTC_CENTER` property in batched 3D model tilesets to conform to the updated [3D Tiles spec](https://github.com/CesiumGS/3d-tiles/issues/263). [#6488](https://github.com/CesiumGS/cesium/issues/6488)
- Added `heightReference` and `extrudedHeightReference` properties to `CorridorGraphics`, `EllipseGraphics`, `PolygonGraphics` and `RectangleGraphics`. [#6717](https://github.com/CesiumGS/cesium/pull/6717)
  - This can be used in conjunction with the `height` and/or `extrudedHeight` properties to clamp the geometry to terrain or set the height relative to terrain.
  - Note, this will not make the geometry conform to terrain. Extruded geoemtry that is clamped to the ground will have a flat top will sinks into the terrain at the base.

##### Fixes :wrench:

- Fixed a bug that caused Cesium to be unable to load local resources in Electron. [#6726](https://github.com/CesiumGS/cesium/pull/6726)
- Fixed a bug causing crashes with custom vertex attributes on `Geometry` crossing the IDL. Attributes will be barycentrically interpolated. [#6644](https://github.com/CesiumGS/cesium/pull/6644)
- Fixed a bug causing Point Cloud tiles with unsigned int batch-ids to not load. [#6666](https://github.com/CesiumGS/cesium/pull/6666)
- Fixed a bug with Draco encoded i3dm tiles, and loading two Draco models with the same url. [#6668](https://github.com/CesiumGS/cesium/issues/6668)
- Fixed a bug caused by creating a polygon with positions at the same longitude/latitude position but different heights [#6731](https://github.com/CesiumGS/cesium/pull/6731)
- Fixed terrain clipping when the camera was close to flat terrain and was using logarithmic depth. [#6701](https://github.com/CesiumGS/cesium/pull/6701)
- Fixed KML bug that constantly requested the same image if it failed to load. [#6710](https://github.com/CesiumGS/cesium/pull/6710)
- Improved billboard and label rendering so they no longer sink into terrain when clamped to ground. [#6621](https://github.com/CesiumGS/cesium/pull/6621)
- Fixed an issue where KMLs containing a `colorMode` of `random` could return the exact same color on successive calls to `Color.fromRandom()`.
- `Iso8601.MAXIMUM_VALUE` now formats to a string which can be parsed by `fromIso8601`.
- Fixed material support when using an image that is already loaded [#6729](https://github.com/CesiumGS/cesium/pull/6729)

### 1.46.1 - 2018-06-01

- This is an npm only release to fix the improperly published 1.46.0. There were no code changes.

### 1.46 - 2018-06-01

##### Highlights :sparkler:

- Added support for materials on terrain entities (entities with unspecified `height`) and `GroundPrimitives`. [#6393](https://github.com/CesiumGS/cesium/pull/6393)
- Added a post-processing framework. [#5615](https://github.com/CesiumGS/cesium/pull/5615)
- Added `zIndex` for ground geometry, including corridor, ellipse, polygon and rectangle entities. [#6362](https://github.com/CesiumGS/cesium/pull/6362)

##### Breaking Changes :mega:

- `ParticleSystem` no longer uses `forces`. [#6510](https://github.com/CesiumGS/cesium/pull/6510)
- `Particle` no longer uses `size`, `rate`, `lifeTime`, `life`, `minimumLife`, `maximumLife`, `minimumWidth`, `minimumHeight`, `maximumWidth`, and `maximumHeight`. [#6510](https://github.com/CesiumGS/cesium/pull/6510)
- Removed `Scene.copyGlobeDepth`. Globe depth will now be copied by default when supported. [#6393](https://github.com/CesiumGS/cesium/pull/6393)
- The default `classificationType` for `GroundPrimitive`, `CorridorGraphics`, `EllipseGraphics`, `PolygonGraphics` and `RectangleGraphics` is now `ClassificationType.TERRAIN`. If you wish the geometry to color both terrain and 3D tiles, pass in the option `classificationType: Cesium.ClassificationType.BOTH`.
- Removed support for the `options` argument for `Credit` [#6373](https://github.com/CesiumGS/cesium/issues/6373). Pass in an html string instead.
- glTF 2.0 models corrected to face +Z forwards per specification. Internally Cesium uses +X as forward, so a new +Z to +X rotation was added for 2.0 models only. [#6632](https://github.com/CesiumGS/cesium/pull/6632)

##### Deprecated :hourglass_flowing_sand:

- The `Scene.fxaa` property has been deprecated and will be removed in Cesium 1.47. Use `Scene.postProcessStages.fxaa.enabled`.

##### Additions :tada:

- Added support for materials on terrain entities (entities with unspecified `height`) and `GroundPrimitives`. [#6393](https://github.com/CesiumGS/cesium/pull/6393)
  - Only available for `ClassificationType.TERRAIN` at this time. Adding a material to a terrain `Entity` will cause it to behave as if it is `ClassificationType.TERRAIN`.
  - Requires depth texture support (`WEBGL_depth_texture` or `WEBKIT_WEBGL_depth_texture`), so materials on terrain entities and `GroundPrimitives` are not supported in Internet Explorer.
  - Best suited for notational patterns and not intended for precisely mapping textures to terrain - for that use case, use `SingleTileImageryProvider`.
- Added `GroundPrimitive.supportsMaterials` and `Entity.supportsMaterialsforEntitiesOnTerrain`, both of which can be used to check if materials on terrain entities and `GroundPrimitives` is supported. [#6393](https://github.com/CesiumGS/cesium/pull/6393)
- Added a post-processing framework. [#5615](https://github.com/CesiumGS/cesium/pull/5615)
  - Added `Scene.postProcessStages` which is a collection of post-process stages to be run in order.
    - Has a built-in `ambientOcclusion` property which will apply screen space ambient occlusion to the scene and run before all stages.
    - Has a built-in `bloom` property which applies a bloom filter to the scene before all other stages but after the ambient occlusion stage.
    - Has a built-in `fxaa` property which applies Fast Approximate Anti-aliasing (FXAA) to the scene after all other stages.
  - Added `PostProcessStageLibrary` which contains several built-in stages that can be added to the collection.
  - Added `PostProcessStageComposite` for multi-stage post-processes like depth of field.
  - Added a new Sandcastle label `Post Processing` to showcase the different built-in post-process stages.
- Added `zIndex` for ground geometry, including corridor, ellipse, polygon and rectangle entities. [#6362](https://github.com/CesiumGS/cesium/pull/6362)
- Added `Rectangle.equalsEpsilon` for comparing the equality of two rectangles [#6533](https://github.com/CesiumGS/cesium/pull/6533)

##### Fixes :wrench:

- Fixed a bug causing custom TilingScheme classes to not be able to use a GeographicProjection. [#6524](https://github.com/CesiumGS/cesium/pull/6524)
- Fixed incorrect 3D Tiles statistics when a tile fails during processing. [#6558](https://github.com/CesiumGS/cesium/pull/6558)
- Fixed race condition causing intermittent crash when changing geometry show value [#3061](https://github.com/CesiumGS/cesium/issues/3061)
- `ProviderViewModel`s with no category are displayed in an untitled group in `BaseLayerPicker` instead of being labeled as `'Other'` [#6574](https://github.com/CesiumGS/cesium/pull/6574)
- Fixed a bug causing intermittent crashes with clipping planes due to uninitialized textures. [#6576](https://github.com/CesiumGS/cesium/pull/6576)
- Added a workaround for clipping planes causing a picking shader compilation failure for gltf models and 3D Tilesets in Internet Explorer [#6575](https://github.com/CesiumGS/cesium/issues/6575)
- Allowed Bing Maps servers with a subpath (instead of being at the root) to work correctly. [#6597](https://github.com/CesiumGS/cesium/pull/6597)
- Added support for loading of Draco compressed glTF assets in IE11 [#6404](https://github.com/CesiumGS/cesium/issues/6404)
- Fixed polygon outline when using `perPositionHeight` and `extrudedHeight`. [#6595](https://github.com/CesiumGS/cesium/issues/6595)
- Fixed broken links in documentation of `createTileMapServiceImageryProvider`. [#5818](https://github.com/CesiumGS/cesium/issues/5818)
- Transitioning from 2 touches to 1 touch no longer triggers a new pan gesture. [#6479](https://github.com/CesiumGS/cesium/pull/6479)

### 1.45 - 2018-05-01

##### Major Announcements :loudspeaker:

- We've launched Cesium ion! Read all about it in our [blog post](https://cesium.com/blog/2018/05/01/get-your-cesium-ion-community-account/).
- Cesium now uses ion services by default for base imagery, terrain, and geocoding. A demo key is provided, but to use them in your own apps you must [sign up](https://cesium.com/ion/signup) for a free ion Commmunity account.

##### Breaking Changes :mega:

- `ClippingPlaneCollection` now uses `ClippingPlane` objects instead of `Plane` objects. [#6498](https://github.com/CesiumGS/cesium/pull/6498)
- Cesium no longer ships with a demo Bing Maps API key.
- `BingMapsImageryProvider` is no longer the default base imagery layer. (Bing imagery itself is still the default, however it is provided through Cesium ion)
- `BingMapsGeocoderService` is no longer the default geocoding service.
- If you wish to continue to use your own Bing API key for imagery and geocoding, you can go back to the old default behavior by constructing the Viewer as follows:
  ```javascript
  Cesium.BingMapsApi.defaultKey = "yourBingKey";
  var viewer = new Cesium.Viewer("cesiumContainer", {
    imageryProvider: new Cesium.BingMapsImageryProvider({
      url: "https://dev.virtualearth.net",
    }),
    geocoder: [
      new Cesium.CartographicGeocoderService(),
      new Cesium.BingMapsGeocoderService(),
    ],
  });
  ```

##### Deprecated :hourglass_flowing_sand:

- `Particle.size`, `ParticleSystem.rate`, `ParticleSystem.lifeTime`, `ParticleSystem.life`, `ParticleSystem.minimumLife`, and `ParticleSystem.maximumLife` have been renamed to `Particle.imageSize`, `ParticleSystem.emissionRate`, `ParticleSystem.lifetime`, `ParticleSystem.particleLife`, `ParticleSystem.minimumParticleLife`, and `ParticleSystem.maximumParticleLife`. Use of the `size`, `rate`, `lifeTime`, `life`, `minimumLife`, and `maximumLife` parameters is deprecated and will be removed in Cesium 1.46.
- `ParticleSystem.forces` array has been switched out for singular function `ParticleSystems.updateCallback`. Use of the `forces` parameter is deprecated and will be removed in Cesium 1.46.
- Any width and height variables in `ParticleSystem` will no longer be individual components. `ParticleSystem.minimumWidth` and `ParticleSystem.minimumHeight` will now be `ParticleSystem.minimumImageSize`, `ParticleSystem.maximumWidth` and `ParticleSystem.maximumHeight` will now be `ParticleSystem.maximumImageSize`, and `ParticleSystem.width` and `ParticleSystem.height` will now be `ParticleSystem.imageSize`. Use of the `minimumWidth`, `minimumHeight`, `maximumWidth`, `maximumHeight`, `width`, and `height` parameters is deprecated and will be removed in Cesium 1.46.

##### Additions :tada:

- Added option `logarithmicDepthBuffer` to `Scene`. With this option there is typically a single frustum using logarithmic depth rendered. This increases performance by issuing less draw calls to the GPU and helps to avoid artifacts on the connection of two frustums. [#5851](https://github.com/CesiumGS/cesium/pull/5851)
- When a log depth buffer is supported, the frustum near and far planes default to `0.1` and `1e10` respectively.
- Added `IonGeocoderService` and made it the default geocoding service for the `Geocoder` widget.
- Added `createWorldImagery` which provides Bing Maps imagery via a Cesium ion account.
- Added `PeliasGeocoderService`, which provides geocoding via a [Pelias](https://pelias.io) server.
- Added the ability for `BaseLayerPicker` to group layers by category. `ProviderViewModel.category` was also added to support this feature.
- Added `Math.log2` to compute the base 2 logarithm of a number.
- Added `GeocodeType` enum and use it as an optional parameter to all `GeocoderService` instances to differentiate between autocomplete and search requests.
- Added `initWebAssemblyModule` function to `TaskProcessor` to load a Web Assembly module in a web worker. [#6420](https://github.com/CesiumGS/cesium/pull/6420)
- Added `supportsWebAssembly` function to `FeatureDetection` to check if a browser supports loading Web Assembly modules. [#6420](https://github.com/CesiumGS/cesium/pull/6420)
- Improved `MapboxImageryProvider` performance by 300% via `tiles.mapbox.com` subdomain switching. [#6426](https://github.com/CesiumGS/cesium/issues/6426)
- Added ability to invoke `sampleTerrain` from node.js to enable offline terrain sampling
- Added more ParticleSystem Sandcastle examples for rocket and comet tails and weather. [#6375](https://github.com/CesiumGS/cesium/pull/6375)
- Added color and scale attributes to the `ParticleSystem` class constructor. When defined the variables override startColor and endColor and startScale and endScale. [#6429](https://github.com/CesiumGS/cesium/pull/6429)

##### Fixes :wrench:

- Fixed bugs in `TimeIntervalCollection.removeInterval`. [#6418](https://github.com/CesiumGS/cesium/pull/6418).
- Fixed glTF support to handle meshes with and without tangent vectors, and with/without morph targets, sharing one material. [#6421](https://github.com/CesiumGS/cesium/pull/6421)
- Fixed glTF support to handle skinned meshes when no skin is supplied. [#6061](https://github.com/CesiumGS/cesium/issues/6061)
- Updated glTF 2.0 PBR shader to have brighter lighting. [#6430](https://github.com/CesiumGS/cesium/pull/6430)
- Allow loadWithXhr to work with string URLs in a web worker.
- Updated to Draco 1.3.0 and implemented faster loading of Draco compressed glTF assets in browsers that support Web Assembly. [#6420](https://github.com/CesiumGS/cesium/pull/6420)
- `GroundPrimitive`s and `ClassificationPrimitive`s will become ready when `show` is `false`. [#6428](https://github.com/CesiumGS/cesium/pull/6428)
- Fix Firefox WebGL console warnings. [#5912](https://github.com/CesiumGS/cesium/issues/5912)
- Fix parsing Cesium.js in older browsers that do not support all TypedArray types. [#6396](https://github.com/CesiumGS/cesium/pull/6396)
- Fixed a bug causing crashes when setting colors on un-pickable models. [\$6442](https://github.com/CesiumGS/cesium/issues/6442)
- Fix flicker when adding, removing, or modifying entities. [#3945](https://github.com/CesiumGS/cesium/issues/3945)
- Fixed crash bug in PolylineCollection when a polyline was updated and removed at the same time. [#6455](https://github.com/CesiumGS/cesium/pull/6455)
- Fixed crash when animating a glTF model with a single keyframe. [#6422](https://github.com/CesiumGS/cesium/pull/6422)
- Fixed Imagery Layers Texture Filters Sandcastle example. [#6472](https://github.com/CesiumGS/cesium/pull/6472).
- Fixed a bug causing Cesium 3D Tilesets to not clip properly when tiles were unloaded and reloaded. [#6484](https://github.com/CesiumGS/cesium/issues/6484)
- Fixed `TimeInterval` so now it throws if `fromIso8601` is given an ISO 8601 string with improper formatting. [#6164](https://github.com/CesiumGS/cesium/issues/6164)
- Improved rendering of glTF models that don't contain normals with a temporary unlit shader workaround. [#6501](https://github.com/CesiumGS/cesium/pull/6501)
- Fixed rendering of glTF models with emissive-only materials. [#6501](https://github.com/CesiumGS/cesium/pull/6501)
- Fixed a bug in shader modification for glTF 1.0 quantized attributes and Draco quantized attributes. [#6523](https://github.com/CesiumGS/cesium/pull/6523)

### 1.44 - 2018-04-02

##### Highlights :sparkler:

- Added a new Sandcastle label, `New in X.X` which will include all new Sandcastle demos added for the current release. [#6384](https://github.com/CesiumGS/cesium/issues/6384)
- Added support for glTF models with [Draco geometry compression](https://github.com/KhronosGroup/glTF/blob/master/extensions/2.0/Khronos/KHR_draco_mesh_compression/README.md). [#5120](https://github.com/CesiumGS/cesium/issues/5120)
- Added support for ordering in `DataSourceCollection`. [#6316](https://github.com/CesiumGS/cesium/pull/6316)

##### Breaking Changes :mega:

- `GeometryVisualizer` now requires `primitive` and `groundPrimitive` parameters. [#6316](https://github.com/CesiumGS/cesium/pull/6316)
- For all classes/functions that take a `Resource` instance, all additional parameters that are part of the `Resource` class have been removed. This generally includes `proxy`, `headers` and `query` parameters. [#6368](https://github.com/CesiumGS/cesium/pull/6368)
- All low level load functions including `loadArrayBuffer`, `loadBlob`, `loadImage`, `loadJson`, `loadJsonp`, `loadText`, `loadXML` and `loadWithXhr` have been removed. Please use the equivalent `fetch` functions on the `Resource` class. [#6368](https://github.com/CesiumGS/cesium/pull/6368)

##### Deprecated :hourglass_flowing_sand:

- `ClippingPlaneCollection` is now supported in Internet Explorer, so `ClippingPlaneCollection.isSupported` has been deprecated and will be removed in Cesium 1.45.
- `ClippingPlaneCollection` should now be used with `ClippingPlane` objects instead of `Plane`. Use of `Plane` objects has been deprecated and will be removed in Cesium 1.45.
- `Credit` now takes an `html` and `showOnScreen` parameters instead of an `options` object. Use of the `options` parameter is deprecated and will be removed in Cesium 1.46.
- `Credit.text`, `Credit.imageUrl` and `Credit.link` properties have all been deprecated and will be removed in Cesium 1.46. Use `Credit.html` to retrieve the credit content.
- `Credit.hasImage` and `Credit.hasLink` functions have been deprecated and will be removed in Cesium 1.46.

##### Additions :tada:

- Added a new Sandcastle label, `New in X.X` which will include all new Sandcastle demos added for the current release. [#6384](https://github.com/CesiumGS/cesium/issues/6384)
- Added support for glTF models with [Draco geometry compression](https://github.com/KhronosGroup/glTF/blob/master/extensions/2.0/Khronos/KHR_draco_mesh_compression/README.md). [#5120](https://github.com/CesiumGS/cesium/issues/5120)
  - Added `dequantizeInShader` option parameter to `Model` and `Model.fromGltf` to specify if Draco compressed glTF assets should be dequantized on the GPU.
- Added support for ordering in `DataSourceCollection`. [#6316](https://github.com/CesiumGS/cesium/pull/6316)
  - All ground geometry from one `DataSource` will render in front of all ground geometry from another `DataSource` in the same collection with a lower index.
  - Use `DataSourceCollection.raise`, `DataSourceCollection.lower`, `DataSourceCollection.raiseToTop` and `DataSourceCollection.lowerToBottom` functions to change the ordering of a `DataSource` in the collection.
- `ClippingPlaneCollection` updates [#6201](https://github.com/CesiumGS/cesium/pull/6201):
  - Removed the 6-clipping-plane limit.
  - Added support for Internet Explorer.
  - Added a `ClippingPlane` object to be used with `ClippingPlaneCollection`.
  - Added 3D Tiles use-case to the Terrain Clipping Planes Sandcastle.
- `Credit` has been modified to take an HTML string as the credit content. [#6331](https://github.com/CesiumGS/cesium/pull/6331)
- Sharing Sandcastle examples now works by storing the full example directly in the URL instead of creating GitHub gists, because anonymous gist creation was removed by GitHub. Loading existing gists will still work. [#6342](https://github.com/CesiumGS/cesium/pull/6342)
- Updated `WebMapServiceImageryProvider` so it can take an srs or crs string to pass to the resource query parameters based on the WMS version. [#6223](https://github.com/CesiumGS/cesium/issues/6223)
- Added additional query parameter options to the CesiumViewer demo application [#6328](https://github.com/CesiumGS/cesium/pull/6328):
  - `sourceType` specifies the type of data source if the URL doesn't have a known file extension.
  - `flyTo=false` optionally disables the automatic `flyTo` after loading the data source.
- Added a multi-part CZML example to Sandcastle. [#6320](https://github.com/CesiumGS/cesium/pull/6320)
- Improved processing order of 3D tiles. [#6364](https://github.com/CesiumGS/cesium/pull/6364)

##### Fixes :wrench:

- Fixed Cesium ion browser caching. [#6353](https://github.com/CesiumGS/cesium/pull/6353).
- Fixed formula for Weighted Blended Order-Independent Transparency. [#6340](https://github.com/CesiumGS/cesium/pull/6340)
- Fixed support of glTF-supplied tangent vectors. [#6302](https://github.com/CesiumGS/cesium/pull/6302)
- Fixed model loading failure when containing unused materials. [6315](https://github.com/CesiumGS/cesium/pull/6315)
- Fixed default value of `alphaCutoff` in glTF models. [#6346](https://github.com/CesiumGS/cesium/pull/6346)
- Fixed double-sided flag for glTF materials with `BLEND` enabled. [#6371](https://github.com/CesiumGS/cesium/pull/6371)
- Fixed animation for glTF models with missing animation targets. [#6351](https://github.com/CesiumGS/cesium/pull/6351)
- Fixed improper zoom during model load failure. [#6305](https://github.com/CesiumGS/cesium/pull/6305)
- Fixed rendering vector tiles when using `invertClassification`. [#6349](https://github.com/CesiumGS/cesium/pull/6349)
- Fixed occlusion when `globe.show` is `false`. [#6374](https://github.com/CesiumGS/cesium/pull/6374)
- Fixed crash for entities with static geometry and time-dynamic attributes. [#6377](https://github.com/CesiumGS/cesium/pull/6377)
- Fixed geometry tile rendering in IE. [#6406](https://github.com/CesiumGS/cesium/pull/6406)

### 1.43 - 2018-03-01

##### Major Announcements :loudspeaker:

- Say hello to [Cesium ion](https://cesium.com/blog/2018/03/01/hello-cesium-ion/)
- Cesium, the JavaScript library, is now officially renamed to CesiumJS (no code changes required)
- The STK World Terrain tileset is deprecated and will be available until September 1, 2018. Check out the new high-resolution [Cesium World Terrain](https://cesium.com/blog/2018/03/01/introducing-cesium-world-terrain/)

##### Breaking Changes :mega:

- Removed `GeometryUpdater.perInstanceColorAppearanceType` and `GeometryUpdater.materialAppearanceType`. [#6239](https://github.com/CesiumGS/cesium/pull/6239)
- `GeometryVisualizer` no longer uses a `type` parameter. [#6239](https://github.com/CesiumGS/cesium/pull/6239)
- `GeometryVisualizer` no longer displays polylines. Use `PolylineVisualizer` instead. [#6239](https://github.com/CesiumGS/cesium/pull/6239)
- The experimental `CesiumIon` object has been completely refactored and renamed to `Ion`.

##### Deprecated :hourglass_flowing_sand:

- The STK World Terrain, ArcticDEM, and PAMAP Terrain tilesets hosted on `assets.agi.com` are deprecated and will be available until September 1, 2018. To continue using them, access them via [Cesium ion](https://cesium.com/blog/2018/03/01/hello-cesium-ion/)
- In the `Resource` class, `addQueryParameters` and `addTemplateValues` have been deprecated and will be removed in Cesium 1.45. Please use `setQueryParameters` and `setTemplateValues` instead.

##### Additions :tada:

- Added new `Ion`, `IonResource`, and `IonImageryProvider` objects for loading data hosted on [Cesium ion](https://cesium.com/blog/2018/03/01/hello-cesium-ion/).
- Added `createWorldTerrain` helper function for easily constructing the new Cesium World Terrain.
- Added support for a promise to a resource for `CesiumTerrainProvider`, `createTileMapServiceImageryProvider` and `Cesium3DTileset` [#6204](https://github.com/CesiumGS/cesium/pull/6204)
- Added `Cesium.Math.cbrt`. [#6222](https://github.com/CesiumGS/cesium/pull/6222)
- Added `PolylineVisualizer` for displaying polyline entities [#6239](https://github.com/CesiumGS/cesium/pull/6239)
- `Resource` class [#6205](https://github.com/CesiumGS/cesium/issues/6205)
  - Added `put`, `patch`, `delete`, `options` and `head` methods, so it can be used for all XHR requests.
  - Added `preserveQueryParameters` parameter to `getDerivedResource`, to allow us to append query parameters instead of always replacing them.
  - Added `setQueryParameters` and `appendQueryParameters` to allow for better handling of query strings.
- Enable terrain in the `CesiumViewer` demo application [#6198](https://github.com/CesiumGS/cesium/pull/6198)
- Added `Globe.tilesLoaded` getter property to determine if all terrain and imagery is loaded. [#6194](https://github.com/CesiumGS/cesium/pull/6194)
- Added `classificationType` property to entities which specifies whether an entity on the ground, like a polygon or rectangle, should be clamped to terrain, 3D Tiles, or both. [#6195](https://github.com/CesiumGS/cesium/issues/6195)

##### Fixes :wrench:

- Fixed bug where KmlDataSource did not use Ellipsoid to convert coordinates. Use `options.ellipsoid` to pass the ellipsoid to KmlDataSource constructors / loaders. [#6176](https://github.com/CesiumGS/cesium/pull/6176)
- Fixed bug where 3D Tiles Point Clouds would fail in Internet Explorer. [#6220](https://github.com/CesiumGS/cesium/pull/6220)
- Fixed issue where `CESIUM_BASE_URL` wouldn't work without a trailing `/`. [#6225](https://github.com/CesiumGS/cesium/issues/6225)
- Fixed coloring for polyline entities with a dynamic color for the depth fail material [#6245](https://github.com/CesiumGS/cesium/pull/6245)
- Fixed bug with zooming to dynamic geometry. [#6269](https://github.com/CesiumGS/cesium/issues/6269)
- Fixed bug where `AxisAlignedBoundingBox` did not copy over center value when cloning an undefined result. [#6183](https://github.com/CesiumGS/cesium/pull/6183)
- Fixed a bug where imagery stops loading when changing terrain in request render mode. [#6193](https://github.com/CesiumGS/cesium/issues/6193)
- Fixed `Resource.fetch` when called with no arguments [#6206](https://github.com/CesiumGS/cesium/issues/6206)
- Fixed `Resource.clone` to clone the `Request` object, so resource can be used in parallel. [#6208](https://github.com/CesiumGS/cesium/issues/6208)
- Fixed `Material` so it can now take a `Resource` object as an image. [#6199](https://github.com/CesiumGS/cesium/issues/6199)
- Fixed an issue causing the Bing Maps key to be sent unnecessarily with every tile request. [#6250](https://github.com/CesiumGS/cesium/pull/6250)
- Fixed documentation issue for the `Cesium.Math` class. [#6233](https://github.com/CesiumGS/cesium/issues/6233)
- Fixed rendering 3D Tiles as classification volumes. [#6295](https://github.com/CesiumGS/cesium/pull/6295)

### 1.42.1 - 2018-02-01

\_This is an npm-only release to fix an issue with using Cesium in Node.js.\_\_

- Fixed a bug where Cesium would fail to load under Node.js. [#6177](https://github.com/CesiumGS/cesium/pull/6177)

### 1.42 - 2018-02-01

##### Highlights :sparkler:

- Added experimental support for [3D Tiles Vector and Geometry data](https://github.com/CesiumGS/3d-tiles/tree/vctr/TileFormats/VectorData). ([#4665](https://github.com/CesiumGS/cesium/pull/4665))
- Added optional mode to reduce CPU usage. See [Improving Performance with Explicit Rendering](https://cesium.com/blog/2018/01/24/cesium-scene-rendering-performance/). ([#6115](https://github.com/CesiumGS/cesium/pull/6115))
- Added experimental `CesiumIon` utility class for working with the Cesium ion beta API. [#6136](https://github.com/CesiumGS/cesium/pull/6136)
- Major refactor of URL handling. All classes that take a url parameter, can now take a Resource or a String. This includes all imagery providers, all terrain providers, `Cesium3DTileset`, `KMLDataSource`, `CZMLDataSource`, `GeoJsonDataSource`, `Model`, and `Billboard`.

##### Breaking Changes :mega:

- The clock does not animate by default. Set the `shouldAnimate` option to `true` when creating the Viewer to enable animation.

##### Deprecated :hourglass_flowing_sand:

- For all classes/functions that can now take a `Resource` instance, all additional parameters that are part of the `Resource` class have been deprecated and will be removed in Cesium 1.44. This generally includes `proxy`, `headers` and `query` parameters.
- All low level load functions including `loadArrayBuffer`, `loadBlob`, `loadImage`, `loadJson`, `loadJsonp`, `loadText`, `loadXML` and `loadWithXhr` have been deprecated and will be removed in Cesium 1.44. Please use the equivalent `fetch` functions on the `Resource` class.

##### Additions :tada:

- Added experimental support for [3D Tiles Vector and Geometry data](https://github.com/CesiumGS/3d-tiles/tree/vctr/TileFormats/VectorData) ([#4665](https://github.com/CesiumGS/cesium/pull/4665)). The new and modified Cesium APIs are:
  - `Cesium3DTileStyle` has expanded to include styling point features. See the [styling specification](https://github.com/CesiumGS/3d-tiles/tree/vector-tiles/Styling#vector-data) for details.
  - `Cesium3DTileFeature` can modify `color` and `show` properties for polygon, polyline, and geometry features.
  - `Cesium3DTilePointFeature` can modify the styling options for a point feature.
- Added optional mode to reduce CPU usage. [#6115](https://github.com/CesiumGS/cesium/pull/6115)
  - `Scene.requestRenderMode` enables a mode which will only request new render frames on changes to the scene, or when the simulation time change exceeds `scene.maximumRenderTimeChange`.
  - `Scene.requestRender` will explicitly request a new render frame when in request render mode.
  - Added `Scene.preUpdate` and `Scene.postUpdate` events that are raised before and after the scene updates respectively. The scene is always updated before executing a potential render. Continue to listen to `Scene.preRender` and `Scene.postRender` events for when the scene renders a frame.
  - Added `CreditDisplay.update`, which updates the credit display before a new frame is rendered.
  - Added `Globe.imageryLayersUpdatedEvent`, which is raised when an imagery layer is added, shown, hidden, moved, or removed on the globe.
- Added `Cesium3DTileset.classificationType` to specify if a tileset classifies terrain, another 3D Tiles tileset, or both. This only applies to vector, geometry and batched 3D model tilesets. The limitations on the glTF contained in the b3dm tile are:
  - `POSITION` and `_BATCHID` semantics are required.
  - All indices with the same batch id must occupy contiguous sections of the index buffer.
  - All shaders and techniques are ignored. The generated shader simply multiplies the position by the model-view-projection matrix.
  - The only supported extensions are `CESIUM_RTC` and `WEB3D_quantized_attributes`.
  - Only one node is supported.
  - Only one mesh per node is supported.
  - Only one primitive per mesh is supported.
- Added geometric-error-based point cloud attenuation and eye dome lighting for point clouds using replacement refinement. [#6069](https://github.com/CesiumGS/cesium/pull/6069)
- Updated `Viewer.zoomTo` and `Viewer.flyTo` to take a `Cesium3DTileset` as a target. [#6104](https://github.com/CesiumGS/cesium/pull/6104)
- Added `shouldAnimate` option to the `Viewer` constructor to indicate if the clock should begin animating on startup. [#6154](https://github.com/CesiumGS/cesium/pull/6154)
- Added `Cesium3DTileset.ellipsoid` determining the size and shape of the globe. This can be set at construction and defaults to a WGS84 ellipsoid.
- Added `Plane.projectPointOntoPlane` for projecting a `Cartesian3` position onto a `Plane`. [#6092](https://github.com/CesiumGS/cesium/pull/6092)
- Added `Cartesian3.projectVector` for projecting one vector to another. [#6093](https://github.com/CesiumGS/cesium/pull/6093)
- Added `Cesium3DTileset.tileFailed` event that will be raised when a tile fails to load. The object passed to the event listener will have a url and message property. If there are no event listeners, error messages will be logged to the console. [#6088](https://github.com/CesiumGS/cesium/pull/6088)
- Added `AttributeCompression.zigZagDeltaDecode` which will decode delta and ZigZag encoded buffers in place.
- Added `pack` and `unpack` functions to `OrientedBoundingBox` for packing to and unpacking from a flat buffer.
- Added support for vertex shader uniforms when `tileset.colorBlendMode` is `MIX` or `REPLACE`. [#5874](https://github.com/CesiumGS/cesium/pull/5874)
- Added `ClippingPlaneCollection.isSupported` function for checking if rendering with clipping planes is supported.[#6084](https://github.com/CesiumGS/cesium/pull/6084)
- Added `Cartographic.toCartesian` to convert from `Cartographic` to `Cartesian3`. [#6163](https://github.com/CesiumGS/cesium/pull/6163)
- Added `BoundingSphere.volume` for computing the volume of a `BoundingSphere`. [#6069](https://github.com/CesiumGS/cesium/pull/6069)
- Added new file for the Cesium [Code of Conduct](https://github.com/CesiumGS/cesium/blob/master/CODE_OF_CONDUCT.md). [#6129](https://github.com/CesiumGS/cesium/pull/6129)

##### Fixes :wrench:

- Fixed a bug that could cause tiles to be missing from the globe surface, especially when starting with the camera zoomed close to the surface. [#4969](https://github.com/CesiumGS/cesium/pull/4969)
- Fixed applying a translucent style to a point cloud tileset. [#6113](https://github.com/CesiumGS/cesium/pull/6113)
- Fixed Sandcastle error in IE 11. [#6169](https://github.com/CesiumGS/cesium/pull/6169)
- Fixed a glTF animation bug that caused certain animations to jitter. [#5740](https://github.com/CesiumGS/cesium/pull/5740)
- Fixed a bug when creating billboard and model entities without a globe. [#6109](https://github.com/CesiumGS/cesium/pull/6109)
- Improved CZML Custom Properties Sandcastle example. [#6086](https://github.com/CesiumGS/cesium/pull/6086)
- Improved Particle System Sandcastle example for better visual. [#6132](https://github.com/CesiumGS/cesium/pull/6132)
- Fixed behavior of `Camera.move*` and `Camera.look*` functions in 2D mode. [#5884](https://github.com/CesiumGS/cesium/issues/5884)
- Fixed `Camera.moveStart` and `Camera.moveEnd` events not being raised when camera is close to the ground. [#4753](https://github.com/CesiumGS/cesium/issues/4753)
- Fixed `OrientedBoundingBox` documentation. [#6147](https://github.com/CesiumGS/cesium/pull/6147)
- Updated documentation links to reflect new locations on `https://cesiumjs.org` and `https://cesium.com`.

### 1.41 - 2018-01-02

- Breaking changes
  - Removed the `text`, `imageUrl`, and `link` parameters from `Credit`, which were deprecated in Cesium 1.40. Use `options.text`, `options.imageUrl`, and `options.link` instead.
- Added support for clipping planes. [#5913](https://github.com/CesiumGS/cesium/pull/5913), [#5996](https://github.com/CesiumGS/cesium/pull/5996)
  - Added `clippingPlanes` property to `ModelGraphics`, `Model`, `Cesium3DTileset`, and `Globe`, which specifies a `ClippingPlaneCollection` to selectively disable rendering.
  - Added `PlaneGeometry`, `PlaneOutlineGeometry`, `PlaneGeometryUpdater`, `PlaneOutlineGeometryUpdater`, `PlaneGraphics`, and `Entity.plane` to visualize planes.
  - Added `Plane.transformPlane` to apply a transformation to a plane.
- Fixed point cloud exception in IE. [#6051](https://github.com/CesiumGS/cesium/pull/6051)
- Fixed globe materials when `Globe.enableLighting` was `false`. [#6042](https://github.com/CesiumGS/cesium/issues/6042)
- Fixed shader compilation failure on pick when globe materials were enabled. [#6039](https://github.com/CesiumGS/cesium/issues/6039)
- Fixed exception when `invertClassification` was enabled, the invert color had an alpha less than `1.0`, and the window was resized. [#6046](https://github.com/CesiumGS/cesium/issues/6046)

### 1.40 - 2017-12-01

- Deprecated
  - The `text`, `imageUrl` and `link` parameters from `Credit` have been deprecated and will be removed in Cesium 1.41. Use `options.text`, `options.imageUrl` and `options.link` instead.
- Added `Globe.material` to apply materials to the globe/terrain for shading such as height- or slope-based color ramps. See the new [Sandcastle example](https://cesiumjs.org/Cesium/Apps/Sandcastle/?src=Globe%20Materials.html&label=Showcases). [#5919](https://github.com/CesiumGS/cesium/pull/5919/files)
- Added CZML support for `polyline.depthFailMaterial`, `label.scaleByDistance`, `distanceDisplayCondition`, and `disableDepthTestDistance`. [#5986](https://github.com/CesiumGS/cesium/pull/5986)
- Fixed a bug where drill picking a polygon clamped to ground would cause the browser to hang. [#5971](https://github.com/CesiumGS/cesium/issues/5971)
- Fixed bug in KML LookAt bug where degrees and radians were mixing in a subtraction. [#5992](https://github.com/CesiumGS/cesium/issues/5992)
- Fixed handling of KMZ files with missing `xsi` namespace declarations. [#6003](https://github.com/CesiumGS/cesium/pull/6003)
- Added function that removes duplicate namespace declarations while loading a KML or a KMZ. [#5972](https://github.com/CesiumGS/cesium/pull/5972)
- Fixed a language detection issue. [#6016](https://github.com/CesiumGS/cesium/pull/6016)
- Fixed a bug where glTF models with animations of different lengths would cause an error. [#5694](https://github.com/CesiumGS/cesium/issues/5694)
- Added a `clampAnimations` parameter to `Model` and `Entity.model`. Setting this to `false` allows different length animations to loop asynchronously over the duration of the longest animation.
- Fixed `Invalid asm.js: Invalid member of stdlib` console error by recompiling crunch.js with latest emscripten toolchain. [#5847](https://github.com/CesiumGS/cesium/issues/5847)
- Added `file:` scheme compatibility to `joinUrls`. [#5989](https://github.com/CesiumGS/cesium/pull/5989)
- Added a Reverse Geocoder [Sandcastle example](https://cesiumjs.org/Cesium/Apps/Sandcastle/?src=Reverse%20Geocoder.html&label=Showcases). [#5976](https://github.com/CesiumGS/cesium/pull/5976)
- Added ability to support touch event in Imagery Layers Split Sandcastle example. [#5948](https://github.com/CesiumGS/cesium/pull/5948)
- Added a new `@experimental` tag to the documentation. A small subset of the Cesium API tagged as such are subject to breaking changes without deprecation. See the [Coding Guide](https://github.com/CesiumGS/cesium/tree/master/Documentation/Contributors/CodingGuide#deprecation-and-breaking-changes) for further explanation. [#6010](https://github.com/CesiumGS/cesium/pull/6010)
- Moved terrain and imagery credits to a lightbox that pops up when you click a link in the onscreen credits [#3013](https://github.com/CesiumGS/cesium/issues/3013)

### 1.39 - 2017-11-01

- Cesium now officially supports webpack. See our [Integrating Cesium and webpack blog post](https://cesium.com/blog/2017/10/18/cesium-and-webpack/) for more details.
- Added support for right-to-left language detection in labels, currently Hebrew and Arabic are supported. To enable it, set `Cesium.Label.enableRightToLeftDetection = true` at the start of your application. [#5771](https://github.com/CesiumGS/cesium/pull/5771)
- Fixed handling of KML files with missing `xsi` namespace declarations. [#5860](https://github.com/CesiumGS/cesium/pull/5860)
- Fixed a bug that caused KML ground overlays to appear distorted when rotation was applied. [#5914](https://github.com/CesiumGS/cesium/issues/5914)
- Fixed a bug where KML placemarks with no specified icon would be displayed with default icon. [#5819](https://github.com/CesiumGS/cesium/issues/5819)
- Changed KML loading to ignore NetworkLink failures and continue to load the rest of the document. [#5871](https://github.com/CesiumGS/cesium/pull/5871)
- Added the ability to load Cesium's assets from the local file system if security permissions allow it. [#5830](https://github.com/CesiumGS/cesium/issues/5830)
- Added two new properties to `ImageryLayer` that allow for adjusting the texture sampler used for up and down-sampling of imagery tiles, namely `minificationFilter` and `magnificationFilter` with possible values `LINEAR` (the default) and `NEAREST` defined in `TextureMinificationFilter` and `TextureMagnificationFilter`. [#5846](https://github.com/CesiumGS/cesium/issues/5846)
- Fixed flickering artifacts with 3D Tiles tilesets with thin walls. [#5940](https://github.com/CesiumGS/cesium/pull/5940)
- Fixed bright fog when terrain lighting is enabled and added `Fog.minimumBrightness` to affect how bright the fog will be when in complete darkness. [#5934](https://github.com/CesiumGS/cesium/pull/5934)
- Fixed using arrow keys in geocoder widget to select search suggestions. [#5943](https://github.com/CesiumGS/cesium/issues/5943)
- Added support for the layer.json `parentUrl` property in `CesiumTerrainProvider` to allow for compositing of tilesets. [#5864](https://github.com/CesiumGS/cesium/pull/5864)
- Added `invertClassification` and `invertClassificationColor` to `Scene`. When `invertClassification` is `true`, any 3D Tiles geometry that is not classified by a `ClassificationPrimitive` or `GroundPrimitive` will have its color multiplied by `invertClassificationColor`. [#5836](https://github.com/CesiumGS/cesium/pull/5836)
- Added `customTags` property to the UrlTemplateImageryProvider to allow custom keywords in the template URL. [#5696](https://github.com/CesiumGS/cesium/pull/5696)
- Added `eyeSeparation` and `focalLength` properties to `Scene` to configure VR settings. [#5917](https://github.com/CesiumGS/cesium/pull/5917)
- Improved CZML Reference Properties example [#5754](https://github.com/CesiumGS/cesium/pull/5754)

### 1.38 - 2017-10-02

- Breaking changes
  - `Scene/CullingVolume` has been removed. Use `Core/CullingVolume`.
  - `Scene/OrthographicFrustum` has been removed. Use `Core/OrthographicFrustum`.
  - `Scene/OrthographicOffCenterFrustum` has been removed. Use `Core/OrthographicOffCenterFrustum`.
  - `Scene/PerspectiveFrustum` has been removed. Use `Core/PerspectiveFrustum`.
  - `Scene/PerspectiveOffCenterFrustum` has been removed. Use `Core/PerspectiveOffCenterFrustum`.
- Added support in CZML for expressing `orientation` as the velocity vector of an entity, using `velocityReference` syntax. [#5807](https://github.com/CesiumGS/cesium/pull/5807)
- Fixed CZML processing of `velocityReference` within an interval. [#5738](https://github.com/CesiumGS/cesium/issues/5738)
- Added ability to add an animation to `ModelAnimationCollection` by its index. [#5815](https://github.com/CesiumGS/cesium/pull/5815)
- Fixed a bug in `ModelAnimationCollection` that caused adding an animation by its name to throw an error. [#5815](https://github.com/CesiumGS/cesium/pull/5815)
- Fixed issue in Internet Explorer and Edge with loading unicode strings in typed arrays that impacted 3D Tiles Batch Table values.
- Zoom now maintains camera heading, pitch, and roll. [#4639](https://github.com/CesiumGS/cesium/pull/5603)
- Fixed a bug in `PolylineCollection` preventing the display of more than 16K points in a single collection. [#5538](https://github.com/CesiumGS/cesium/pull/5782)
- Fixed a 3D Tiles point cloud bug causing a stray point to appear at the center of the screen on certain hardware. [#5599](https://github.com/CesiumGS/cesium/issues/5599)
- Fixed removing multiple event listeners within event callbacks. [#5827](https://github.com/CesiumGS/cesium/issues/5827)
- Running `buildApps` now creates a built version of Sandcastle which uses the built version of Cesium for better performance.
- Fixed a tileset traversal bug when the `skipLevelOfDetail` optimization is off. [#5869](https://github.com/CesiumGS/cesium/issues/5869)

### 1.37 - 2017-09-01

- Breaking changes
  - Passing `options.clock` when creating a new `Viewer` instance is removed, pass `options.clockViewModel` instead.
  - Removed `GoogleEarthImageryProvider`, use `GoogleEarthEnterpriseMapsProvider` instead.
  - Removed the `throttleRequest` parameter from `TerrainProvider.requestTileGeometry` and inherited terrain providers. It is replaced with an optional `Request` object. Set the request's `throttle` property to `true` to throttle requests.
  - Removed the ability to provide a Promise for the `options.url` parameter of `loadWithXhr` and for the `url` parameter of `loadArrayBuffer`, `loadBlob`, `loadImageViaBlob`, `loadText`, `loadJson`, `loadXML`, `loadImage`, `loadCRN`, `loadKTX`, and `loadCubeMap`. Instead `url` must be a string.
- Added `classificationType` to `ClassificationPrimitive` and `GroundPrimitive` to choose whether terrain, 3D Tiles, or both are classified. [#5770](https://github.com/CesiumGS/cesium/pull/5770)
- Fixed depth picking on 3D Tiles. [#5676](https://github.com/CesiumGS/cesium/issues/5676)
- Fixed glTF model translucency bug. [#5731](https://github.com/CesiumGS/cesium/issues/5731)
- Fixed `replaceState` bug that was causing the `CesiumViewer` demo application to crash in Safari and iOS. [#5691](https://github.com/CesiumGS/cesium/issues/5691)
- Fixed a 3D Tiles traversal bug for tilesets using additive refinement. [#5766](https://github.com/CesiumGS/cesium/issues/5766)
- Fixed a 3D Tiles traversal bug where out-of-view children were being loaded unnecessarily. [#5477](https://github.com/CesiumGS/cesium/issues/5477)
- Fixed `Entity` id type to be `String` in `EntityCollection` and `CompositeEntityCollection` [#5791](https://github.com/CesiumGS/cesium/pull/5791)
- Fixed issue where `Model` and `BillboardCollection` would throw an error if the globe is undefined. [#5638](https://github.com/CesiumGS/cesium/issues/5638)
- Fixed issue where the `Model` glTF cache loses reference to the model's buffer data. [#5720](https://github.com/CesiumGS/cesium/issues/5720)
- Fixed some issues with `disableDepthTestDistance`. [#5501](https://github.com/CesiumGS/cesium/issues/5501) [#5331](https://github.com/CesiumGS/cesium/issues/5331) [#5621](https://github.com/CesiumGS/cesium/issues/5621)
- Added several new Bing Maps styles: `CANVAS_DARK`, `CANVAS_LIGHT`, and `CANVAS_GRAY`. [#5737](https://github.com/CesiumGS/cesium/pull/5737)
- Added small improvements to the atmosphere. [#5741](https://github.com/CesiumGS/cesium/pull/5741)
- Fixed a bug that caused imagery splitting to work incorrectly when CSS pixels were not equivalent to WebGL drawing buffer pixels, such as on high DPI displays in Microsoft Edge and Internet Explorer. [#5743](https://github.com/CesiumGS/cesium/pull/5743)
- Added `Cesium3DTileset.loadJson` to support overriding the default tileset loading behavior. [#5685](https://github.com/CesiumGS/cesium/pull/5685)
- Fixed loading of binary glTFs containing CRN or KTX textures. [#5753](https://github.com/CesiumGS/cesium/pull/5753)
- Fixed specular computation for certain models using the `KHR_materials_common` extension. [#5773](https://github.com/CesiumGS/cesium/pull/5773)
- Fixed a picking bug in the `3D Tiles Interactivity` Sandcastle demo. [#5703](https://github.com/CesiumGS/cesium/issues/5703)
- Updated knockout from 3.4.0 to 3.4.2 [#5703](https://github.com/CesiumGS/cesium/pull/5829)

### 1.36 - 2017-08-01

- Breaking changes
  - The function `Quaternion.fromHeadingPitchRoll(heading, pitch, roll, result)` was removed. Use `Quaternion.fromHeadingPitchRoll(hpr, result)` instead where `hpr` is a `HeadingPitchRoll`.
  - The function `Transforms.headingPitchRollToFixedFrame(origin, headingPitchRoll, ellipsoid, result)` was removed. Use `Transforms.headingPitchRollToFixedFrame(origin, headingPitchRoll, ellipsoid, fixedFrameTransform, result)` instead where `fixedFrameTransform` is a a 4x4 transformation matrix (see `Transforms.localFrameToFixedFrameGenerator`).
  - The function `Transforms.headingPitchRollQuaternion(origin, headingPitchRoll, ellipsoid, result)` was removed. Use `Transforms.headingPitchRollQuaternion(origin, headingPitchRoll, ellipsoid, fixedFrameTransform, result)` instead where `fixedFrameTransform` is a a 4x4 transformation matrix (see `Transforms.localFrameToFixedFrameGenerator`).
  - The `color`, `show`, and `pointSize` properties of `Cesium3DTileStyle` are no longer initialized with default values.
- Deprecated
  - `Scene/CullingVolume` is deprecated and will be removed in 1.38. Use `Core/CullingVolume`.
  - `Scene/OrthographicFrustum` is deprecated and will be removed in 1.38. Use `Core/OrthographicFrustum`.
  - `Scene/OrthographicOffCenterFrustum` is deprecated and will be removed in 1.38. Use `Core/OrthographicOffCenterFrustum`.
  - `Scene/PerspectiveFrustum` is deprecated and will be removed in 1.38. Use `Core/PerspectiveFrustum`.
  - `Scene/PerspectiveOffCenterFrustum` is deprecated and will be removed in 1.38. Use `Core/PerspectiveOffCenterFrustum`.
- Added glTF 2.0 support, including physically-based material rendering, morph targets, and appropriate updating of glTF 1.0 models to 2.0. [#5641](https://github.com/CesiumGS/cesium/pull/5641)
- Added `ClassificationPrimitive` which defines a volume and draws the intersection of the volume and terrain or 3D Tiles. [#5625](https://github.com/CesiumGS/cesium/pull/5625)
- Added `tileLoad` event to `Cesium3DTileset`. [#5628](https://github.com/CesiumGS/cesium/pull/5628)
- Fixed issue where scene would blink when labels were added. [#5537](https://github.com/CesiumGS/cesium/issues/5537)
- Fixed label positioning when height reference changes [#5609](https://github.com/CesiumGS/cesium/issues/5609)
- Fixed label positioning when using `HeightReference.CLAMP_TO_GROUND` and no position [#5648](https://github.com/CesiumGS/cesium/pull/5648)
- Fix for dynamic polylines with polyline dash material [#5681](https://github.com/CesiumGS/cesium/pull/5681)
- Added ability to provide a `width` and `height` to `scene.pick`. [#5602](https://github.com/CesiumGS/cesium/pull/5602)
- Fixed `Viewer.flyTo` not respecting zoom limits, and resetting minimumZoomDistance if the camera zoomed past the minimumZoomDistance. [5573](https://github.com/CesiumGS/cesium/issues/5573)
- Added ability to show tile urls in the 3D Tiles Inspector. [#5592](https://github.com/CesiumGS/cesium/pull/5592)
- Fixed a bug when reading CRN compressed textures with multiple mip levels. [#5618](https://github.com/CesiumGS/cesium/pull/5618)
- Fixed issue where composite 3D Tiles that contained instanced 3D Tiles with an external model reference would fail to download the model.
- Added behavior to `Cesium3DTilesInspector` that selects the first tileset hovered over if no tilest is specified. [#5139](https://github.com/CesiumGS/cesium/issues/5139)
- Added `Entity.computeModelMatrix` which returns the model matrix representing the entity's transformation. [#5584](https://github.com/CesiumGS/cesium/pull/5584)
- Added ability to set a style's `color`, `show`, or `pointSize` with a string or object literal. `show` may also take a boolean and `pointSize` may take a number. [#5412](https://github.com/CesiumGS/cesium/pull/5412)
- Added setter for `KmlDataSource.name` to specify a name for the datasource [#5660](https://github.com/CesiumGS/cesium/pull/5660).
- Added setter for `GeoJsonDataSource.name` to specify a name for the datasource [#5653](https://github.com/CesiumGS/cesium/issues/5653)
- Fixed crash when using the `Cesium3DTilesInspectorViewModel` and removing a tileset [#5607](https://github.com/CesiumGS/cesium/issues/5607)
- Fixed polygon outline in Polygon Sandcastle demo [#5642](https://github.com/CesiumGS/cesium/issues/5642)
- Updated `Billboard`, `Label` and `PointPrimitive` constructors to clone `NearFarScale` parameters [#5654](https://github.com/CesiumGS/cesium/pull/5654)
- Added `FrustumGeometry` and `FrustumOutlineGeometry`. [#5649](https://github.com/CesiumGS/cesium/pull/5649)
- Added an `options` parameter to the constructors of `PerspectiveFrustum`, `PerspectiveOffCenterFrustum`, `OrthographicFrustum`, and `OrthographicOffCenterFrustum` to set properties. [#5649](https://github.com/CesiumGS/cesium/pull/5649)

### 1.35.2 - 2017-07-11

- This is an npm-only release to fix an issue with using Cesium in Node.js.
- Fixed a bug where Cesium would fail to load under Node.js and some webpack configurations. [#5593](https://github.com/CesiumGS/cesium/issues/5593)
- Fixed a bug where a Model's compressed textures were not being displayed. [#5596](https://github.com/CesiumGS/cesium/pull/5596)
- Fixed documentation for `OrthographicFrustum`. [#5586](https://github.com/CesiumGS/cesium/issues/5586)

### 1.35.1 - 2017-07-05

- This is an npm-only release to fix a deployment issue with 1.35. No code changes.

### 1.35 - 2017-07-05

- Breaking changes
  - `JulianDate.fromIso8601` will default to midnight UTC if no time is provided to match the Javascript [`Date` specification](https://developer.mozilla.org/en-US/docs/Web/JavaScript/Reference/Global_Objects/Date). You must specify a local time of midnight to achieve the old behavior.
- Deprecated
  - `GoogleEarthImageryProvider` has been deprecated and will be removed in Cesium 1.37, use `GoogleEarthEnterpriseMapsProvider` instead.
  - The `throttleRequest` parameter for `TerrainProvider.requestTileGeometry`, `CesiumTerrainProvider.requestTileGeometry`, `VRTheWorldTerrainProvider.requestTileGeometry`, and `EllipsoidTerrainProvider.requestTileGeometry` is deprecated and will be replaced with an optional `Request` object. The `throttleRequests` parameter will be removed in 1.37. Instead set the request's `throttle` property to `true` to throttle requests.
  - The ability to provide a Promise for the `options.url` parameter of `loadWithXhr` and for the `url` parameter of `loadArrayBuffer`, `loadBlob`, `loadImageViaBlob`, `loadText`, `loadJson`, `loadXML`, `loadImage`, `loadCRN`, `loadKTX`, and `loadCubeMap` is deprecated. This will be removed in 1.37, instead `url` must be a string.
- Added support for [3D Tiles](https://github.com/CesiumGS/3d-tiles/blob/master/README.md) for streaming massive heterogeneous 3D geospatial datasets ([#5308](https://github.com/CesiumGS/cesium/pull/5308)). See the new [Sandcastle examples](http://cesiumjs.org/Cesium/Apps/Sandcastle/index.html?src=3D%20Tiles%20Photogrammetry&label=3D%20Tiles). The new Cesium APIs are:
  - `Cesium3DTileset`
  - `Cesium3DTileStyle`, `StyleExpression`, `Expression`, and `ConditionsExpression`
  - `Cesium3DTile`
  - `Cesium3DTileContent`
  - `Cesium3DTileFeature`
  - `Cesium3DTilesInspector`, `Cesium3DTilesInspectorViewModel`, and `viewerCesium3DTilesInspectorMixin`
  - `Cesium3DTileColorBlendMode`
- Added a particle system for effects like smoke, fire, sparks, etc. See `ParticleSystem`, `Particle`, `ParticleBurst`, `BoxEmitter`, `CircleEmitter`, `ConeEmitter`, `ParticleEmitter`, and `SphereEmitter`, and the new Sandcastle examples: [Particle System](http://cesiumjs.org/Cesium/Apps/Sandcastle/index.html?src=Particle%20System.html&label=Showcases) and [Particle System Fireworks](http://cesiumjs.org/Cesium/Apps/Sandcastle/index.html?src=Particle%20System%20Fireworks.html&label=Showcases). [#5212](https://github.com/CesiumGS/cesium/pull/5212)
- Added `options.clock`, `options.times` and `options.dimensions` to `WebMapTileServiceImageryProvider` in order to handle time dynamic and static values for dimensions.
- Added an `options.request` parameter to `loadWithXhr` and a `request` parameter to `loadArrayBuffer`, `loadBlob`, `loadImageViaBlob`, `loadText`, `loadJson`, `loadJsonp`, `loadXML`, `loadImageFromTypedArray`, `loadImage`, `loadCRN`, and `loadKTX`.
- `CzmlDataSource` and `KmlDataSource` load functions now take an optional `query` object, which will append query parameters to all network requests. [#5419](https://github.com/CesiumGS/cesium/pull/5419), [#5434](https://github.com/CesiumGS/cesium/pull/5434)
- Added Sandcastle demo for setting time with the Clock API [#5457](https://github.com/CesiumGS/cesium/pull/5457);
- Added Sandcastle demo for ArcticDEM data. [#5224](https://github.com/CesiumGS/cesium/issues/5224)
- Added `fromIso8601`, `fromIso8601DateArray`, and `fromIso8601DurationArray` to `TimeIntervalCollection` for handling various ways groups of intervals can be specified in ISO8601 format.
- Added `fromJulianDateArray` to `TimeIntervalCollection` for generating intervals from a list of dates.
- Fixed geocoder bug so geocoder can accurately handle NSEW inputs [#5407](https://github.com/CesiumGS/cesium/pull/5407)
- Fixed a bug where picking would break when the Sun came into view [#5478](https://github.com/CesiumGS/cesium/issues/5478)
- Fixed a bug where picking clusters would return undefined instead of a list of the clustered entities. [#5286](https://github.com/CesiumGS/cesium/issues/5286)
- Fixed bug where if polylines were set to follow the surface of an undefined globe, Cesium would throw an exception. [#5413](https://github.com/CesiumGS/cesium/pull/5413)
- Reduced the amount of Sun bloom post-process effect near the horizon. [#5381](https://github.com/CesiumGS/cesium/issues/5381)
- Fixed a bug where camera zooming worked incorrectly when the display height was greater than the display width [#5421](https://github.com/CesiumGS/cesium/pull/5421)
- Updated glTF/glb MIME types. [#5420](https://github.com/CesiumGS/cesium/issues/5420)
- Added `Cesium.Math.randomBetween`.
- Modified `defaultValue` to check for both `undefined` and `null`. [#5551](https://github.com/CesiumGS/cesium/pull/5551)
- The `throttleRequestByServer` function has been removed. Instead pass a `Request` object with `throttleByServer` set to `true` to any of following load functions: `loadWithXhr`, `loadArrayBuffer`, `loadBlob`, `loadImageViaBlob`, `loadText`, `loadJson`, `loadJsonp`, `loadXML`, `loadImageFromTypedArray`, `loadImage`, `loadCRN`, and `loadKTX`.

### 1.34 - 2017-06-01

- Deprecated
  - Passing `options.clock` when creating a new `Viewer` instance has been deprecated and will be removed in Cesium 1.37, pass `options.clockViewModel` instead.
- Fix issue where polylines in a `PolylineCollection` would ignore the far distance when updating the distance display condition. [#5283](https://github.com/CesiumGS/cesium/pull/5283)
- Fixed a crash when calling `Camera.pickEllipsoid` with a canvas of size 0.
- Fix `BoundingSphere.fromOrientedBoundingBox`. [#5334](https://github.com/CesiumGS/cesium/issues/5334)
- Fixed bug where polylines would not update when `PolylineCollection` model matrix was updated. [#5327](https://github.com/CesiumGS/cesium/pull/5327)
- Fixed a bug where adding a ground clamped label without a position would show up at a previous label's clamped position. [#5338](https://github.com/CesiumGS/cesium/issues/5338)
- Fixed translucency bug for certain material types. [#5335](https://github.com/CesiumGS/cesium/pull/5335)
- Fix picking polylines that use a depth fail appearance. [#5337](https://github.com/CesiumGS/cesium/pull/5337)
- Fixed a crash when morphing from Columbus view to 3D. [#5311](https://github.com/CesiumGS/cesium/issues/5311)
- Fixed a bug which prevented KML descriptions with relative paths from loading. [#5352](https://github.com/CesiumGS/cesium/pull/5352)
- Fixed an issue where camera view could be invalid at the last frame of animation. [#4949](https://github.com/CesiumGS/cesium/issues/4949)
- Fixed an issue where using the depth fail material for polylines would cause a crash in Edge. [#5359](https://github.com/CesiumGS/cesium/pull/5359)
- Fixed a crash where `EllipsoidGeometry` and `EllipsoidOutlineGeometry` were given floating point values when expecting integers. [#5260](https://github.com/CesiumGS/cesium/issues/5260)
- Fixed an issue where billboards were not properly aligned. [#2487](https://github.com/CesiumGS/cesium/issues/2487)
- Fixed an issue where translucent objects could flicker when picking on mouse move. [#5307](https://github.com/CesiumGS/cesium/issues/5307)
- Fixed a bug where billboards with `sizeInMeters` set to true would move upwards when zooming out. [#5373](https://github.com/CesiumGS/cesium/issues/5373)
- Fixed a bug where `SampledProperty.setInterpolationOptions` does not ignore undefined `options`. [#3575](https://github.com/CesiumGS/cesium/issues/3575)
- Added `basePath` option to `Cesium.Model.fromGltf`. [#5320](https://github.com/CesiumGS/cesium/issues/5320)

### 1.33 - 2017-05-01

- Breaking changes
  - Removed left, right, bottom and top properties from `OrthographicFrustum`. Use `OrthographicOffCenterFrustum` instead. [#5109](https://github.com/CesiumGS/cesium/issues/5109)
- Added `GoogleEarthEnterpriseTerrainProvider` and `GoogleEarthEnterpriseImageryProvider` to read data from Google Earth Enterprise servers. [#5189](https://github.com/CesiumGS/cesium/pull/5189).
- Support for dashed polylines [#5159](https://github.com/CesiumGS/cesium/pull/5159).
  - Added `PolylineDash` Material type.
  - Added `PolylineDashMaterialProperty` to the Entity API.
  - Added CZML `polylineDash` property .
- Added `disableDepthTestDistance` to billboards, points and labels. This sets the distance to the camera where the depth test will be disabled. Setting it to zero (the default) will always enable the depth test. Setting it to `Number.POSITVE_INFINITY` will never enabled the depth test. Also added `scene.minimumDisableDepthTestDistance` to change the default value from zero. [#5166](https://github.com/CesiumGS/cesium/pull/5166)
- Added a `depthFailMaterial` property to line entities, which is the material used to render the line when it fails the depth test. [#5160](https://github.com/CesiumGS/cesium/pull/5160)
- Fixed billboards not initially clustering. [#5208](https://github.com/CesiumGS/cesium/pull/5208)
- Fixed issue with displaying `MapboxImageryProvider` default token error message. [#5191](https://github.com/CesiumGS/cesium/pull/5191)
- Fixed bug in conversion formula in `Matrix3.fromHeadingPitchRoll`. [#5195](https://github.com/CesiumGS/cesium/issues/5195)
- Upgrade FXAA to version 3.11. [#5200](https://github.com/CesiumGS/cesium/pull/5200)
- `Scene.pickPosition` now caches results per frame to increase performance. [#5117](https://github.com/CesiumGS/cesium/issues/5117)

### 1.32 - 2017-04-03

- Deprecated
  - The `left`, `right`, `bottom`, and `top` properties of `OrthographicFrustum` are deprecated and will be removed in 1.33. Use `OrthographicOffCenterFrustum` instead.
- Breaking changes
  - Removed `ArcGisImageServerTerrainProvider`.
  - The top-level `properties` in an `Entity` created by `GeoJsonDataSource` are now instances of `ConstantProperty` instead of raw values.
- Added support for an orthographic projection in 3D and Columbus view.
  - Set `projectionPicker` to `true` in the options when creating a `Viewer` to add a widget that will switch projections. [#5021](https://github.com/CesiumGS/cesium/pull/5021)
  - Call `switchToOrthographicFrustum` or `switchToPerspectiveFrustum` on `Camera` to change projections.
- Added support for custom time-varying properties in CZML. [#5105](https:/github.com/CesiumGS/cesium/pull/5105).
- Added new flight parameters to `Camera.flyTo` and `Camera.flyToBoundingSphere`: `flyOverLongitude`, `flyOverLongitudeWeight`, and `pitchAdjustHeight`. [#5070](https://github.com/CesiumGS/cesium/pull/5070)
- Added the event `Viewer.trackedEntityChanged`, which is raised when the value of `viewer.trackedEntity` changes. [#5060](https://github.com/CesiumGS/cesium/pull/5060)
- Added `Camera.DEFAULT_OFFSET` for default view of objects with bounding spheres. [#4936](https://github.com/CesiumGS/cesium/pull/4936)
- Fixed an issue with `TileBoundingBox` that caused the terrain to disappear in certain places [4032](https://github.com/CesiumGS/cesium/issues/4032)
- Fixed overlapping billboard blending. [#5066](https://github.com/CesiumGS/cesium/pull/5066)
- Fixed an issue with `PinBuilder` where inset images could have low-alpha fringes against an opaque background. [#5099](https://github.com/CesiumGS/cesium/pull/5099)
- Fix billboard, point and label clustering in 2D and Columbus view. [#5136](https://github.com/CesiumGS/cesium/pull/5136)
- Fixed `GroundPrimitive` rendering in 2D and Columbus View. [#5078](https://github.com/CesiumGS/cesium/pull/5078)
- Fixed an issue with camera tracking of dynamic ellipsoids. [#5133](https://github.com/CesiumGS/cesium/pull/5133)
- Fixed issues with imagerySplitPosition and the international date line in 2D mode. [#5151](https://github.com/CesiumGS/cesium/pull/5151)
- Fixed a bug in `ModelAnimationCache` causing different animations to reference the same animation. [#5064](https://github.com/CesiumGS/cesium/pull/5064)
- `ConstantProperty` now provides `valueOf` and `toString` methods that return the constant value.
- Improved depth artifacts between opaque and translucent primitives. [#5116](https://github.com/CesiumGS/cesium/pull/5116)
- Fixed crunch compressed textures in IE11. [#5057](https://github.com/CesiumGS/cesium/pull/5057)
- Fixed a bug in `Quaternion.fromHeadingPitchRoll` that made it erroneously throw an exception when passed individual angles in an unminified / debug build.
- Fixed a bug that caused an exception in `CesiumInspectorViewModel` when using the NW / NE / SW / SE / Parent buttons to navigate to a terrain tile that is not yet loaded.
- `QuadtreePrimitive` now uses `frameState.afterRender` to fire `tileLoadProgressEvent` [#3450](https://github.com/CesiumGS/cesium/issues/3450)

### 1.31 - 2017-03-01

- Deprecated
  - The function `Quaternion.fromHeadingPitchRoll(heading, pitch, roll, result)` will be removed in 1.33. Use `Quaternion.fromHeadingPitchRoll(hpr, result)` instead where `hpr` is a `HeadingPitchRoll`. [#4896](https://github.com/CesiumGS/cesium/pull/4896)
  - The function `Transforms.headingPitchRollToFixedFrame(origin, headingPitchRoll, ellipsoid, result)` will be removed in 1.33. Use `Transforms.headingPitchRollToFixedFrame(origin, headingPitchRoll, ellipsoid, fixedFrameTransform, result)` instead where `fixedFrameTransform` is a a 4x4 transformation matrix (see `Transforms.localFrameToFixedFrameGenerator`). [#4896](https://github.com/CesiumGS/cesium/pull/4896)
  - The function `Transforms.headingPitchRollQuaternion(origin, headingPitchRoll, ellipsoid, result)` will be removed in 1.33. Use `Transforms.headingPitchRollQuaternion(origin, headingPitchRoll, ellipsoid, fixedFrameTransform, result)` instead where `fixedFrameTransform` is a a 4x4 transformation matrix (see `Transforms.localFrameToFixedFrameGenerator`). [#4896](https://github.com/CesiumGS/cesium/pull/4896)
  - `ArcGisImageServerTerrainProvider` will be removed in 1.32 due to missing TIFF support in web browsers. [#4981](https://github.com/CesiumGS/cesium/pull/4981)
- Breaking changes
  - Corrected spelling of `Color.FUCHSIA` from `Color.FUSCHIA`. [#4977](https://github.com/CesiumGS/cesium/pull/4977)
  - The enums `MIDDLE_DOUBLE_CLICK` and `RIGHT_DOUBLE_CLICK` from `ScreenSpaceEventType` have been removed. [#5052](https://github.com/CesiumGS/cesium/pull/5052)
  - Removed the function `GeometryPipeline.computeBinormalAndTangent`. Use `GeometryPipeline.computeTangentAndBitangent` instead. [#5053](https://github.com/CesiumGS/cesium/pull/5053)
  - Removed the `url` and `key` properties from `GeocoderViewModel`. [#5056](https://github.com/CesiumGS/cesium/pull/5056)
  - `BingMapsGeocoderServices` now requires `options.scene`. [#5056](https://github.com/CesiumGS/cesium/pull/5056)
- Added compressed texture support. [#4758](https://github.com/CesiumGS/cesium/pull/4758)
  - glTF models and imagery layers can now reference [KTX](https://www.khronos.org/opengles/sdk/tools/KTX/) textures and textures compressed with [crunch](https://github.com/BinomialLLC/crunch).
  - Added `loadKTX`, to load KTX textures, and `loadCRN` to load crunch compressed textures.
  - Added new `PixelFormat` and `WebGLConstants` enums from WebGL extensions `WEBGL_compressed_s3tc`, `WEBGL_compressed_texture_pvrtc`, and `WEBGL_compressed_texture_etc1`.
  - Added `CompressedTextureBuffer`.
- Added support for `Scene.pickPosition` in Columbus view and 2D. [#4990](https://github.com/CesiumGS/cesium/pull/4990)
- Added support for depth picking translucent primitives when `Scene.pickTranslucentDepth` is `true`. [#4979](https://github.com/CesiumGS/cesium/pull/4979)
- Fixed an issue where the camera would zoom past an object and flip to the other side of the globe. [#4967](https://github.com/CesiumGS/cesium/pull/4967) and [#4982](https://github.com/CesiumGS/cesium/pull/4982)
- Enable rendering `GroundPrimitives` on hardware without the `EXT_frag_depth` extension; however, this could cause artifacts for certain viewing angles. [#4930](https://github.com/CesiumGS/cesium/pull/4930)
- Added `Transforms.localFrameToFixedFrameGenerator` to generate a function that computes a 4x4 transformation matrix from a local reference frame to fixed reference frame. [#4896](https://github.com/CesiumGS/cesium/pull/4896)
- Added `Label.scaleByDistance` to control minimum/maximum label size based on distance from the camera. [#5019](https://github.com/CesiumGS/cesium/pull/5019)
- Added support to `DebugCameraPrimitive` to draw multifrustum planes. The attribute `debugShowFrustumPlanes` of `Scene` and `frustumPlanes` of `CesiumInspector` toggle this. [#4932](https://github.com/CesiumGS/cesium/pull/4932)
- Added fix to always outline KML line extrusions so that they show up properly in 2D and other straight down views. [#4961](https://github.com/CesiumGS/cesium/pull/4961)
- Improved `RectangleGeometry` by skipping unnecessary logic in the code. [#4948](https://github.com/CesiumGS/cesium/pull/4948)
- Fixed exception for polylines in 2D when rotating the map. [#4619](https://github.com/CesiumGS/cesium/issues/4619)
- Fixed an issue with constant `VertexArray` attributes not being set correctly. [#4995](https://github.com/CesiumGS/cesium/pull/4995)
- Added the event `Viewer.selectedEntityChanged`, which is raised when the value of `viewer.selectedEntity` changes. [#5043](https://github.com/CesiumGS/cesium/pull/5043)

### 1.30 - 2017-02-01

- Deprecated
  - The properties `url` and `key` will be removed from `GeocoderViewModel` in 1.31. These properties will be available on geocoder services that support them, like `BingMapsGeocoderService`.
  - The function `GeometryPipeline.computeBinormalAndTangent` will be removed in 1.31. Use `GeometryPipeline.createTangentAndBitangent` instead. [#4856](https://github.com/CesiumGS/cesium/pull/4856)
  - The enums `MIDDLE_DOUBLE_CLICK` and `RIGHT_DOUBLE_CLICK` from `ScreenSpaceEventType` have been deprecated and will be removed in 1.31. [#4910](https://github.com/CesiumGS/cesium/pull/4910)
- Breaking changes
  - Removed separate `heading`, `pitch`, `roll` parameters from `Transform.headingPitchRollToFixedFrame` and `Transform.headingPitchRollQuaternion`. Pass a `HeadingPitchRoll` object instead. [#4843](https://github.com/CesiumGS/cesium/pull/4843)
  - The property `binormal` has been renamed to `bitangent` for `Geometry` and `VertexFormat`. [#4856](https://github.com/CesiumGS/cesium/pull/4856)
  - A handful of `CesiumInspectorViewModel` properties were removed or changed from variables to functions. [#4857](https://github.com/CesiumGS/cesium/pull/4857)
  - The `ShadowMap` constructor has been made private. [#4010](https://github.com/CesiumGS/cesium/issues/4010)
- Added `sampleTerrainMostDetailed` to sample the height of an array of positions using the best available terrain data at each point. This requires a `TerrainProvider` with the `availability` property.
- Transparent parts of billboards, labels, and points no longer overwrite parts of the scene behind them. [#4886](https://github.com/CesiumGS/cesium/pull/4886)
  - Added `blendOption` property to `BillboardCollection`, `LabelCollection`, and `PointPrimitiveCollection`. The default is `BlendOption.OPAQUE_AND_TRANSLUCENT`; however, if all billboards, labels, or points are either completely opaque or completely translucent, `blendOption` can be changed to `BlendOption.OPAQUE` or `BlendOption.TRANSLUCENT`, respectively, to increase performance by up to 2x.
- Added support for custom geocoder services and autocomplete, see the [Sandcastle example](http://cesiumjs.org/Cesium/Apps/Sandcastle/index.html?src=Custom%20Geocoder.html). Added `GeocoderService`, an interface for geocoders, and `BingMapsGeocoderService` and `CartographicGeocoderService` implementations. [#4723](https://github.com/CesiumGS/cesium/pull/4723)
- Added ability to draw an `ImageryLayer` with a splitter to allow layers to only display to the left or right of a splitter. See `ImageryLayer.splitDirection`, `Scene.imagerySplitPosition`, and the [Sandcastle example](http://cesiumjs.org/Cesium/Apps/Sandcastle/index.html?src=Imagery%20Layers%20Split.html&label=Showcases).
- Fixed bug where `GroundPrimitives` where rendering incorrectly or disappearing at different zoom levels. [#4161](https://github.com/CesiumGS/cesium/issues/4161), [#4326](https://github.com/CesiumGS/cesium/issues/4326)
- `TerrainProvider` now optionally exposes an `availability` property that can be used to query the terrain level that is available at a location or in a rectangle. Currently only `CesiumTerrainProvider` exposes this property.
- Added support for WMS version 1.3 by using CRS vice SRS query string parameter to request projection. SRS is still used for older versions.
- Fixed a bug that caused all models to use the same highlight color. [#4798](https://github.com/CesiumGS/cesium/pull/4798)
- Fixed sky atmosphere from causing incorrect picking and hanging drill picking. [#4783](https://github.com/CesiumGS/cesium/issues/4783) and [#4784](https://github.com/CesiumGS/cesium/issues/4784)
- Fixed KML loading when color is an empty string. [#4826](https://github.com/CesiumGS/cesium/pull/4826)
- Fixed a bug that could cause a "readyImagery is not actually ready" exception when quickly zooming past the maximum available imagery level of an imagery layer near the poles.
- Fixed a bug that affected dynamic graphics with time-dynamic modelMatrix. [#4907](https://github.com/CesiumGS/cesium/pull/4907)
- Fixed `Geocoder` autocomplete drop down visibility in Firefox. [#4916](https://github.com/CesiumGS/cesium/issues/4916)
- Added `Rectangle.fromRadians`.
- Updated the morph so the default view in Columbus View is now angled. [#3878](https://github.com/CesiumGS/cesium/issues/3878)
- Added 2D and Columbus View support for models using the RTC extension or whose vertices are in WGS84 coordinates. [#4922](https://github.com/CesiumGS/cesium/pull/4922)
- The attribute `perInstanceAttribute` of `DebugAppearance` has been made optional and defaults to `false`.
- Fixed a bug that would cause a crash when `debugShowFrustums` is enabled with OIT. [#4864](https://github.com/CesiumGS/cesium/pull/4864)
- Added the ability to run the unit tests with a [WebGL Stub](https://github.com/CesiumGS/cesium/tree/master/Documentation/Contributors/TestingGuide#run-with-webgl-stub), which makes all WebGL calls a noop and ignores test expectations that rely on reading back from WebGL. Use the web link from the main index.html or run with `npm run test-webgl-stub`.

### 1.29 - 2017-01-02

- Improved 3D Models
  - Added the ability to blend a `Model` with a color/translucency. Added `color`, `colorBlendMode`, and `colorBlendAmount` properties to `Model`, `ModelGraphics`, and CZML. Also added `ColorBlendMode` enum. [#4547](https://github.com/CesiumGS/cesium/pull/4547)
  - Added the ability to render a `Model` with a silhouette. Added `silhouetteColor` and `silhouetteSize` properties to `Model`, `ModelGraphics`, and CZML. [#4314](https://github.com/CesiumGS/cesium/pull/4314)
- Improved Labels
  - Added new `Label` properties `showBackground`, `backgroundColor`, and `backgroundPadding` to the primitive, Entity, and CZML layers.
  - Added support for newlines (`\n`) in Cesium `Label`s and CZML. [#2402]
  - Added new enum `VerticalOrigin.BASELINE`. Previously, `VerticalOrigin.BOTTOM` would sometimes align to the baseline depending on the contents of a label.
    (https://github.com/CesiumGS/cesium/issues/2402)
- Fixed translucency in Firefox 50. [#4762](https://github.com/CesiumGS/cesium/pull/4762)
- Fixed texture rotation for `RectangleGeometry`. [#2737](https://github.com/CesiumGS/cesium/issues/2737)
- Fixed issue where billboards on terrain had an incorrect offset. [#4598](https://github.com/CesiumGS/cesium/issues/4598)
- Fixed issue where `globe.getHeight` incorrectly returned `undefined`. [#3411](https://github.com/CesiumGS/cesium/issues/3411)
- Fixed a crash when using Entity path visualization with reference properties. [#4915](https://github.com/CesiumGS/cesium/issues/4915)
- Fixed a bug that caused `GroundPrimitive` to render incorrectly on systems without the `WEBGL_depth_texture` extension. [#4747](https://github.com/CesiumGS/cesium/pull/4747)
- Fixed default Mapbox token and added a watermark to notify users that they need to sign up for their own token.
- Fixed glTF models with skinning that used `bindShapeMatrix`. [#4722](https://github.com/CesiumGS/cesium/issues/4722)
- Fixed a bug that could cause a "readyImagery is not actually ready" exception with some configurations of imagery layers.
- Fixed `Rectangle.union` to correctly account for rectangles that cross the IDL. [#4732](https://github.com/CesiumGS/cesium/pull/4732)
- Fixed tooltips for gallery thumbnails in Sandcastle [#4702].(https://github.com/CesiumGS/cesium/pull/4702)
- DataSourceClock.getValue now preserves the provided `result` properties when its properties are `undefined`. [#4029](https://github.com/CesiumGS/cesium/issues/4029)
- Added `divideComponents` function to `Cartesian2`, `Cartesian3`, and `Cartesian4`. [#4750](https://github.com/CesiumGS/cesium/pull/4750)
- Added `WebGLConstants` enum. Previously, this was part of the private Renderer API. [#4731](https://github.com/CesiumGS/cesium/pull/4731)

### 1.28 - 2016-12-01

- Improved terrain/imagery load ordering, especially when the terrain is already fully loaded and a new imagery layer is loaded. This results in a 25% reduction in load times in many cases. [#4616](https://github.com/CesiumGS/cesium/pull/4616)
- Improved `Billboard`, `Label`, and `PointPrimitive` visual quality. [#4675](https://github.com/CesiumGS/cesium/pull/4675)
  - Corrected odd-width and odd-height billboard sizes from being incorrectly rounded up.
  - Changed depth testing from `LESS` to `LEQUAL`, allowing label glyphs of equal depths to overlap.
  - Label glyph positions have been adjusted and corrected.
  - `TextureAtlas.borderWidthInPixels` has always been applied to the upper and right edges of each internal texture, but is now also applied to the bottom and left edges of the entire TextureAtlas, guaranteeing borders on all sides regardless of position within the atlas.
- Fall back to packing floats into an unsigned byte texture when floating point textures are unsupported. [#4563](https://github.com/CesiumGS/cesium/issues/4563)
- Added support for saving html and css in GitHub Gists. [#4125](https://github.com/CesiumGS/cesium/issues/4125)
- Fixed `Cartographic.fromCartesian` when the cartesian is not on the ellipsoid surface. [#4611](https://github.com/CesiumGS/cesium/issues/4611)

### 1.27 - 2016-11-01

- Deprecated
  - Individual heading, pitch, and roll options to `Transforms.headingPitchRollToFixedFrame` and `Transforms.headingPitchRollQuaternion` have been deprecated and will be removed in 1.30. Pass the new `HeadingPitchRoll` object instead. [#4498](https://github.com/CesiumGS/cesium/pull/4498)
- Breaking changes
  - The `scene` parameter for creating `BillboardVisualizer`, `LabelVisualizer`, and `PointVisualizer` has been removed. Instead, pass an instance of `EntityCluster`. [#4514](https://github.com/CesiumGS/cesium/pull/4514)
- Fixed an issue where a billboard entity would not render after toggling the show property. [#4408](https://github.com/CesiumGS/cesium/issues/4408)
- Fixed a crash when zooming from touch input on viewer initialization. [#4177](https://github.com/CesiumGS/cesium/issues/4177)
- Fixed a crash when clustering is enabled, an entity has a label graphics defined, but the label isn't visible. [#4414](https://github.com/CesiumGS/cesium/issues/4414)
- Added the ability for KML files to load network links to other KML files within the same KMZ archive. [#4477](https://github.com/CesiumGS/cesium/issues/4477)
- `KmlDataSource` and `GeoJsonDataSource` were not honoring the `clampToGround` option for billboards and labels and was instead always clamping, reducing performance in cases when it was unneeded. [#4459](https://github.com/CesiumGS/cesium/pull/4459)
- Fixed `KmlDataSource` features to respect `timespan` and `timestamp` properties of its parents (e.g. Folders or NetworkLinks). [#4041](https://github.com/CesiumGS/cesium/issues/4041)
- Fixed a `KmlDataSource` bug where features had duplicate IDs and only one was drawn. [#3941](https://github.com/CesiumGS/cesium/issues/3941)
- `GeoJsonDataSource` now treats null crs values as a no-op instead of failing to load. [#4456](https://github.com/CesiumGS/cesium/pull/4456)
- `GeoJsonDataSource` now gracefully handles missing style icons instead of failing to load. [#4452](https://github.com/CesiumGS/cesium/pull/4452)
- Added `HeadingPitchRoll` [#4047](https://github.com/CesiumGS/cesium/pull/4047)
  - `HeadingPitchRoll.fromQuaternion` function for retrieving heading-pitch-roll angles from a quaternion.
  - `HeadingPitchRoll.fromDegrees` function that returns a new HeadingPitchRoll instance from angles given in degrees.
  - `HeadingPitchRoll.clone` function to duplicate HeadingPitchRoll instance.
  - `HeadingPitchRoll.equals` and `HeadingPitchRoll.equalsEpsilon` functions for comparing two instances.
  - Added `Matrix3.fromHeadingPitchRoll` Computes a 3x3 rotation matrix from the provided headingPitchRoll.
- Fixed primitive bounding sphere bug that would cause a crash when loading data sources. [#4431](https://github.com/CesiumGS/cesium/issues/4431)
- Fixed `BoundingSphere` computation for `Primitive` instances with a modelMatrix. [#4428](https://github.com/CesiumGS/cesium/issues/4428)
- Fixed a bug with rotated, textured rectangles. [#4430](https://github.com/CesiumGS/cesium/pull/4430)
- Added the ability to specify retina options, such as `@2x.png`, via the `MapboxImageryProvider` `format` option. [#4453](https://github.com/CesiumGS/cesium/pull/4453).
- Fixed a crash that could occur when specifying an imagery provider's `rectangle` option. [https://github.com/CesiumGS/cesium/issues/4377](https://github.com/CesiumGS/cesium/issues/4377)
- Fixed a crash that would occur when using dynamic `distanceDisplayCondition` properties. [#4403](https://github.com/CesiumGS/cesium/pull/4403)
- Fixed several bugs that lead to billboards and labels being improperly clamped to terrain. [#4396](https://github.com/CesiumGS/cesium/issues/4396), [#4062](https://github.com/CesiumGS/cesium/issues/4062)
- Fixed a bug affected models with multiple meshes without indices. [#4237](https://github.com/CesiumGS/cesium/issues/4237)
- Fixed a glTF transparency bug where `blendFuncSeparate` parameters were loaded in the wrong order. [#4435](https://github.com/CesiumGS/cesium/pull/4435)
- Fixed a bug where creating a custom geometry with attributes and indices that have values that are not a typed array would cause a crash. [#4419](https://github.com/CesiumGS/cesium/pull/4419)
- Fixed a bug when morphing from 2D to 3D. [#4388](https://github.com/CesiumGS/cesium/pull/4388)
- Fixed `RectangleGeometry` rotation when the rectangle is close to the international date line [#3874](https://github.com/CesiumGS/cesium/issues/3874)
- Added `clusterBillboards`, `clusterLabels`, and `cluserPoints` properties to `EntityCluster` to selectively cluster screen space entities.
- Prevent execution of default device/browser behavior when handling "pinch" touch event/gesture. [#4518](https://github.com/CesiumGS/cesium/pull/4518).
- Fixed a shadow aliasing issue where polygon offset was not being applied. [#4559](https://github.com/CesiumGS/cesium/pull/4559)
- Removed an unnecessary reprojection of Web Mercator imagery tiles to the Geographic projection on load. This should improve both visual quality and load performance slightly. [#4339](https://github.com/CesiumGS/cesium/pull/4339)
- Added `Transforms.northUpEastToFixedFrame` to compute a 4x4 local transformation matrix from a reference frame with a north-west-up axes.
- Improved `Geocoder` usability by selecting text on click [#4464](https://github.com/CesiumGS/cesium/pull/4464)
- Added `Rectangle.simpleIntersection` which is an optimized version of `Rectangle.intersection` for more constrained input. [#4339](https://github.com/CesiumGS/cesium/pull/4339)
- Fixed warning when using Webpack. [#4467](https://github.com/CesiumGS/cesium/pull/4467)

### 1.26 - 2016-10-03

- Deprecated
  - The `scene` parameter for creating `BillboardVisualizer`, `LabelVisualizer`, and `PointVisualizer` has been deprecated and will be removed in 1.28. Instead, pass an instance of `EntityCluster`.
- Breaking changes
  - Vertex texture fetch is now required to be supported to render polylines. Maximum vertex texture image units must be greater than zero.
  - Removed `castShadows` and `receiveShadows` properties from `Model`, `Primitive`, and `Globe`. Instead, use `shadows` with the `ShadowMode` enum, e.g. `model.shadows = ShadowMode.ENABLED`.
  - `Viewer.terrainShadows` now uses the `ShadowMode` enum instead of a Boolean, e.g. `viewer.terrainShadows = ShadowMode.RECEIVE_ONLY`.
- Added support for clustering `Billboard`, `Label` and `Point` entities. [#4240](https://github.com/CesiumGS/cesium/pull/4240)
- Added `DistanceDisplayCondition`s to all primitives to determine the range interval from the camera for when it will be visible.
- Removed the default gamma correction for Bing Maps aerial imagery, because it is no longer an improvement to current versions of the tiles. To restore the previous look, set the `defaultGamma` property of your `BingMapsImageryProvider` instance to 1.3.
- Fixed a bug that could lead to incorrect terrain heights when using `HeightmapTerrainData` with an encoding in which actual heights were equal to the minimum representable height.
- Fixed a bug in `AttributeCompression.compressTextureCoordinates` and `decompressTextureCoordinates` that could cause a small inaccuracy in the encoded texture coordinates.
- Fixed a bug where viewing a model with transparent geometry would cause a crash. [#4378](https://github.com/CesiumGS/cesium/issues/4378)
- Added `TrustedServer` collection that controls which servers should have `withCredential` set to `true` on XHR Requests.
- Fixed billboard rotation when sized in meters. [#3979](https://github.com/CesiumGS/cesium/issues/3979)
- Added `backgroundColor` and `borderWidth` properties to `writeTextToCanvas`.
- Fixed timeline touch events. [#4305](https://github.com/CesiumGS/cesium/pull/4305)
- Fixed a bug that was incorrectly clamping Latitudes in KML <GroundOverlay>(s) to the range -PI..PI. Now correctly clamps to -PI/2..PI/2.
- Added `CesiumMath.clampToLatitudeRange`. A convenience function to clamp a passed radian angle to valid Latitudes.
- Added `DebugCameraPrimitive` to visualize the view frustum of a camera.

### 1.25 - 2016-09-01

- Breaking changes
  - The number and order of arguments passed to `KmlDataSource` `unsupportedNodeEvent` listeners have changed to allow better handling of unsupported KML Features.
  - Changed billboards and labels that are clamped to terrain to have the `verticalOrigin` set to `CENTER` by default instead of `BOTTOM`.
- Deprecated
  - Deprecated `castShadows` and `receiveShadows` properties from `Model`, `Primitive`, and `Globe`. They will be removed in 1.26. Use `shadows` instead with the `ShadowMode` enum, e.g. `model.shadows = ShadowMode.ENABLED`.
  - `Viewer.terrainShadows` now uses the `ShadowMode` enum instead of a Boolean, e.g. `viewer.terrainShadows = ShadowMode.RECEIVE_ONLY`. Boolean support will be removed in 1.26.
- Updated the online [model converter](http://cesiumjs.org/convertmodel.html) to convert OBJ models to glTF with [obj2gltf](https://github.com/CesiumGS/OBJ2GLTF), as well as optimize existing glTF models with the [gltf-pipeline](https://github.com/CesiumGS/gltf-pipeline). Added an option to bake ambient occlusion onto the glTF model. Also added an option to compress geometry using the glTF [WEB3D_quantized_attributes](https://github.com/KhronosGroup/glTF/blob/master/extensions/Vendor/WEB3D_quantized_attributes/README.md) extension.
- Improve label quality for oblique and italic fonts. [#3782](https://github.com/CesiumGS/cesium/issues/3782)
- Added `shadows` property to the entity API for `Box`, `Corridor`, `Cylinder`, `Ellipse`, `Ellipsoid`, `Polygon`, `Polyline`, `PoylineVolume`, `Rectangle`, and `Wall`. [#4005](https://github.com/CesiumGS/cesium/pull/4005)
- Added `Camera.cancelFlight` to cancel the existing camera flight if it exists.
- Fix overlapping camera flights by always cancelling the previous flight when a new one is created.
- Camera flights now disable collision with the terrain until all of the terrain in the area has finished loading. This prevents the camera from being moved to be above lower resolution terrain when flying to a position close to higher resolution terrain. [#4075](https://github.com/CesiumGS/cesium/issues/4075)
- Fixed a crash that would occur if quickly toggling imagery visibility. [#4083](https://github.com/CesiumGS/cesium/issues/4083)
- Fixed an issue causing an error if KML has a clamped to ground LineString with color. [#4131](https://github.com/CesiumGS/cesium/issues/4131)
- Added logic to `KmlDataSource` defaulting KML Feature node to hidden unless all ancestors are visible. This better matches the KML specification.
- Fixed position of KML point features with an altitude mode of `relativeToGround` and `clampToGround`.
- Added `GeocoderViewModel.keepExpanded` which when set to true will always keep the Geocoder in its expanded state.
- Added support for `INT` and `UNSIGNED_INT` in `ComponentDatatype`.
- Added `ComponentDatatype.fromName` for getting a `ComponentDatatype` from its name.
- Fixed a crash caused by draping dynamic geometry over terrain. [#4255](https://github.com/CesiumGS/cesium/pull/4255)

### 1.24 - 2016-08-01

- Added support in CZML for expressing `BillboardGraphics.alignedAxis` as the velocity vector of an entity, using `velocityReference` syntax.
- Added `urlSchemeZeroPadding` property to `UrlTemplateImageryProvider` to allow the numeric parts of a URL, such as `{x}`, to be padded with zeros to make them a fixed width.
- Added leap second just prior to January 2017. [#4092](https://github.com/CesiumGS/cesium/issues/4092)
- Fixed an exception that would occur when switching to 2D view when shadows are enabled. [#4051](https://github.com/CesiumGS/cesium/issues/4051)
- Fixed an issue causing entities to disappear when updating multiple entities simultaneously. [#4096](https://github.com/CesiumGS/cesium/issues/4096)
- Normalizing the velocity vector produced by `VelocityVectorProperty` is now optional.
- Pack functions now return the result array [#4156](https://github.com/CesiumGS/cesium/pull/4156)
- Added optional `rangeMax` parameter to `Math.toSNorm` and `Math.fromSNorm`. [#4121](https://github.com/CesiumGS/cesium/pull/4121)
- Removed `MapQuest OpenStreetMap` from the list of demo base layers since direct tile access has been discontinued. See the [MapQuest Developer Blog](http://devblog.mapquest.com/2016/06/15/modernization-of-mapquest-results-in-changes-to-open-tile-access/) for details.
- Fixed PolylinePipeline.generateArc to accept an array of heights when there's only one position [#4155](https://github.com/CesiumGS/cesium/pull/4155)

### 1.23 - 2016-07-01

- Breaking changes
  - `GroundPrimitive.initializeTerrainHeights()` must be called and have the returned promise resolve before a `GroundPrimitive` can be added synchronously.
- Added terrain clamping to entities, KML, and GeoJSON
  - Added `heightReference` property to point, billboard and model entities.
  - Changed corridor, ellipse, polygon and rectangle entities to conform to terrain by using a `GroundPrimitive` if its material is a `ColorMaterialProperty` instance and it doesn't have a `height` or `extrudedHeight`. Entities with any other type of material are not clamped to terrain.
  - `KMLDataSource`
    - Point and Model features will always respect `altitudeMode`.
    - Added `clampToGround` property. When `true`, clamps `Polygon`, `LineString` and `LinearRing` features to the ground if their `altitudeMode` is `clampToGround`. For this case, lines use a corridor instead of a polyline.
  - `GeoJsonDataSource`
    - Points with a height will be drawn at that height; otherwise, they will be clamped to the ground.
    - Added `clampToGround` property. When `true`, clamps `Polygon` and `LineString` features to the ground. For this case, lines use a corridor instead of a polyline.
  - Added [Ground Clamping Sandcastle example](https://cesiumjs.org/Cesium/Apps/Sandcastle/index.html?src=Ground%20Clamping.html&label=Showcases).
- Improved performance and accuracy of polygon triangulation by using the [earcut](https://github.com/mapbox/earcut) library. Loading a GeoJSON with polygons for each country was 2x faster.
- Fix some large polygon triangulations. [#2788](https://github.com/CesiumGS/cesium/issues/2788)
- Added support for the glTF extension [WEB3D_quantized_attributes](https://github.com/KhronosGroup/glTF/blob/master/extensions/Vendor/WEB3D_quantized_attributes/README.md). [#3241](https://github.com/CesiumGS/cesium/issues/3241)
- Added CZML support for `Box`, `Corridor` and `Cylinder`. Added new CZML properties:
  - `Billboard`: `width`, `height`, `heightReference`, `scaleByDistance`, `translucencyByDistance`, `pixelOffsetScaleByDistance`, `imageSubRegion`
  - `Label`: `heightReference`, `translucencyByDistance`, `pixelOffsetScaleByDistance`
  - `Model`: `heightReference`, `maximumScale`
  - `Point`: `heightReference`, `scaleByDistance`, `translucencyByDistance`
  - `Ellipsoid`: `subdivisions`, `stackPartitions`, `slicePartitions`
- Added `rotatable2D` property to to `Scene`, `CesiumWidget` and `Viewer` to enable map rotation in 2D mode. [#3897](https://github.com/CesiumGS/cesium/issues/3897)
- `Camera.setView` and `Camera.flyTo` now use the `orientation.heading` parameter in 2D if the map is rotatable.
- Added `Camera.changed` event that will fire whenever the camera has changed more than `Camera.percentageChanged`. `percentageChanged` is in the range [0, 1].
- Zooming in toward a target point now keeps the target point at the same screen position. [#4016](https://github.com/CesiumGS/cesium/pull/4016)
- Improved `GroundPrimitive` performance.
- Some incorrect KML (specifically KML that reuses IDs) is now parsed correctly.
- Added `unsupportedNodeEvent` to `KmlDataSource` that is fired whenever an unsupported node is encountered.
- `Clock` now keeps its configuration settings self-consistent. Previously, this was done by `AnimationViewModel` and could become inconsistent in certain cases. [#4007](https://github.com/CesiumGS/cesium/pull/4007)
- Updated [Google Cardboard Sandcastle example](http://cesiumjs.org/Cesium/Apps/Sandcastle/index.html?src=Cardboard.html&label=Showcase).
- Added [hot air balloon](https://github.com/CesiumGS/cesium/tree/master/Apps/SampleData/models/CesiumBalloon) sample model.
- Fixed handling of sampled Rectangle coordinates in CZML. [#4033](https://github.com/CesiumGS/cesium/pull/4033)
- Fix "Cannot read property 'x' of undefined" error when calling SceneTransforms.wgs84ToWindowCoordinates in certain cases. [#4022](https://github.com/CesiumGS/cesium/pull/4022)
- Re-enabled mouse inputs after a specified number of milliseconds past the most recent touch event.
- Exposed a parametric ray-triangle intersection test to the API as `IntersectionTests.rayTriangleParametric`.
- Added `packArray` and `unpackArray` functions to `Cartesian2`, `Cartesian3`, and `Cartesian4`.

### 1.22.2 - 2016-06-14

- This is an npm only release to fix the improperly published 1.22.1. There were no code changes.

### 1.22.1 - 2016-06-13

- Fixed default Bing Key and added a watermark to notify users that they need to sign up for their own key.

### 1.22 - 2016-06-01

- Breaking changes
  - `KmlDataSource` now requires `options.camera` and `options.canvas`.
- Added shadows
  - See the Sandcastle demo: [Shadows](http://cesiumjs.org/Cesium/Apps/Sandcastle/index.html?src=Shadows.html&label=Showcases).
  - Added `Viewer.shadows` and `Viewer.terrainShadows`. Both are off by default.
  - Added `Viewer.shadowMap` and `Scene.shadowMap` for accessing the scene's shadow map.
  - Added `castShadows` and `receiveShadows` properties to `Model` and `Entity.model`, and options to the `Model` constructor and `Model.fromGltf`.
  - Added `castShadows` and `receiveShadows` properties to `Primitive`, and options to the `Primitive` constructor.
  - Added `castShadows` and `receiveShadows` properties to `Globe`.
- Added `heightReference` to models so they can be drawn on terrain.
- Added support for rendering models in 2D and Columbus view.
- Added option to enable sun position based atmosphere color when `Globe.enableLighting` is `true`. [3439](https://github.com/CesiumGS/cesium/issues/3439)
- Improved KML NetworkLink compatibility by supporting the `Url` tag. [#3895](https://github.com/CesiumGS/cesium/pull/3895).
- Added `VelocityVectorProperty` so billboard's aligned axis can follow the velocity vector. [#3908](https://github.com/CesiumGS/cesium/issues/3908)
- Improve memory management for entity billboard/label/point/path visualization.
- Added `terrainProviderChanged` event to `Scene` and `Globe`
- Added support for hue, saturation, and brightness color shifts in the atmosphere in `SkyAtmosphere`. See the new Sandcastle example: [Atmosphere Color](http://cesiumjs.org/Cesium/Apps/Sandcastle/index.html?src=Atmosphere%20Color.html&label=Showcases). [#3439](https://github.com/CesiumGS/cesium/issues/3439)
- Fixed exaggerated terrain tiles disappearing. [#3676](https://github.com/CesiumGS/cesium/issues/3676)
- Fixed a bug that could cause incorrect normals to be computed for exaggerated terrain, especially for low-detail tiles. [#3904](https://github.com/CesiumGS/cesium/pull/3904)
- Fixed a bug that was causing errors to be thrown when picking and terrain was enabled. [#3779](https://github.com/CesiumGS/cesium/issues/3779)
- Fixed a bug that was causing the atmosphere to disappear when only atmosphere is visible. [#3347](https://github.com/CesiumGS/cesium/issues/3347)
- Fixed infinite horizontal 2D scrolling in IE/Edge. [#3893](https://github.com/CesiumGS/cesium/issues/3893)
- Fixed a bug that would cause a crash is the camera was on the IDL in 2D. [#3951](https://github.com/CesiumGS/cesium/issues/3951)
- Fixed issue where a repeating model animation doesn't play when the clock is set to a time before the model was created. [#3932](https://github.com/CesiumGS/cesium/issues/3932)
- Fixed `Billboard.computeScreenSpacePosition` returning the wrong y coordinate. [#3920](https://github.com/CesiumGS/cesium/issues/3920)
- Fixed issue where labels were disappearing. [#3730](https://github.com/CesiumGS/cesium/issues/3730)
- Fixed issue where billboards on terrain didn't always update when the terrain provider was changed. [#3921](https://github.com/CesiumGS/cesium/issues/3921)
- Fixed issue where `Matrix4.fromCamera` was taking eye/target instead of position/direction. [#3927](https://github.com/CesiumGS/cesium/issues/3927)
- Added `Scene.nearToFarDistance2D` that determines the size of each frustum of the multifrustum in 2D.
- Added `Matrix4.computeView`.
- Added `CullingVolume.fromBoundingSphere`.
- Added `debugShowShadowVolume` to `GroundPrimitive`.
- Fix issue with disappearing tiles on Linux. [#3889](https://github.com/CesiumGS/cesium/issues/3889)

### 1.21 - 2016-05-02

- Breaking changes
  - Removed `ImageryMaterialProperty.alpha`. Use `ImageryMaterialProperty.color.alpha` instead.
  - Removed `OpenStreetMapImageryProvider`. Use `createOpenStreetMapImageryProvider` instead.
- Added ability to import and export Sandcastle example using GitHub Gists. [#3795](https://github.com/CesiumGS/cesium/pull/3795)
- Added `PolygonGraphics.closeTop`, `PolygonGraphics.closeBottom`, and `PolygonGeometry` options for creating an extruded polygon without a top or bottom. [#3879](https://github.com/CesiumGS/cesium/pull/3879)
- Added support for polyline arrow material to `CzmlDataSource` [#3860](https://github.com/CesiumGS/cesium/pull/3860)
- Fixed issue causing the sun not to render. [#3801](https://github.com/CesiumGS/cesium/pull/3801)
- Fixed issue where `Camera.flyTo` would not work with a rectangle in 2D. [#3688](https://github.com/CesiumGS/cesium/issues/3688)
- Fixed issue causing the fog to go dark and the atmosphere to flicker when the camera clips the globe. [#3178](https://github.com/CesiumGS/cesium/issues/3178)
- Fixed a bug that caused an exception and rendering to stop when using `ArcGisMapServerImageryProvider` to connect to a MapServer specifying the Web Mercator projection and a fullExtent bigger than the valid extent of the projection. [#3854](https://github.com/CesiumGS/cesium/pull/3854)
- Fixed issue causing an exception when switching scene modes with an active KML network link. [#3865](https://github.com/CesiumGS/cesium/issues/3865)

### 1.20 - 2016-04-01

- Breaking changes
  - Removed `TileMapServiceImageryProvider`. Use `createTileMapServiceImageryProvider` instead.
  - Removed `GroundPrimitive.geometryInstance`. Use `GroundPrimitive.geometryInstances` instead.
  - Removed `definedNotNull`. Use `defined` instead.
  - Removed ability to rotate the map in 2D due to the new infinite 2D scrolling feature.
- Deprecated
  - Deprecated `ImageryMaterialProperty.alpha`. It will be removed in 1.21. Use `ImageryMaterialProperty.color.alpha` instead.
- Added infinite horizontal scrolling in 2D.
- Added a code example to Sandcastle for the [new 1-meter Pennsylvania terrain service](http://cesiumjs.org/2016/03/15/New-Cesium-Terrain-Service-Covering-Pennsylvania/).
- Fixed loading for KML `NetworkLink` to not append a `?` if there isn't a query string.
- Fixed handling of non-standard KML `styleUrl` references within a `StyleMap`.
- Fixed issue in KML where StyleMaps from external documents fail to load.
- Added translucent and colored image support to KML ground overlays
- Fix bug when upsampling exaggerated terrain where the terrain heights were exaggerated at twice the value. [#3607](https://github.com/CesiumGS/cesium/issues/3607)
- All external urls are now https by default to make Cesium work better with non-server-based applications. [#3650](https://github.com/CesiumGS/cesium/issues/3650)
- `GeoJsonDataSource` now handles CRS `urn:ogc:def:crs:EPSG::4326`
- Fixed `TimeIntervalCollection.removeInterval` bug that resulted in too many intervals being removed.
- `GroundPrimitive` throws a `DeveloperError` when passed an unsupported geometry type instead of crashing.
- Fix issue with billboard collections that have at least one billboard with an aligned axis and at least one billboard without an aligned axis. [#3318](https://github.com/CesiumGS/cesium/issues/3318)
- Fix a race condition that would cause the terrain to continue loading and unloading or cause a crash when changing terrain providers. [#3690](https://github.com/CesiumGS/cesium/issues/3690)
- Fix issue where the `GroundPrimitive` volume was being clipped by the far plane. [#3706](https://github.com/CesiumGS/cesium/issues/3706)
- Fixed issue where `Camera.computeViewRectangle` was incorrect when crossing the international date line. [#3717](https://github.com/CesiumGS/cesium/issues/3717)
- Added `Rectangle` result parameter to `Camera.computeViewRectangle`.
- Fixed a reentrancy bug in `EntityCollection.collectionChanged`. [#3739](https://github.com/CesiumGS/cesium/pull/3739)
- Fixed a crash that would occur if you added and removed an `Entity` with a path without ever actually rendering it. [#3738](https://github.com/CesiumGS/cesium/pull/3738)
- Fixed issue causing parts of geometry and billboards/labels to be clipped. [#3748](https://github.com/CesiumGS/cesium/issues/3748)
- Fixed bug where transparent image materials were drawn black.
- Fixed `Color.fromCssColorString` from reusing the input `result` alpha value in some cases.

### 1.19 - 2016-03-01

- Breaking changes
  - `PolygonGeometry` now changes the input `Cartesian3` values of `options.positions` so that they are on the ellipsoid surface. This only affects polygons created synchronously with `options.perPositionHeight = false` when the positions have a non-zero height and the same positions are used for multiple entities. In this case, make a copy of the `Cartesian3` values used for the polygon positions.
- Deprecated
  - Deprecated `KmlDataSource` taking a proxy object. It will throw an exception in 1.21. It now should take a `options` object with required `camera` and `canvas` parameters.
  - Deprecated `definedNotNull`. It will be removed in 1.20. Use `defined` instead, which now checks for `null` as well as `undefined`.
- Improved KML support.
  - Added support for `NetworkLink` refresh modes `onInterval`, `onExpire` and `onStop`. Includes support for `viewboundScale`, `viewFormat`, `httpQuery`.
  - Added partial support for `NetworkLinkControl` including `minRefreshPeriod`, `cookie` and `expires`.
  - Added support for local `StyleMap`. The `highlight` style is still ignored.
  - Added support for `root://` URLs.
  - Added more warnings for unsupported features.
  - Improved style processing in IE.
- `Viewer.zoomTo` and `Viewer.flyTo` now accept an `ImageryLayer` instance as a valid parameter and will zoom to the extent of the imagery.
- Added `Camera.flyHome` function for resetting the camera to the home view.
- `Camera.flyTo` now honors max and min zoom settings in `ScreenSpaceCameraController`.
- Added `show` property to `CzmlDataSource`, `GeoJsonDataSource`, `KmlDataSource`, `CustomDataSource`, and `EntityCollection` for easily toggling display of entire data sources.
- Added `owner` property to `CompositeEntityCollection`.
- Added `DataSouceDisplay.ready` for determining whether or not static data associated with the Entity API has been rendered.
- Fix an issue when changing a billboard's position property multiple times per frame. [#3511](https://github.com/CesiumGS/cesium/pull/3511)
- Fixed texture coordinates for polygon with position heights.
- Fixed issue that kept `GroundPrimitive` with an `EllipseGeometry` from having a `rotation`.
- Fixed crash caused when drawing `CorridorGeometry` and `CorridorOutlineGeometry` synchronously.
- Added the ability to create empty geometries. Instead of throwing `DeveloperError`, `undefined` is returned.
- Fixed flying to `latitude, longitude, height` in the Geocoder.
- Fixed bug in `IntersectionTests.lineSegmentSphere` where the ray origin was not set.
- Added `length` to `Matrix2`, `Matrix3` and `Matrix4` so these can be used as array-like objects.
- Added `Color.add`, `Color.subtract`, `Color.multiply`, `Color.divide`, `Color.mod`, `Color.multiplyByScalar`, and `Color.divideByScalar` functions to perform arithmetic operations on colors.
- Added optional `result` parameter to `Color.fromRgba`, `Color.fromHsl` and `Color.fromCssColorString`.
- Fixed bug causing `navigator is not defined` reference error when Cesium is used with Node.js.
- Upgraded Knockout from version 3.2.0 to 3.4.0.
- Fixed hole that appeared in the top of in dynamic ellipsoids

### 1.18 - 2016-02-01

- Breaking changes
  - Removed support for `CESIUM_binary_glTF`. Use `KHR_binary_glTF` instead, which is the default for the online [COLLADA-to-glTF converter](http://cesiumjs.org/convertmodel.html).
- Deprecated
  - Deprecated `GroundPrimitive.geometryInstance`. It will be removed in 1.20. Use `GroundPrimitive.geometryInstances` instead.
  - Deprecated `TileMapServiceImageryProvider`. It will be removed in 1.20. Use `createTileMapServiceImageryProvider` instead.
- Reduced the amount of CPU memory used by terrain by ~25% in Chrome.
- Added a Sandcastle example to "star burst" overlapping billboards and labels.
- Added `VRButton` which is a simple, single-button widget that toggles VR mode. It is off by default. To enable the button, set the `vrButton` option to `Viewer` to `true`. Only Cardboard for mobile is supported. More VR devices will be supported when the WebVR API is more stable.
- Added `Scene.useWebVR` to switch the scene to use stereoscopic rendering.
- Cesium now honors `window.devicePixelRatio` on browsers that support the CSS `imageRendering` attribute. This greatly improves performance on mobile devices and high DPI displays by rendering at the browser-recommended resolution. This also reduces bandwidth usage and increases battery life in these cases. To enable the previous behavior, use the following code:
  ```javascript
  if (Cesium.FeatureDetection.supportsImageRenderingPixelated()) {
    viewer.resolutionScale = window.devicePixelRatio;
  }
  ```
- `GroundPrimitive` now supports batching geometry for better performance.
- Improved compatibility with glTF KHR_binary_glTF and KHR_materials_common extensions
- Added `ImageryLayer.getViewableRectangle` to make it easy to get the effective bounds of an imagery layer.
- Improved compatibility with glTF KHR_binary_glTF and KHR_materials_common extensions
- Fixed a picking issue that sometimes prevented objects being selected. [#3386](https://github.com/CesiumGS/cesium/issues/3386)
- Fixed cracking between tiles in 2D. [#3486](https://github.com/CesiumGS/cesium/pull/3486)
- Fixed creating bounding volumes for `GroundPrimitive`s whose containing rectangle has a width greater than pi.
- Fixed incorrect texture coordinates for polygons with large height.
- Fixed camera.flyTo not working when in 2D mode and only orientation changes
- Added `UrlTemplateImageryProvider.reinitialize` for changing imagery provider options without creating a new instance.
- `UrlTemplateImageryProvider` now accepts a promise to an `options` object in addition to taking the object directly.
- Fixed a bug that prevented WMS feature picking from working with THREDDS XML and msGMLOutput in Internet Explorer 11.
- Added `Scene.useDepthPicking` to enable or disable picking using the depth buffer. [#3390](https://github.com/CesiumGS/cesium/pull/3390)
- Added `BoundingSphere.fromEncodedCartesianVertices` to create bounding volumes from parallel arrays of the upper and lower bits of `EncodedCartesian3`s.
- Added helper functions: `getExtensionFromUri`, `getAbsoluteUri`, and `Math.logBase`.
- Added `Rectangle.union` and `Rectangle.expand`.
- TMS support now works with newer versions of gdal2tiles.py generated layers. `createTileMapServiceImageryProvider`. Tilesets generated with older gdal2tiles.py versions may need to have the `flipXY : true` option set to load correctly.

### 1.17 - 2016-01-04

- Breaking changes
  - Removed `Camera.viewRectangle`. Use `Camera.setView({destination: rectangle})` instead.
  - Removed `RectanglePrimitive`. Use `RectangleGeometry` or `Entity.rectangle` instead.
  - Removed `Polygon`. Use `PolygonGeometry` or `Entity.polygon` instead.
  - Removed `OrthographicFrustum.getPixelSize`. Use `OrthographicFrustum.getPixelDimensions` instead.
  - Removed `PerspectiveFrustum.getPixelSize`. Use `PerspectiveFrustum.getPixelDimensions` instead.
  - Removed `PerspectiveOffCenterFrustum.getPixelSize`. Use `PerspectiveOffCenterFrustum.getPixelDimensions` instead.
  - Removed `Scene\HeadingPitchRange`. Use `Core\HeadingPitchRange` instead.
  - Removed `jsonp`. Use `loadJsonp` instead.
  - Removed `HeightmapTessellator` from the public API. It is an implementation details.
  - Removed `TerrainMesh` from the public API. It is an implementation details.
- Reduced the amount of GPU and CPU memory used by terrain by using [compression](http://cesiumjs.org/2015/12/18/Terrain-Quantization/). The CPU memory was reduced by up to 40%.
- Added the ability to manipulate `Model` node transformations via CZML and the Entity API. See the new Sandcastle example: [CZML Model - Node Transformations](http://cesiumjs.org/Cesium/Apps/Sandcastle/index.html?src=CZML%20Model%20-%20Node%20Transformations.html&label=CZML). [#3316](https://github.com/CesiumGS/cesium/pull/3316)
- Added `Globe.tileLoadProgressEvent`, which is raised when the length of the tile load queue changes, enabling incremental loading indicators.
- Added support for msGMLOutput and Thredds server feature information formats to `GetFeatureInfoFormat` and `WebMapServiceImageryProvider`.
- Added dynamic `enableFeaturePicking` toggle to all ImageryProviders that support feature picking.
- Fixed disappearing terrain while fog is active. [#3335](https://github.com/CesiumGS/cesium/issues/3335)
- Fixed short segments in `CorridorGeometry` and `PolylineVolumeGeometry`. [#3293](https://github.com/CesiumGS/cesium/issues/3293)
- Fixed `CorridorGeometry` with nearly colinear points. [#3320](https://github.com/CesiumGS/cesium/issues/3320)
- Added missing points to `EllipseGeometry` and `EllipseOutlineGeometry`. [#3078](https://github.com/CesiumGS/cesium/issues/3078)
- `Rectangle.fromCartographicArray` now uses the smallest rectangle regardess of whether or not it crosses the international date line. [#3227](https://github.com/CesiumGS/cesium/issues/3227)
- Added `TranslationRotationScale` property, which represents an affine transformation defined by a translation, rotation, and scale.
- Added `Matrix4.fromTranslationRotationScale`.
- Added `NodeTransformationProperty`, which is a `Property` value that is defined by independent `translation`, `rotation`, and `scale` `Property` instances.
- Added `PropertyBag`, which is a `Property` whose value is a key-value mapping of property names to the computed value of other properties.
- Added `ModelGraphics.runAnimations` which is a boolean `Property` indicating if all model animations should be started after the model is loaded.
- Added `ModelGraphics.nodeTransformations` which is a `PropertyBag` of `TranslationRotationScale` properties to be applied to a loaded model.
- Added CZML support for new `runAnimations` and `nodeTransformations` properties on the `model` packet.

### 1.16 - 2015-12-01

- Deprecated
  - Deprecated `HeightmapTessellator`. It will be removed in 1.17.
  - Deprecated `TerrainMesh`. It will be removed in 1.17.
  - Deprecated `OpenStreetMapImageryProvider`. It will be removed in 1.18. Use `createOpenStreetMapImageryProvider` instead.
- Improved terrain performance by up to 35%. Added support for fog near the horizon, which improves performance by rendering less terrain tiles and reduces terrain tile requests. This is enabled by default. See `Scene.fog` for options. [#3154](https://github.com/CesiumGS/cesium/pull/3154)
- Added terrain exaggeration. Enabled on viewer creation with the exaggeration scalar as the `terrainExaggeration` option.
- Added support for incrementally loading textures after a Model is ready. This allows the Model to be visible as soon as possible while its textures are loaded in the background.
- `ImageMaterialProperty.image` now accepts an `HTMLVideoElement`. You can also assign a video element directly to an Entity `material` property.
- `Material` image uniforms now accept and `HTMLVideoElement` anywhere it could previously take a `Canvas` element.
- Added `VideoSynchronizer` helper object for keeping an `HTMLVideoElement` in sync with a scene's clock.
- Fixed an issue with loading skeletons for skinned glTF models. [#3224](https://github.com/CesiumGS/cesium/pull/3224)
- Fixed an issue with tile selection when below the surface of the ellipsoid. [#3170](https://github.com/CesiumGS/cesium/issues/3170)
- Added `Cartographic.fromCartesian` function.
- Added `createOpenStreetMapImageryProvider` function to replace the `OpenStreetMapImageryProvider` class. This function returns a constructed `UrlTemplateImageryProvider`.
- `GeoJsonDataSource.load` now takes an optional `describeProperty` function for generating feature description properties. [#3140](https://github.com/CesiumGS/cesium/pull/3140)
- Added `ImageryProvider.readyPromise` and `TerrainProvider.readyPromise` and implemented it in all terrain and imagery providers. This is a promise which resolves when `ready` becomes true and rejected if there is an error during initialization. [#3175](https://github.com/CesiumGS/cesium/pull/3175)
- Fixed an issue where the sun texture is not generated correctly on some mobile devices. [#3141](https://github.com/CesiumGS/cesium/issues/3141)
- Fixed a bug that caused setting `Entity.parent` to `undefined` to throw an exception. [#3169](https://github.com/CesiumGS/cesium/issues/3169)
- Fixed a bug which caused `Entity` polyline graphics to be incorrect when a scene's ellipsoid was not WGS84. [#3174](https://github.com/CesiumGS/cesium/pull/3174)
- Entities have a reference to their entity collection and to their owner (usually a data source, but can be a `CompositeEntityCollection`).
- Added `ImageMaterialProperty.alpha` and a `alpha` uniform to `Image` and `Material` types to control overall image opacity. It defaults to 1.0, fully opaque.
- Added `Camera.getPixelSize` function to get the size of a pixel in meters based on the current view.
- Added `Camera.distanceToBoundingSphere` function.
- Added `BoundingSphere.fromOrientedBoundingBox` function.
- Added utility function `getBaseUri`, which given a URI with or without query parameters, returns the base path of the URI.
- Added `Queue.peek` to return the item at the front of a Queue.
- Fixed `JulianDate.fromIso8601` so that it correctly parses the `YYYY-MM-DDThh:mmTZD` format.
- Added `Model.maximumScale` and `ModelGraphics.maximumScale` properties, giving an upper limit for minimumPixelSize.
- Fixed glTF implementation to read the version as a string as per the specification and to correctly handle backwards compatibility for axis-angle rotations in glTF 0.8 models.
- Fixed a bug in the deprecated `jsonp` that prevented it from returning a promise. Its replacement, `loadJsonp`, was unaffected.
- Fixed a bug where loadWithXhr would reject the returned promise with successful HTTP responses (2xx) that weren't 200.

### 1.15 - 2015-11-02

- Breaking changes
  - Deleted old `<subfolder>/package.json` and `*.profile.js` files, not used since Cesium moved away from a Dojo-based build years ago. This will allow future compatibility with newer systems like Browserify and Webpack.
- Deprecated
  - Deprecated `Camera.viewRectangle`. It will be removed in 1.17. Use `Camera.setView({destination: rectangle})` instead.
  - The following options to `Camera.setView` have been deprecated and will be removed in 1.17:
    - `position`. Use `destination` instead.
    - `positionCartographic`. Convert to a `Cartesian3` and use `destination` instead.
    - `heading`, `pitch` and `roll`. Use `orientation.heading/pitch/roll` instead.
  - Deprecated `CESIUM_binary_glTF` extension support for glTF models. [KHR_binary_glTF](https://github.com/KhronosGroup/glTF/tree/master/extensions/Khronos/KHR_binary_glTF) should be used instead. `CESIUM_binary_glTF` will be removed in 1.18. Reconvert models using the online [model converter](http://cesiumjs.org/convertmodel.html).
  - Deprecated `RectanglePrimitive`. It will be removed in 1.17. Use `RectangleGeometry` or `Entity.rectangle` instead.
  - Deprecated `EllipsoidPrimitive`. It will be removed in 1.17. Use `EllipsoidGeometry` or `Entity.ellipsoid` instead.
  - Made `EllipsoidPrimitive` private, use `EllipsoidGeometry` or `Entity.ellipsoid` instead.
  - Deprecated `BoxGeometry.minimumCorner` and `BoxGeometry.maximumCorner`. These will be removed in 1.17. Use `BoxGeometry.minimum` and `BoxGeometry.maximum` instead.
  - Deprecated `BoxOutlineGeometry.minimumCorner` and `BoxOutlineGeometry.maximumCorner`. These will be removed in 1.17. Use `BoxOutlineGeometry.minimum` and `BoxOutlineGeometry.maximum` instead.
  - Deprecated `OrthographicFrustum.getPixelSize`. It will be removed in 1.17. Use `OrthographicFrustum.getPixelDimensions` instead.
  - Deprecated `PerspectiveFrustum.getPixelSize`. It will be removed in 1.17. Use `PerspectiveFrustum.getPixelDimensions` instead.
  - Deprecated `PerspectiveOffCenterFrustum.getPixelSize`. It will be removed in 1.17. Use `PerspectiveOffCenterFrustum.getPixelDimensions` instead.
  - Deprecated `Scene\HeadingPitchRange`. It will be removed in 1.17. Use `Core\HeadingPitchRange` instead.
  - Deprecated `jsonp`. It will be removed in 1.17. Use `loadJsonp` instead.
- Added support for the [glTF 1.0](https://github.com/KhronosGroup/glTF/blob/master/specification/README.md) draft specification.
- Added support for the glTF extensions [KHR_binary_glTF](https://github.com/KhronosGroup/glTF/tree/master/extensions/Khronos/KHR_binary_glTF) and [KHR_materials_common](https://github.com/KhronosGroup/glTF/tree/KHR_materials_common/extensions/Khronos/KHR_materials_common).
- Decreased GPU memory usage in `BillboardCollection` and `LabelCollection` by using WebGL instancing.
- Added CZML examples to Sandcastle. See the new CZML tab.
- Changed `Camera.setView` to take the same parameter options as `Camera.flyTo`. `options.destination` takes a rectangle, `options.orientation` works with heading/pitch/roll or direction/up, and `options.endTransform` was added. [#3100](https://github.com/CesiumGS/cesium/pull/3100)
- Fixed token issue in `ArcGisMapServerImageryProvider`.
- `ImageryLayerFeatureInfo` now has an `imageryLayer` property, indicating the layer that contains the feature.
- Made `TileMapServiceImageryProvider` and `CesiumTerrainProvider` work properly when the provided base url contains query parameters and fragments.
- The WebGL setting of `failIfMajorPerformanceCaveat` now defaults to `false`, which is the WebGL default. This improves compatibility with out-of-date drivers and remote desktop sessions. Cesium will run slower in these cases instead of simply failing to load. [#3108](https://github.com/CesiumGS/cesium/pull/3108)
- Fixed the issue where the camera inertia takes too long to finish causing the camera move events to fire after it appears to. [#2839](https://github.com/CesiumGS/cesium/issues/2839)
- Make KML invalid coordinate processing match Google Earth behavior. [#3124](https://github.com/CesiumGS/cesium/pull/3124)
- Added `BoxOutlineGeometry.fromAxisAlignedBoundingBox` and `BoxGeometry.fromAxisAlignedBoundingBox` functions.
- Switched to [gulp](http://gulpjs.com/) for all build tasks. `Java` and `ant` are no longer required to develop Cesium. [#3106](https://github.com/CesiumGS/cesium/pull/3106)
- Updated `requirejs` from 2.1.9 to 2.1.20. [#3107](https://github.com/CesiumGS/cesium/pull/3107)
- Updated `almond` from 0.2.6 to 0.3.1. [#3107](https://github.com/CesiumGS/cesium/pull/3107)

### 1.14 - 2015-10-01

- Fixed issues causing the terrain and sky to disappear when the camera is near the surface. [#2415](https://github.com/CesiumGS/cesium/issues/2415) and [#2271](https://github.com/CesiumGS/cesium/issues/2271)
- Changed the `ScreenSpaceCameraController.minimumZoomDistance` default from `20.0` to `1.0`.
- Added `Billboard.sizeInMeters`. `true` sets the billboard size to be measured in meters; otherwise, the size of the billboard is measured in pixels. Also added support for billboard `sizeInMeters` to entities and CZML.
- Fixed a bug in `AssociativeArray` that would cause unbounded memory growth when adding and removing lots of items.
- Provided a workaround for Safari 9 where WebGL constants can't be accessed through `WebGLRenderingContext`. Now constants are hard-coded in `WebGLConstants`. [#2989](https://github.com/CesiumGS/cesium/issues/2989)
- Added a workaround for Chrome 45, where the first character in a label with a small font size would not appear. [#3011](https://github.com/CesiumGS/cesium/pull/3011)
- Added `subdomains` option to the `WebMapTileServiceImageryProvider` constructor.
- Added `subdomains` option to the `WebMapServiceImageryProvider` constructor.
- Fix zooming in 2D when tracking an object. The zoom was based on location rather than the tracked object. [#2991](https://github.com/CesiumGS/cesium/issues/2991)
- Added `options.credit` parameter to `MapboxImageryProvider`.
- Fixed an issue with drill picking at low frame rates that would cause a crash. [#3010](https://github.com/CesiumGS/cesium/pull/3010)
- Fixed a bug that prevented `setView` from working across all scene modes.
- Fixed a bug that caused `camera.positionWC` to occasionally return the incorrect value.
- Used all the template urls defined in the CesiumTerrain provider.[#3038](https://github.com/CesiumGS/cesium/pull/3038)

### 1.13 - 2015-09-01

- Breaking changes
  - Remove deprecated `AxisAlignedBoundingBox.intersect` and `BoundingSphere.intersect`. Use `BoundingSphere.intersectPlane` instead.
  - Remove deprecated `getFeatureInfoAsGeoJson` and `getFeatureInfoAsXml` constructor parameters from `WebMapServiceImageryProvider`.
- Added support for `GroundPrimitive` which works much like `Primitive` but drapes geometry over terrain. Valid geometries that can be draped on terrain are `CircleGeometry`, `CorridorGeometry`, `EllipseGeometry`, `PolygonGeometry`, and `RectangleGeometry`. Because of the cutting edge nature of this feature in WebGL, it requires the [EXT_frag_depth](https://www.khronos.org/registry/webgl/extensions/EXT_frag_depth/) extension, which is currently only supported in Chrome, Firefox, and Edge. Apple support is expected in iOS 9 and MacOS Safari 9. Android support varies by hardware and IE11 will most likely never support it. You can use [webglreport.com](http://webglreport.com) to verify support for your hardware. Finally, this feature is currently only supported in Primitives and not yet available via the Entity API. [#2865](https://github.com/CesiumGS/cesium/pull/2865)
- Added `Scene.groundPrimitives`, which is a primitive collection like `Scene.primitives`, but for `GroundPrimitive` instances. It allows custom z-ordering. [#2960](https://github.com/CesiumGS/cesium/pull/2960) For example:

        // draws the ellipse on top of the rectangle
        var ellipse = scene.groundPrimitives.add(new Cesium.GroundPrimitive({...}));
        var rectangle = scene.groundPrimitives.add(new Cesium.GroundPrimitive({...}));

        // move the rectangle to draw on top of the ellipse
        scene.groundPrimitives.raise(rectangle);

- Added `reverseZ` tag to `UrlTemplateImageryProvider`. [#2961](https://github.com/CesiumGS/cesium/pull/2961)
- Added `BoundingSphere.isOccluded` and `OrientedBoundingBox.isOccluded` to determine if the volumes are occluded by an `Occluder`.
- Added `distanceSquaredTo` and `computePlaneDistances` functions to `OrientedBoundingBox`.
- Fixed a GLSL precision issue that enables Cesium to support Mali-400MP GPUs and other mobile GPUs where GLSL shaders did not previously compile. [#2984](https://github.com/CesiumGS/cesium/pull/2984)
- Fixed an issue where extruded `PolygonGeometry` was always extruding to the ellipsoid surface instead of specified height. [#2923](https://github.com/CesiumGS/cesium/pull/2923)
- Fixed an issue where non-feature nodes prevented KML documents from loading. [#2945](https://github.com/CesiumGS/cesium/pull/2945)
- Fixed an issue where `JulianDate` would not parse certain dates properly. [#405](https://github.com/CesiumGS/cesium/issues/405)
- Removed [es5-shim](https://github.com/kriskowal/es5-shim), which is no longer being used. [#2933](https://github.com/CesiumGS/cesium/pull/2945)

### 1.12 - 2015-08-03

- Breaking changes
  - Remove deprecated `ObjectOrientedBoundingBox`. Use `OrientedBoundingBox` instead.
- Added `MapboxImageryProvider` to load imagery from [Mapbox](https://www.mapbox.com).
- Added `maximumHeight` option to `Viewer.flyTo`. [#2868](https://github.com/CesiumGS/cesium/issues/2868)
- Added picking support to `UrlTemplateImageryProvider`.
- Added ArcGIS token-based authentication support to `ArcGisMapServerImageryProvider`.
- Added proxy support to `ArcGisMapServerImageryProvider` for `pickFeatures` requests.
- The default `CTRL + Left Click Drag` mouse behavior is now duplicated for `CTRL + Right Click Drag` for better compatibility with Firefox on Mac OS [#2872](https://github.com/CesiumGS/cesium/pull/2913).
- Fixed incorrect texture coordinates for `WallGeometry` [#2872](https://github.com/CesiumGS/cesium/issues/2872)
- Fixed `WallGeometry` bug that caused walls covering a short distance not to render. [#2897](https://github.com/CesiumGS/cesium/issues/2897)
- Fixed `PolygonGeometry` clockwise winding order bug.
- Fixed extruded `RectangleGeometry` bug for small heights. [#2823](https://github.com/CesiumGS/cesium/issues/2823)
- Fixed `BillboardCollection` bounding sphere for billboards with a non-center vertical origin. [#2894](https://github.com/CesiumGS/cesium/issues/2894)
- Fixed a bug that caused `Camera.positionCartographic` to be incorrect. [#2838](https://github.com/CesiumGS/cesium/issues/2838)
- Fixed calling `Scene.pickPosition` after calling `Scene.drillPick`. [#2813](https://github.com/CesiumGS/cesium/issues/2813)
- The globe depth is now rendered during picking when `Scene.depthTestAgainstTerrain` is `true` so objects behind terrain are not picked.
- Fixed Cesium.js failing to parse in IE 8 and 9. While Cesium doesn't work in IE versions less than 11, this allows for more graceful error handling.

### 1.11 - 2015-07-01

- Breaking changes
  - Removed `Scene.fxaaOrderIndependentTranslucency`, which was deprecated in 1.10. Use `Scene.fxaa` which is now `true` by default.
  - Removed `Camera.clone`, which was deprecated in 1.10.
- Deprecated
  - The STK World Terrain url `cesiumjs.org/stk-terrain/world` has been deprecated, use `assets.agi.com/stk-terrain/world` instead. A redirect will be in place until 1.14.
  - Deprecated `AxisAlignedBoundingBox.intersect` and `BoundingSphere.intersect`. These will be removed in 1.13. Use `AxisAlignedBoundingBox.intersectPlane` and `BoundingSphere.intersectPlane` instead.
  - Deprecated `ObjectOrientedBoundingBox`. It will be removed in 1.12. Use `OrientedBoundingBox` instead.
- Improved camera flights. [#2825](https://github.com/CesiumGS/cesium/pull/2825)
- The camera now zooms to the point under the mouse cursor.
- Added a new camera mode for horizon views. When the camera is looking at the horizon and a point on terrain above the camera is picked, the camera moves in the plane containing the camera position, up and right vectors.
- Improved terrain and imagery performance and reduced tile loading by up to 50%, depending on the camera view, by using the new `OrientedBoundingBox` for view frustum culling. See [Terrain Culling with Oriented Bounding Boxes](http://cesiumjs.org/2015/06/24/Oriented-Bounding-Boxes/).
- Added `UrlTemplateImageryProvider`. This new imagery provider allows access to a wide variety of imagery sources, including OpenStreetMap, TMS, WMTS, WMS, WMS-C, and various custom schemes, by specifying a URL template to use to request imagery tiles.
- Fixed flash/streak rendering artifacts when picking. [#2790](https://github.com/CesiumGS/cesium/issues/2790), [#2811](https://github.com/CesiumGS/cesium/issues/2811)
- Fixed 2D and Columbus view lighting issue. [#2635](https://github.com/CesiumGS/cesium/issues/2635).
- Fixed issues with material caching which resulted in the inability to use an image-based material multiple times. [#2821](https://github.com/CesiumGS/cesium/issues/2821)
- Improved `Camera.viewRectangle` so that the specified rectangle is now better centered on the screen. [#2764](https://github.com/CesiumGS/cesium/issues/2764)
- Fixed a crash when `viewer.zoomTo` or `viewer.flyTo` were called immediately before or during a scene morph. [#2775](https://github.com/CesiumGS/cesium/issues/2775)
- Fixed an issue where `Camera` functions would throw an exception if used from within a `Scene.morphComplete` callback. [#2776](https://github.com/CesiumGS/cesium/issues/2776)
- Fixed camera flights that ended up at the wrong position in Columbus view. [#802](https://github.com/CesiumGS/cesium/issues/802)
- Fixed camera flights through the map in 2D. [#804](https://github.com/CesiumGS/cesium/issues/804)
- Fixed strange camera flights from opposite sides of the globe. [#1158](https://github.com/CesiumGS/cesium/issues/1158)
- Fixed camera flights that wouldn't fly to the home view after zooming out past it. [#1400](https://github.com/CesiumGS/cesium/issues/1400)
- Fixed flying to rectangles that cross the IDL in Columbus view and 2D. [#2093](https://github.com/CesiumGS/cesium/issues/2093)
- Fixed flights with a pitch of -90 degrees. [#2468](https://github.com/CesiumGS/cesium/issues/2468)
- `Model` can now load Binary glTF from a `Uint8Array`.
- Fixed a bug in `ImageryLayer` that could cause an exception and the render loop to stop when the base layer did not cover the entire globe.
- The performance statistics displayed when `scene.debugShowFramesPerSecond === true` can now be styled using the `cesium-performanceDisplay` CSS classes in `shared.css` [#2779](https://github.com/CesiumGS/cesium/issues/2779).
- Added `Plane.fromCartesian4`.
- Added `Plane.ORIGIN_XY_PLANE`/`ORIGIN_YZ_PLANE`/`ORIGIN_ZX_PLANE` constants for commonly-used planes.
- Added `Matrix2`/`Matrix3`/`Matrix4.ZERO` constants.
- Added `Matrix2`/`Matrix3.multiplyByScale` for multiplying against non-uniform scales.
- Added `projectPointToNearestOnPlane` and `projectPointsToNearestOnPlane` to `EllipsoidTangentPlane` to project 3D points to the nearest 2D point on an `EllipsoidTangentPlane`.
- Added `EllipsoidTangentPlane.plane` property to get the `Plane` for the tangent plane.
- Added `EllipsoidTangentPlane.xAxis`/`yAxis`/`zAxis` properties to get the local coordinate system of the tangent plane.
- Add `QuantizedMeshTerrainData` constructor argument `orientedBoundingBox`.
- Add `TerrainMesh.orientedBoundingBox` which holds the `OrientedBoundingBox` for the mesh for a single terrain tile.

### 1.10 - 2015-06-01

- Breaking changes
  - Existing bookmarks to documentation of static members have changed [#2757](https://github.com/CesiumGS/cesium/issues/2757).
  - Removed `InfoBoxViewModel.defaultSanitizer`, `InfoBoxViewModel.sanitizer`, and `Cesium.sanitize`, which was deprecated in 1.7.
  - Removed `InfoBoxViewModel.descriptionRawHtml`, which was deprecated in 1.7. Use `InfoBoxViewModel.description` instead.
  - Removed `GeoJsonDataSource.fromUrl`, which was deprecated in 1.7. Use `GeoJsonDataSource.load` instead. Unlike fromUrl, load can take either a url or parsed JSON object and returns a promise to a new instance, rather than a new instance.
  - Removed `GeoJsonDataSource.prototype.loadUrl`, which was deprecated in 1.7. Instead, pass a url as the first parameter to `GeoJsonDataSource.prototype.load`.
  - Removed `CzmlDataSource.prototype.loadUrl`, which was deprecated in 1.7. Instead, pass a url as the first parameter to `CzmlDataSource.prototype.load`.
  - Removed `CzmlDataSource.prototype.processUrl`, which was deprecated in 1.7. Instead, pass a url as the first parameter to `CzmlDataSource.prototype.process`.
  - Removed the `sourceUri` parameter to all `CzmlDataSource` load and process functions, which was deprecated in 1.7. Instead pass an `options` object with `sourceUri` property.
  - Removed `PolygonGraphics.positions` which was deprecated in 1.6. Instead, use `PolygonGraphics.hierarchy`.
  - Existing bookmarks to documentation of static members changed. [#2757](https://github.com/CesiumGS/cesium/issues/2757)
- Deprecated
  - `WebMapServiceImageryProvider` constructor parameters `options.getFeatureInfoAsGeoJson` and `options.getFeatureInfoAsXml` were deprecated and will be removed in Cesium 1.13. Use `options.getFeatureInfoFormats` instead.
  - Deprecated `Camera.clone`. It will be removed in 1.11.
  - Deprecated `Scene.fxaaOrderIndependentTranslucency`. It will be removed in 1.11. Use `Scene.fxaa` which is now `true` by default.
  - The Cesium sample models are now in the Binary glTF format (`.bgltf`). Cesium will also include the models as plain glTF (`.gltf`) until 1.13. Cesium support for `.gltf` will not be removed.
- Added `view` query parameter to the CesiumViewer app, which sets the initial camera position using longitude, latitude, height, heading, pitch and roll. For example: `http://cesiumjs.org/Cesium/Build/Apps/CesiumViewer/index.html/index.html?view=-75.0,40.0,300.0,9.0,-13.0,3.0`
- Added `Billboard.heightReference` and `Label.heightReference` to clamp billboards and labels to terrain.
- Added support for the [CESIUM_binary_glTF](https://github.com/KhronosGroup/glTF/blob/new-extensions/extensions/CESIUM_binary_glTF/README.md) extension for loading binary blobs of glTF to `Model`. See [Faster 3D Models with Binary glTF](http://cesiumjs.org/2015/06/01/Binary-glTF/).
- Added support for the [CESIUM_RTC](https://github.com/KhronosGroup/glTF/blob/new-extensions/extensions/CESIUM_RTC/README.md) glTF extension for high-precision rendering to `Model`.
- Added `PointPrimitive` and `PointPrimitiveCollection`, which are faster and use less memory than billboards with circles.
- Changed `Entity.point` to use the new `PointPrimitive` instead of billboards. This does not change the `Entity.point` API.
- Added `Scene.pickPosition` to reconstruct the WGS84 position from window coordinates.
- The default mouse controls now support panning and zooming on 3D models and other opaque geometry.
- Added `Camera.moveStart` and `Camera.moveEnd` events.
- Added `GeocoderViewModel.complete` event. Triggered after the camera flight is completed.
- `KmlDataSource` can now load a KML file that uses explicit XML namespacing, e.g. `kml:Document`.
- Setting `Entity.show` now properly toggles the display of all descendant entities, previously it only affected its direct children.
- Fixed a bug that sometimes caused `Entity` instances with `show` set to false to reappear when new `Entity` geometry is added. [#2686](https://github.com/CesiumGS/cesium/issues/2686)
- Added a `Rotation` object which, when passed to `SampledProperty`, always interpolates values towards the shortest angle. Also hooked up CZML to use `Rotation` for all time-dynamic rotations.
- Fixed a bug where moon rendered in front of foreground geometry. [#1964](https://github.com/CesiumGS/cesium/issue/1964)
- Fixed a bug where the sun was smeared when the skybox/stars was disabled. [#1829](https://github.com/CesiumGS/cesium/issue/1829)
- `TileProviderError` now optionally takes an `error` parameter with more details of the error or exception that occurred. `ImageryLayer` passes that information through when tiles fail to load. This allows tile provider error handling to take a different action when a tile returns a 404 versus a 500, for example.
- `ArcGisMapServerImageryProvider` now has a `maximumLevel` constructor parameter.
- `ArcGisMapServerImageryProvider` picking now works correctly when the `layers` parameter is specified. Previously, it would pick from all layers even if only displaying a subset.
- `WebMapServiceImageryProvider.pickFeatures` now works with WMS servers, such as Google Maps Engine, that can only return feature information in HTML format.
- `WebMapServiceImageryProvider` now accepts an array of `GetFeatureInfoFormat` instances that it will use to obtain information about the features at a given position on the globe. This enables an arbitrary `info_format` to be passed to the WMS server, and an arbitrary JavaScript function to be used to interpret the response.
- Fixed a crash caused by `ImageryLayer` attempting to generate mipmaps for textures that are not a power-of-two size.
- Fixed a bug where `ImageryLayerCollection.pickImageryLayerFeatures` would return incorrect results when picking from a terrain tile that was partially covered by correct-level imagery and partially covered by imagery from an ancestor level.
- Fixed incorrect counting of `debug.tilesWaitingForChildren` in `QuadtreePrimitive`.
- Added `throttleRequestsByServer.maximumRequestsPerServer` property.
- Changed `createGeometry` to load individual-geometry workers using a CommonJS-style `require` when run in a CommonJS-like environment.
- Added `buildModuleUrl.setBaseUrl` function to allow the Cesium base URL to be set without the use of the global CESIUM_BASE_URL variable.
- Changed `ThirdParty/zip` to defer its call to `buildModuleUrl` until it is needed, rather than executing during module loading.
- Added optional drilling limit to `Scene.drillPick`.
- Added optional `ellipsoid` parameter to construction options of imagery and terrain providers that were lacking it. Note that terrain bounding spheres are precomputed on the server, so any supplied terrain ellipsoid must match the one used by the server.
- Added debug option to `Scene` to show the depth buffer information for a specified view frustum slice and exposed capability in `CesiumInspector` widget.
- Added new leap second for 30 June 2015 at UTC 23:59:60.
- Upgraded Autolinker from version 0.15.2 to 0.17.1.

### 1.9 - 2015-05-01

- Breaking changes
  - Removed `ColorMaterialProperty.fromColor`, previously deprecated in 1.6. Pass a `Color` directly to the `ColorMaterialProperty` constructor instead.
  - Removed `CompositeEntityCollection.entities` and `EntityCollection.entities`, both previously deprecated in 1.6. Use `CompositeEntityCollection.values` and `EntityCollection.values` instead.
  - Removed `DataSourceDisplay.getScene` and `DataSourceDisplay.getDataSources`, both previously deprecated in 1.6. Use `DataSourceDisplay.scene` and `DataSourceDisplay.dataSources` instead.
  - `Entity` no longer takes a string id as its constructor argument. Pass an options object with `id` property instead. This was previously deprecated in 1.6.
  - Removed `Model.readyToRender`, previously deprecated in 1.6. Use `Model.readyPromise` instead.
- Entity `material` properties and `Material` uniform values can now take a `canvas` element in addition to an image or url. [#2667](https://github.com/CesiumGS/cesium/pull/2667)
- Fixed a bug which caused `Entity.viewFrom` to be ignored when flying to, zooming to, or tracking an Entity. [#2628](https://github.com/CesiumGS/cesium/issues/2628)
- Fixed a bug that caused `Corridor` and `PolylineVolume` geometry to be incorrect for sharp corners [#2626](https://github.com/CesiumGS/cesium/pull/2626)
- Fixed crash when modifying a translucent entity geometry outline. [#2630](https://github.com/CesiumGS/cesium/pull/2630)
- Fixed crash when loading KML GroundOverlays that spanned 360 degrees. [#2639](https://github.com/CesiumGS/cesium/pull/2639)
- Fixed `Geocoder` styling issue in Safari. [#2658](https://github.com/CesiumGS/cesium/pull/2658).
- Fixed a crash that would occur when the `Viewer` or `CesiumWidget` was resized to 0 while the camera was in motion. [#2662](https://github.com/CesiumGS/cesium/issues/2662)
- Fixed a bug that prevented the `InfoBox` title from updating if the name of `viewer.selectedEntity` changed. [#2644](https://github.com/CesiumGS/cesium/pull/2644)
- Added an optional `result` parameter to `computeScreenSpacePosition` on both `Billboard` and `Label`.
- Added number of cached shaders to the `CesiumInspector` debugging widget.
- An exception is now thrown if `Primitive.modelMatrix` is not the identity matrix when in in 2D or Columbus View.

### 1.8 - 2015-04-01

- Breaking changes
  - Removed the `eye`, `target`, and `up` parameters to `Camera.lookAt` which were deprecated in Cesium 1.6. Use the `target` and `offset`.
  - Removed `Camera.setTransform`, which was deprecated in Cesium 1.6. Use `Camera.lookAtTransform`.
  - Removed `Camera.transform`, which was deprecated in Cesium 1.6. Use `Camera.lookAtTransform`.
  - Removed the `direction` and `up` options to `Camera.flyTo`, which were deprecated in Cesium 1.6. Use the `orientation` option.
  - Removed `Camera.flyToRectangle`, which was deprecated in Cesium 1.6. Use `Camera.flyTo`.
- Deprecated
  - Deprecated the `smallterrain` tileset. It will be removed in 1.11. Use the [STK World Terrain](http://cesiumjs.org/data-and-assets/terrain/stk-world-terrain.html) tileset.
- Added `Entity.show`, a boolean for hiding or showing an entity and its children.
- Added `Entity.isShowing`, a read-only property that indicates if an entity is currently being drawn.
- Added support for the KML `visibility` element.
- Added `PolylineArrowMaterialProperty` to allow entities materials to use polyline arrows.
- Added `VelocityOrientationProperty` to easily orient Entity graphics (such as a model) along the direction it is moving.
- Added a new Sandcastle demo, [Interpolation](http://cesiumjs.org/Cesium/Apps/Sandcastle/index.html?src=Interpolation.html&label=Showcases), which illustrates time-dynamic position interpolation options and uses the new `VelocityOrientationProperty` to orient an aircraft in flight.
- Improved `viewer.zoomTo` and `viewer.flyTo` so they are now "best effort" and work even if some entities being zoomed to are not currently in the scene.
- Fixed `PointerEvent` detection so that it works with older implementations of the specification. This also fixes lack of mouse handling when detection failed, such as when using Cesium in the Windows `WebBrowser` control.
- Fixed an issue with transparency. [#2572](https://github.com/CesiumGS/cesium/issues/2572)
- Fixed improper handling of null values when loading `GeoJSON` data.
- Added support for automatic raster feature picking from `ArcGisMapServerImagerProvider`.
- Added the ability to specify the desired tiling scheme, rectangle, and width and height of tiles to the `ArcGisMapServerImagerProvider` constructor.
- Added the ability to access dynamic ArcGIS MapServer layers by specifying the `layers` parameter to the `ArcGisMapServerImagerProvider` constructor.
- Fixed a bug that could cause incorrect rendering of an `ArcGisMapServerImageProvider` with a "singleFusedMapCache" in the geographic projection (EPSG:4326).
- Added new construction options to `CesiumWidget` and `Viewer`, for `skyBox`, `skyAtmosphere`, and `globe`.
- Fixed a bug that prevented Cesium from working in browser configurations that explicitly disabled localStorage, such as Safari's private browsing mode.
- Cesium is now tested using Jasmine 2.2.0.

### 1.7.1 - 2015-03-06

- Fixed a crash in `InfoBox` that would occur when attempting to display plain text.
- Fixed a crash when loading KML features that have no description and an empty `ExtendedData` node.
- Fixed a bug `in Color.fromCssColorString` where undefined would be returned for the CSS color `transparent`.
- Added `Color.TRANSPARENT`.
- Added support for KML `TimeStamp` nodes.
- Improved KML compatibility to work with non-specification compliant KML files that still happen to load in Google Earth.
- All data sources now print errors to the console in addition to raising the `errorEvent` and rejecting their load promise.

### 1.7 - 2015-03-02

- Breaking changes
  - Removed `viewerEntityMixin`, which was deprecated in Cesium 1.5. Its functionality is now directly part of the `Viewer` widget.
  - Removed `Camera.tilt`, which was deprecated in Cesium 1.6. Use `Camera.pitch`.
  - Removed `Camera.heading` and `Camera.tilt`. They were deprecated in Cesium 1.6. Use `Camera.setView`.
  - Removed `Camera.setPositionCartographic`, which was was deprecated in Cesium 1.6. Use `Camera.setView`.
- Deprecated
  - Deprecated `InfoBoxViewModel.defaultSanitizer`, `InfoBoxViewModel.sanitizer`, and `Cesium.sanitize`. They will be removed in 1.10.
  - Deprecated `InfoBoxViewModel.descriptionRawHtml`, it will be removed in 1.10. Use `InfoBoxViewModel.description` instead.
  - Deprecated `GeoJsonDataSource.fromUrl`, it will be removed in 1.10. Use `GeoJsonDataSource.load` instead. Unlike fromUrl, load can take either a url or parsed JSON object and returns a promise to a new instance, rather than a new instance.
  - Deprecated `GeoJsonDataSource.prototype.loadUrl`, it will be removed in 1.10. Instead, pass a url as the first parameter to `GeoJsonDataSource.prototype.load`.
  - Deprecated `CzmlDataSource.prototype.loadUrl`, it will be removed in 1.10. Instead, pass a url as the first parameter to `CzmlDataSource.prototype.load`.
  - Deprecated `CzmlDataSource.prototype.processUrl`, it will be removed in 1.10. Instead, pass a url as the first parameter to `CzmlDataSource.prototype.process`.
  - Deprecated the `sourceUri` parameter to all `CzmlDataSource` load and process functions. Support will be removed in 1.10. Instead pass an `options` object with `sourceUri` property.
- Added initial support for [KML 2.2](https://developers.google.com/kml/) via `KmlDataSource`. Check out the new [Sandcastle Demo](http://cesiumjs.org/Cesium/Apps/Sandcastle/index.html?src=KML.html) and the [reference documentation](http://cesiumjs.org/Cesium/Build/Documentation/KmlDataSource.html) for more details.
- `InfoBox` sanitization now relies on [iframe sandboxing](http://www.html5rocks.com/en/tutorials/security/sandboxed-iframes/). This allows for much more content to be displayed in the InfoBox (and still be secure).
- Added `InfoBox.frame` which is the instance of the iframe that is used to host description content. Sanitization can be controlled via the frame's `sandbox` attribute. See the above link for additional information.
- Worked around a bug in Safari that caused most of Cesium to be broken. Cesium should now work much better on Safari for both desktop and mobile.
- Fixed incorrect ellipse texture coordinates. [#2363](https://github.com/CesiumGS/cesium/issues/2363) and [#2465](https://github.com/CesiumGS/cesium/issues/2465)
- Fixed a bug that would cause incorrect geometry for long Corridors and Polyline Volumes. [#2513](https://github.com/CesiumGS/cesium/issues/2513)
- Fixed a bug in imagery loading that could cause some or all of the globe to be missing when using an imagery layer that does not cover the entire globe.
- Fixed a bug that caused `ElipseOutlineGeometry` and `CircleOutlineGeometry` to be extruded to the ground when they should have instead been drawn at height. [#2499](https://github.com/CesiumGS/cesium/issues/2499).
- Fixed a bug that prevented per-vertex colors from working with `PolylineGeometry` and `SimplePolylineGeometry` when used asynchronously. [#2516](https://github.com/CesiumGS/cesium/issues/2516)
- Fixed a bug that would caused duplicate graphics if non-time-dynamic `Entity` objects were modified in quick succession. [#2514](https://github.com/CesiumGS/cesium/issues/2514).
- Fixed a bug where `camera.flyToBoundingSphere` would ignore range if the bounding sphere radius was 0. [#2519](https://github.com/CesiumGS/cesium/issues/2519)
- Fixed some styling issues with `InfoBox` and `BaseLayerPicker` caused by using Bootstrap with Cesium. [#2487](https://github.com/CesiumGS/cesium/issues/2479)
- Added support for rendering a water effect on Quantized-Mesh terrain tiles.
- Added `pack` and `unpack` functions to `Matrix2` and `Matrix3`.
- Added camera-terrain collision detection/response when the camera reference frame is set.
- Added `ScreenSpaceCameraController.enableCollisionDetection` to enable/disable camera collision detection with terrain.
- Added `CzmlDataSource.load` and `GeoJsonDataSource.load` to make it easy to create and load data in a single line.
- Added the ability to pass a `Promise` to a `DataSource` to `DataSourceCollection.add`. The `DataSource` will not actually be added until the promise resolves.
- Added the ability to pass a `Promise` to a target to `viewer.zoomTo` and `viewer.flyTo`.
- All `CzmlDataSource` and `GeoJsonDataSource` loading functions now return `Promise` instances that resolve to the instances after data is loaded.
- Error handling in all `CzmlDataSource` and `GeoJsonDataSource` loading functions is now more consistent. Rather than a mix of exceptions and `Promise` rejections, all errors are raised via `Promise` rejections.
- In addition to addresses, the `Geocoder` widget now allows input of longitude, latitude, and an optional height in degrees and meters. Example: `-75.596, 40.038, 1000` or `-75.596 40.038`.

### 1.6 - 2015-02-02

- Breaking changes
  - `Rectangle.intersectWith` was deprecated in Cesium 1.5. Use `Rectangle.intersection`, which is the same but returns `undefined` when two rectangles do not intersect.
  - `Rectangle.isEmpty` was deprecated in Cesium 1.5.
  - The `sourceUri` parameter to `GeoJsonDatasource.load` was deprecated in Cesium 1.4 and has been removed. Use options.sourceUri instead.
  - `PolygonGraphics.positions` created by `GeoJSONDataSource` now evaluate to a `PolygonHierarchy` object instead of an array of positions.
- Deprecated
  - `Camera.tilt` was deprecated in Cesium 1.6. It will be removed in Cesium 1.7. Use `Camera.pitch`.
  - `Camera.heading` and `Camera.tilt` were deprecated in Cesium 1.6. They will become read-only in Cesium 1.7. Use `Camera.setView`.
  - `Camera.setPositionCartographic` was deprecated in Cesium 1.6. It will be removed in Cesium 1.7. Use `Camera.setView`.
  - The `direction` and `up` options to `Camera.flyTo` have been deprecated in Cesium 1.6. They will be removed in Cesium 1.8. Use the `orientation` option.
  - `Camera.flyToRectangle` has been deprecated in Cesium 1.6. They will be removed in Cesium 1.8. Use `Camera.flyTo`.
  - `Camera.setTransform` was deprecated in Cesium 1.6. It will be removed in Cesium 1.8. Use `Camera.lookAtTransform`.
  - `Camera.transform` was deprecated in Cesium 1.6. It will be removed in Cesium 1.8. Use `Camera.lookAtTransform`.
  - The `eye`, `target`, and `up` parameters to `Camera.lookAt` were deprecated in Cesium 1.6. It will be removed in Cesium 1.8. Use the `target` and `offset`.
  - `PolygonGraphics.positions` was deprecated and replaced with `PolygonGraphics.hierarchy`, whose value is a `PolygonHierarchy` instead of an array of positions. `PolygonGraphics.positions` will be removed in Cesium 1.8.
  - The `Model.readyToRender` event was deprecated and will be removed in Cesium 1.9. Use the new `Model.readyPromise` instead.
  - `ColorMaterialProperty.fromColor(color)` has been deprecated and will be removed in Cesium 1.9. The constructor can now take a Color directly, for example `new ColorMaterialProperty(color)`.
  - `DataSourceDisplay` methods `getScene` and `getDataSources` have been deprecated and replaced with `scene` and `dataSources` properties. They will be removed in Cesium 1.9.
  - The `Entity` constructor taking a single string value for the id has been deprecated. The constructor now takes an options object which allows you to provide any and all `Entity` related properties at construction time. Support for the deprecated behavior will be removed in Cesium 1.9.
  - The `EntityCollection.entities` and `CompositeEntityCollect.entities` properties have both been renamed to `values`. Support for the deprecated behavior will be removed in Cesium 1.9.
- Fixed an issue which caused order independent translucency to be broken on many video cards. Disabling order independent translucency should no longer be necessary.
- `GeoJsonDataSource` now supports polygons with holes.
- Many Sandcastle examples have been rewritten to make use of the newly improved Entity API.
- Instead of throwing an exception when there are not enough unique positions to define a geometry, creating a `Primitive` will succeed, but not render. [#2375](https://github.com/CesiumGS/cesium/issues/2375)
- Improved performance of asynchronous geometry creation (as much as 20% faster in some use cases). [#2342](https://github.com/CesiumGS/cesium/issues/2342)
- Fixed picking in 2D. [#2447](https://github.com/CesiumGS/cesium/issues/2447)
- Added `viewer.entities` which allows you to easily create and manage `Entity` instances without a corresponding `DataSource`. This is just a shortcut to `viewer.dataSourceDisplay.defaultDataSource.entities`
- Added `viewer.zoomTo` and `viewer.flyTo` which takes an entity, array of entities, `EntityCollection`, or `DataSource` as a parameter and zooms or flies to the corresponding visualization.
- Setting `viewer.trackedEntity` to `undefined` will now restore the camera controls to their default states.
- When you track an entity by clicking on the track button in the `InfoBox`, you can now stop tracking by clicking the button a second time.
- Added `Quaternion.fromHeadingPitchRoll` to create a rotation from heading, pitch, and roll angles.
- Added `Transforms.headingPitchRollToFixedFrame` to create a local frame from a position and heading/pitch/roll angles.
- Added `Transforms.headingPitchRollQuaternion` which is the quaternion rotation from `Transforms.headingPitchRollToFixedFrame`.
- Added `Color.fromAlpha` and `Color.withAlpha` to make it easy to create translucent colors from constants, i.e. `var translucentRed = Color.RED.withAlpha(0.95)`.
- Added `PolylineVolumeGraphics` and `Entity.polylineVolume`
- Added `Camera.lookAtTransform` which sets the camera position and orientation given a transformation matrix defining a reference frame and either a cartesian offset or heading/pitch/range from the center of that frame.
- Added `Camera.setView` (which use heading, pitch, and roll) and `Camera.roll`.
- Added an orientation option to `Camera.flyTo` that can be either direction and up unit vectors or heading, pitch and roll angles.
- Added `BillboardGraphics.imageSubRegion`, to enable custom texture atlas use for `Entity` instances.
- Added `CheckerboardMaterialProperty` to enable use of the checkerboard material with the entity API.
- Added `PolygonHierarchy` to make defining polygons with holes clearer.
- Added `PolygonGraphics.hierarchy` for supporting polygons with holes via data sources.
- Added `BoundingSphere.fromBoundingSpheres`, which creates a `BoundingSphere` that encloses the specified array of BoundingSpheres.
- Added `Model.readyPromise` and `Primitive.readyPromise` which are promises that resolve when the primitives are ready.
- `ConstantProperty` can now hold any value; previously it was limited to values that implemented `equals` and `clones` functions, as well as a few special cases.
- Fixed a bug in `EllipsoidGeodesic` that caused it to modify the `height` of the positions passed to the constructor or to to `setEndPoints`.
- `WebMapTileServiceImageryProvider` now supports RESTful requests (by accepting a tile-URL template).
- Fixed a bug that caused `Camera.roll` to be around 180 degrees, indicating the camera was upside-down, when in the Southern hemisphere.
- The object returned by `Primitive.getGeometryInstanceAttributes` now contains the instance's bounding sphere and repeated calls will always now return the same object instance.
- Fixed a bug that caused dynamic geometry outlines widths to not work on implementations that support them.
- The `SelectionIndicator` widget now works for all entity visualization and uses the center of visualization instead of entity.position. This produces more accurate results, especially for shapes, volumes, and models.
- Added `CustomDataSource` which makes it easy to create and manage a group of entities without having to manually implement the DataSource interface in a new class.
- Added `DataSourceDisplay.defaultDataSource` which is an instance of `CustomDataSource` and allows you to easily add custom entities to the display.
- Added `Camera.viewBoundingSphere` and `Camera.flyToBoundingSphere`, which as the names imply, sets or flies to a view that encloses the provided `BoundingSphere`
- For constant `Property` values, there is no longer a need to create an instance of `ConstantProperty` or `ConstantPositionProperty`, you can now assign a value directly to the corresponding property. The same is true for material images and colors.
- All Entity and related classes can now be assigned using anonymous objects as well as be passed template objects. The correct underlying instance is created for you automatically. For a more detailed overview of changes to the Entity API, see [this forum thread](https://community.cesium.com/t/cesium-in-2015-entity-api/1863) for details.

### 1.5 - 2015-01-05

- Breaking changes
  - Removed `GeometryPipeline.wrapLongitude`, which was deprecated in 1.4. Use `GeometryPipeline.splitLongitude` instead.
  - Removed `GeometryPipeline.combine`, which was deprecated in 1.4. Use `GeometryPipeline.combineInstances` instead.
- Deprecated
  - `viewerEntityMixin` was deprecated. It will be removed in Cesium 1.6. Its functionality is now directly part of the `Viewer` widget.
  - `Rectangle.intersectWith` was deprecated. It will be removed in Cesium 1.6. Use `Rectangle.intersection`, which is the same but returns `undefined` when two rectangles do not intersect.
  - `Rectangle.isEmpty` was deprecated. It will be removed in Cesium 1.6.
- Improved GeoJSON, TopoJSON, and general polygon loading performance.
- Added caching to `Model` to save memory and improve loading speed when several models with the same url are created.
- Added `ModelNode.show` for per-node show/hide.
- Added the following properties to `Viewer` and `CesiumWidget`: `imageryLayers`, `terrainProvider`, and `camera`. This avoids the need to access `viewer.scene` in some cases.
- Dramatically improved the quality of font outlines.
- Added `BoxGraphics` and `Entity.box`.
- Added `CorridorGraphics` and `Entity.corridor`.
- Added `CylinderGraphics` and `Entity.cylinder`.
- Fixed imagery providers whose rectangle crosses the IDL. Added `Rectangle.computeWidth`, `Rectangle.computeHeight`, `Rectangle.width`, and `Rectangle.height`. [#2195](https://github.com/CesiumGS/cesium/issues/2195)
- `ConstantProperty` now accepts `HTMLElement` instances as valid values.
- `BillboardGraphics.image` and `ImageMaterialProperty.image` now accept `Property` instances that represent an `Image` or `Canvas` in addition to a url.
- Fixed a bug in `PolylineGeometry` that would cause gaps in the line. [#2136](https://github.com/CesiumGS/cesium/issues/2136)
- Fixed `upsampleQuantizedTerrainMesh` rounding errors that had occasionally led to missing terrain skirt geometry in upsampled tiles.
- Added `Math.mod` which computes `m % n` but also works when `m` is negative.

### 1.4 - 2014-12-01

- Breaking changes
  - Types implementing `TerrainProvider` are now required to implement the `getTileDataAvailable` function. Backwards compatibility for this was deprecated in Cesium 1.2.
- Deprecated
  - The `sourceUri` parameter to `GeoJsonDatasource.load` was deprecated and will be removed in Cesium 1.6 on February 3, 2015 ([#2257](https://github.com/CesiumGS/cesium/issues/2257)). Use `options.sourceUri` instead.
  - `GeometryPipeline.wrapLongitude` was deprecated. It will be removed in Cesium 1.5 on January 2, 2015. Use `GeometryPipeline.splitLongitude`. ([#2272](https://github.com/CesiumGS/cesium/issues/2272))
  - `GeometryPipeline.combine` was deprecated. It will be removed in Cesium 1.5. Use `GeometryPipeline.combineInstances`.
- Added support for touch events on Internet Explorer 11 using the [Pointer Events API](http://www.w3.org/TR/pointerevents/).
- Added geometry outline width support to the `DataSource` layer. This is exposed via the new `outlineWidth` property on `EllipseGraphics`, `EllipsoidGraphics`, `PolygonGraphics`, `RectangleGraphics`, and `WallGraphics`.
- Added `outlineWidth` support to CZML geometry packets.
- Added `stroke-width` support to the GeoJSON simple-style implementation.
- Added the ability to specify global GeoJSON default styling. See the [documentation](http://cesiumjs.org/Cesium/Build/Documentation/GeoJsonDataSource.html) for details.
- Added `CallbackProperty` to support lazy property evaluation as well as make custom properties easier to create.
- Added an options parameter to `GeoJsonDataSource.load`, `GeoJsonDataSource.loadUrl`, and `GeoJsonDataSource.fromUrl` to allow for basic per-instance styling. [Sandcastle example](http://cesiumjs.org/Cesium/Apps/Sandcastle/index.html?src=GeoJSON%20and%20TopoJSON.html&label=Showcases).
- Improved GeoJSON loading performance.
- Improved point visualization performance for all DataSources.
- Improved the performance and memory usage of `EllipseGeometry`, `EllipseOutlineGeometry`, `CircleGeometry`, and `CircleOutlineGeometry`.
- Added `tileMatrixLabels` option to `WebMapTileServiceImageryProvider`.
- Fixed a bug in `PolylineGeometry` that would cause the geometry to be split across the IDL for 3D only scenes. [#1197](https://github.com/CesiumGS/cesium/issues/1197)
- Added `modelMatrix` and `cull` options to `Primitive` constructor.
- The `translation` parameter to `Matrix4.fromRotationTranslation` now defaults to `Cartesian3.ZERO`.
- Fixed `ModelNode.matrix` when a node is targeted for animation.
- `Camera.tilt` now clamps to [-pi / 2, pi / 2] instead of [0, pi / 2].
- Fixed an issue that could lead to poor performance on lower-end GPUs like the Intel HD 3000.
- Added `distanceSquared` to `Cartesian2`, `Cartesian3`, and `Cartesian4`.
- Added `Matrix4.multiplyByMatrix3`.
- Fixed a bug in `Model` where the WebGL shader optimizer in Linux was causing mesh loading to fail.

### 1.3 - 2014-11-03

- Worked around a shader compilation regression in Firefox 33 and 34 by falling back to a less precise shader on those browsers. [#2197](https://github.com/CesiumGS/cesium/issues/2197)
- Added support to the `CesiumTerrainProvider` for terrain tiles with more than 64K vertices, which is common for sub-meter terrain.
- Added `Primitive.compressVertices`. When true (default), geometry vertices are compressed to save GPU memory.
- Added `culture` option to `BingMapsImageryProvider` constructor.
- Reduced the amount of GPU memory used by billboards and labels.
- Fixed a bug that caused non-base imagery layers with a limited `rectangle` to be stretched to the edges of imagery tiles. [#416](https://github.com/CesiumGS/cesium/issues/416)
- Fixed rendering polylines with duplicate positions. [#898](https://github.com/CesiumGS/cesium/issues/898)
- Fixed a bug in `Globe.pick` that caused it to return incorrect results when using terrain data with vertex normals. The bug manifested itself as strange behavior when navigating around the surface with the mouse as well as incorrect results when using `Camera.viewRectangle`.
- Fixed a bug in `sampleTerrain` that could cause it to produce undefined heights when sampling for a position very near the edge of a tile.
- `ReferenceProperty` instances now retain their last value if the entity being referenced is removed from the target collection. The reference will be automatically reattached if the target is reintroduced.
- Upgraded topojson from 1.6.8 to 1.6.18.
- Upgraded Knockout from version 3.1.0 to 3.2.0.
- Upgraded CodeMirror, used by SandCastle, from 2.24 to 4.6.

### 1.2 - 2014-10-01

- Deprecated
  - Types implementing the `TerrainProvider` interface should now include the new `getTileDataAvailable` function. The function will be required starting in Cesium 1.4.
- Fixed model orientations to follow the same Z-up convention used throughout Cesium. There was also an orientation issue fixed in the [online model converter](http://cesiumjs.org/convertmodel.html). If you are having orientation issues after updating, try reconverting your models.
- Fixed a bug in `Model` where the wrong animations could be used when the model was created from glTF JSON instead of a url to a glTF file. [#2078](https://github.com/CesiumGS/cesium/issues/2078)
- Fixed a bug in `GeoJsonDataSource` which was causing polygons with height values to be drawn onto the surface.
- Fixed a bug that could cause a crash when quickly adding and removing imagery layers.
- Eliminated imagery artifacts at some zoom levels due to Mercator reprojection.
- Added support for the GeoJSON [simplestyle specification](https://github.com/mapbox/simplestyle-spec). ([Sandcastle example](http://cesiumjs.org/Cesium/Apps/Sandcastle/index.html?src=GeoJSON%20simplestyle.html))
- Added `GeoJsonDataSource.fromUrl` to make it easy to add a data source in less code.
- Added `PinBuilder` class for easy creation of map pins. ([Sandcastle example](http://cesiumjs.org/Cesium/Apps/Sandcastle/index.html?src=PinBuilder.html))
- Added `Color.brighten` and `Color.darken` to make it easy to brighten or darker a color instance.
- Added a constructor option to `Scene`, `CesiumWidget`, and `Viewer` to disable order independent translucency.
- Added support for WKID 102113 (equivalent to 102100) to `ArcGisMapServerImageryProvider`.
- Added `TerrainProvider.getTileDataAvailable` to improve tile loading performance when camera starts near globe.
- Added `Globe.showWaterEffect` to enable/disable the water effect for supported terrain providers.
- Added `Globe.baseColor` to set the color of the globe when no imagery is available.
- Changed default `GeoJSON` Point feature graphics to use `BillboardGraphics` with a blue map pin instead of color `PointGraphics`.
- Cesium now ships with a version of the [maki icon set](https://www.mapbox.com/maki/) for use with `PinBuilder` and GeoJSON simplestyle support.
- Cesium now ships with a default web.config file to simplify IIS deployment.

### 1.1 - 2014-09-02

- Added a new imagery provider, `WebMapTileServiceImageryProvider`, for accessing tiles on a WMTS 1.0.0 server.
- Added an optional `pickFeatures` function to the `ImageryProvider` interface. With supporting imagery providers, such as `WebMapServiceImageryProvider`, it can be used to determine the rasterized features under a particular location.
- Added `ImageryLayerCollection.pickImageryLayerFeatures`. It determines the rasterized imagery layer features intersected by a given pick ray by querying supporting layers using `ImageryProvider.pickFeatures`.
- Added `tileWidth`, `tileHeight`, `minimumLevel`, and `tilingScheme` parameters to the `WebMapServiceImageryProvider` constructor.
- Added `id` property to `Scene` which is a readonly unique identifier associated with each instance.
- Added `FeatureDetection.supportsWebWorkers`.
- Greatly improved the performance of time-varying polylines when using DataSources.
- `viewerEntityMixin` now automatically queries for imagery layer features on click and shows their properties in the `InfoBox` panel.
- Fixed a bug in terrain and imagery loading that could cause an inconsistent frame rate when moving around the globe, especially on a faster internet connection.
- Fixed a bug that caused `SceneTransforms.wgs84ToWindowCoordinates` to incorrectly return `undefined` when in 2D.
- Fixed a bug in `ImageryLayer` that caused layer images to be rendered twice for each terrain tile that existed prior to adding the imagery layer.
- Fixed a bug in `Camera.pickEllipsoid` that caused it to return the back side of the ellipsoid when near the surface.
- Fixed a bug which prevented `loadWithXhr` from working with older browsers, such as Internet Explorer 9.

### 1.0 - 2014-08-01

- Breaking changes ([why so many?](https://community.cesium.com/t/moving-towards-cesium-1-0/1209))

  - All `Matrix2`, `Matrix3`, `Matrix4` and `Quaternion` functions that take a `result` parameter now require the parameter, except functions starting with `from`.
  - Removed `Billboard.imageIndex` and `BillboardCollection.textureAtlas`. Instead, use `Billboard.image`.

    - Code that looked like:

            var billboards = new Cesium.BillboardCollection();
            var textureAtlas = new Cesium.TextureAtlas({
                scene : scene,
                images : images // array of loaded images
            });
            billboards.textureAtlas = textureAtlas;
            billboards.add({
                imageIndex : 0,
                position : //...
            });

    - should now look like:

            var billboards = new Cesium.BillboardCollection();
            billboards.add({
                image : '../images/Cesium_Logo_overlay.png',
                position : //...
            });

  - Updated the [Model Converter](http://cesiumjs.org/convertmodel.html) and `Model` to support [glTF 0.8](https://github.com/KhronosGroup/glTF/blob/schema-8/specification/README.md). See the [forum post](https://community.cesium.com/t/cesium-and-gltf-version-compatibility/1343) for full details.
  - `Model` primitives are now rotated to be `Z`-up to match Cesium convention; glTF stores models with `Y` up.
  - `SimplePolylineGeometry` and `PolylineGeometry` now curve to follow the ellipsoid surface by default. To disable this behavior, set the option `followSurface` to `false`.
  - Renamed `DynamicScene` layer to `DataSources`. The following types were also renamed:
    - `DynamicBillboard` -> `BillboardGraphics`
    - `DynamicBillboardVisualizer` -> `BillboardVisualizer`
    - `CompositeDynamicObjectCollection` -> `CompositeEntityCollection`
    - `DynamicClock` -> `DataSourceClock`
    - `DynamicEllipse` -> `EllipseGraphics`
    - `DynamicEllipsoid` -> `EllipsoidGraphics`
    - `DynamicObject` -> `Entity`
    - `DynamicObjectCollection` -> `EntityCollection`
    - `DynamicObjectView` -> `EntityView`
    - `DynamicLabel` -> `LabelGraphics`
    - `DynamicLabelVisualizer` -> `LabelVisualizer`
    - `DynamicModel` -> `ModelGraphics`
    - `DynamicModelVisualizer` -> `ModelVisualizer`
    - `DynamicPath` -> `PathGraphics`
    - `DynamicPathVisualizer` -> `PathVisualizer`
    - `DynamicPoint` -> `PointGraphics`
    - `DynamicPointVisualizer` -> `PointVisualizer`
    - `DynamicPolygon` -> `PolygonGraphics`
    - `DynamicPolyline` -> `PolylineGraphics`
    - `DynamicRectangle` -> `RectangleGraphics`
    - `DynamicWall` -> `WallGraphics`
    - `viewerDynamicObjectMixin` -> `viewerEntityMixin`
  - Removed `DynamicVector` and `DynamicVectorVisualizer`.
  - Renamed `DataSource.dynamicObjects` to `DataSource.entities`.
  - `EntityCollection.getObjects()` and `CompositeEntityCollection.getObjects()` are now properties named `EntityCollection.entities` and `CompositeEntityCollection.entities`.
  - Renamed `Viewer.trackedObject` and `Viewer.selectedObject` to `Viewer.trackedEntity` and `Viewer.selectedEntity` when using the `viewerEntityMixin`.
  - Renamed functions for consistency:
    - `BoundingSphere.getPlaneDistances` -> `BoundingSphere.computePlaneDistances`
    - `Cartesian[2,3,4].getMaximumComponent` -> `Cartesian[2,3,4].maximumComponent`
    - `Cartesian[2,3,4].getMinimumComponent` -> `Cartesian[2,3,4].minimumComponent`
    - `Cartesian[2,3,4].getMaximumByComponent` -> `Cartesian[2,3,4].maximumByComponent`
    - `Cartesian[2,3,4].getMinimumByComponent` -> `Cartesian[2,3,4].minimumByComponent`
    - `CubicRealPolynomial.realRoots` -> `CubicRealPolynomial.computeRealRoots`
    - `CubicRealPolynomial.discriminant` -> `CubicRealPolynomial.computeDiscriminant`
    - `JulianDate.getTotalDays` -> `JulianDate.totalDyas`
    - `JulianDate.getSecondsDifference` -> `JulianDate.secondsDifference`
    - `JulianDate.getDaysDifference` -> `JulianDate.daysDifference`
    - `JulianDate.getTaiMinusUtc` -> `JulianDate.computeTaiMinusUtc`
    - `Matrix3.getEigenDecompostion` -> `Matrix3.computeEigenDecomposition`
    - `Occluder.getVisibility` -> `Occluder.computeVisibility`
    - `Occluder.getOccludeePoint` -> `Occluder.computerOccludeePoint`
    - `QuadraticRealPolynomial.discriminant` -> `QuadraticRealPolynomial.computeDiscriminant`
    - `QuadraticRealPolynomial.realRoots` -> `QuadraticRealPolynomial.computeRealRoots`
    - `QuarticRealPolynomial.discriminant` -> `QuarticRealPolynomial.computeDiscriminant`
    - `QuarticRealPolynomial.realRoots` -> `QuarticRealPolynomial.computeRealRoots`
    - `Quaternion.getAxis` -> `Quaternion.computeAxis`
    - `Quaternion.getAngle` -> `Quaternion.computeAngle`
    - `Quaternion.innerQuadrangle` -> `Quaternion.computeInnerQuadrangle`
    - `Rectangle.getSouthwest` -> `Rectangle.southwest`
    - `Rectangle.getNorthwest` -> `Rectangle.northwest`
    - `Rectangle.getSoutheast` -> `Rectangle.southeast`
    - `Rectangle.getNortheast` -> `Rectangle.northeast`
    - `Rectangle.getCenter` -> `Rectangle.center`
    - `CullingVolume.getVisibility` -> `CullingVolume.computeVisibility`
  - Replaced `PerspectiveFrustum.fovy` with `PerspectiveFrustum.fov` which will change the field of view angle in either the `X` or `Y` direction depending on the aspect ratio.
  - Removed the following from the Cesium API: `Transforms.earthOrientationParameters`, `EarthOrientationParameters`, `EarthOrientationParametersSample`, `Transforms.iau2006XysData`, `Iau2006XysData`, `Iau2006XysSample`, `IauOrientationAxes`, `TimeConstants`, `Scene.frameState`, `FrameState`, `EncodedCartesian3`, `EllipsoidalOccluder`, `TextureAtlas`, and `FAR`. These are still available but are not part of the official API and may change in future versions.
  - Removed `DynamicObject.vertexPositions`. Use `DynamicWall.positions`, `DynamicPolygon.positions`, and `DynamicPolyline.positions` instead.
  - Removed `defaultPoint`, `defaultLine`, and `defaultPolygon` from `GeoJsonDataSource`.
  - Removed `Primitive.allow3DOnly`. Set the `Scene` constructor option `scene3DOnly` instead.
  - `SampledProperty` and `SampledPositionProperty` no longer extrapolate outside of their sample data time range by default.
  - Changed the following functions to properties:
    - `TerrainProvider.hasWaterMask`
    - `CesiumTerrainProvider.hasWaterMask`
    - `ArcGisImageServerTerrainProvider.hasWaterMask`
    - `EllipsoidTerrainProvider.hasWaterMask`
    - `VRTheWorldTerrainProvider.hasWaterMask`
  - Removed `ScreenSpaceCameraController.ellipsoid`. The behavior that depended on the ellipsoid is now determined based on the scene state.
  - Sandcastle examples now automatically wrap the example code in RequireJS boilerplate. To upgrade any custom examples, copy the code into an existing example (such as Hello World) and save a new file.
  - Removed `CustomSensorVolume`, `RectangularPyramidSensorVolume`, `DynamicCone`, `DynamicConeVisualizerUsingCustomSensor`, `DynamicPyramid` and `DynamicPyramidVisualizer`. This will be moved to a plugin in early August. [#1887](https://github.com/CesiumGS/cesium/issues/1887)
  - If `Primitive.modelMatrix` is changed after creation, it only affects primitives with one instance and only in 3D mode.
  - `ImageryLayer` properties `alpha`, `brightness`, `contrast`, `hue`, `saturation`, and `gamma` may no longer be functions. If you need to change these values each frame, consider moving your logic to an event handler for `Scene.preRender`.
  - Removed `closeTop` and `closeBottom` options from `RectangleGeometry`.
  - CZML changes:
    - CZML is now versioned using the <major>.<minor> scheme. For example, any CZML 1.0 implementation will be able to load any 1.<minor> document (with graceful degradation). Major version number increases will be reserved for breaking changes. We fully expect these major version increases to happen, as CZML is still in development, but we wanted to give developers a stable target to work with.
    - A `"1.0"` version string is required to be on the document packet, which is required to be the first packet in a CZML file. Previously the `document` packet was optional; it is now mandatory. The simplest document packet is:
      ```
      {
        "id":"document",
        "version":"1.0"
      }
      ```
    - The `vertexPositions` property has been removed. There is now a `positions` property directly on objects that use it, currently `polyline`, `polygon`, and `wall`.
    - `cone`, `pyramid`, and `vector` have been removed from the core CZML schema. They are now treated as extensions maintained by Analytical Graphics and have been renamed to `agi_conicSensor`, `agi_customPatternSensor`, and `agi_vector` respectively.
    - The `orientation` property has been changed to match Cesium convention. To update existing CZML documents, conjugate the quaternion values.
    - `pixelOffset` now uses the top-left of the screen as the origin; previously it was the bottom-left. To update existing documents, negate the `y` value.
    - Removed `color`, `outlineColor`, and `outlineWidth` properties from `polyline` and `path`. There is a new `material` property that allows you to specify a variety of materials, such as `solidColor`, `polylineOutline` and `polylineGlow`.
    - See the [CZML Schema](https://github.com/CesiumGS/cesium/wiki/CZML-Content) for more details. We plan on greatly improving this document in the coming weeks.

- Added camera collision detection with terrain to the default mouse interaction.
- Modified the default camera tilt mouse behavior to tilt about the point clicked, taking into account terrain.
- Modified the default camera mouse behavior to look about the camera's position when the sky is clicked.
- Cesium can now render an unlimited number of imagery layers, no matter how few texture units are supported by the hardware.
- Added support for rendering terrain lighting with oct-encoded per-vertex normals. Added `CesiumTerrainProvider.requestVertexNormals` to request per vertex normals. Added `hasVertexNormals` property to all terrain providers to indicate whether or not vertex normals are included in the requested terrain tiles.
- Added `Globe.getHeight` and `Globe.pick` for finding the terrain height at a given Cartographic coordinate and picking the terrain with a ray.
- Added `scene3DOnly` options to `Viewer`, `CesiumWidget`, and `Scene` constructors. This setting optimizes memory usage and performance for 3D mode at the cost of losing the ability to use 2D or Columbus View.
- Added `forwardExtrapolationType`, `forwardExtrapolationDuration`, `backwardExtrapolationType`, and `backwardExtrapolationDuration` to `SampledProperty` and `SampledPositionProperty` which allows the user to specify how a property calculates its value when outside the range of its sample data.
- Prevent primitives from flashing off and on when modifying static DataSources.
- Added the following methods to `IntersectionTests`: `rayTriangle`, `lineSegmentTriangle`, `raySphere`, and `lineSegmentSphere`.
- Matrix types now have `add` and `subtract` functions.
- `Matrix3` type now has a `fromCrossProduct` function.
- Added `CesiumMath.signNotZero`, `CesiumMath.toSNorm` and `CesiumMath.fromSNorm` functions.
- DataSource & CZML models now default to North-East-Down orientation if none is provided.
- `TileMapServiceImageryProvider` now works with tilesets created by tools that better conform to the TMS specification. In particular, a profile of `global-geodetic` or `global-mercator` is now supported (in addition to the previous `geodetic` and `mercator`) and in these profiles it is assumed that the X coordinates of the bounding box correspond to the longitude direction.
- `EntityCollection` and `CompositeEntityCollection` now include the array of modified entities as the last parameter to their `onCollectionChanged` event.
- `RectangleGeometry`, `RectangleOutlineGeometry` and `RectanglePrimitive` can cross the international date line.

## Beta Releases

### b30 - 2014-07-01

- Breaking changes ([why so many?](https://community.cesium.com/t/moving-towards-cesium-1-0/1209))

  - CZML property references now use a `#` symbol to separate identifier from property path. `objectId.position` should now be `objectId#position`.
  - All `Cartesian2`, `Cartesian3`, `Cartesian4`, `TimeInterval`, and `JulianDate` functions that take a `result` parameter now require the parameter (except for functions starting with `from`).
  - Modified `Transforms.pointToWindowCoordinates` and `SceneTransforms.wgs84ToWindowCoordinates` to return window coordinates with origin at the top left corner.
  - `Billboard.pixelOffset` and `Label.pixelOffset` now have their origin at the top left corner.
  - Replaced `CameraFlightPath.createAnimation` with `Camera.flyTo` and replaced `CameraFlightPath.createAnimationRectangle` with `Camera.flyToRectangle`. Code that looked like:

            scene.animations.add(Cesium.CameraFlightPath.createAnimation(scene, {
                destination : Cesium.Cartesian3.fromDegrees(-117.16, 32.71, 15000.0)
            }));

    should now look like:

            scene.camera.flyTo({
                destination : Cesium.Cartesian3.fromDegrees(-117.16, 32.71, 15000.0)
            });

  - In `Camera.flyTo` and `Camera.flyToRectangle`:
    - `options.duration` is now in seconds, not milliseconds.
    - Renamed `options.endReferenceFrame` to `options.endTransform`.
    - Renamed `options.onComplete` to `options.complete`.
    - Renamed `options.onCancel` to `options.cancel`.
  - The following are now in seconds, not milliseconds.
    - `Scene.morphToColumbusView`, `Scene.morphTo2D`, and `Scene.morphTo3D` parameter `duration`.
    - `HomeButton` constructor parameter `options.duration`, `HomeButtonViewModel` constructor parameter `duration`, and `HomeButtonViewModel.duration`.
    - `SceneModePicker` constructor parameter `duration`, `SceneModePickerViewModel` constructor parameter `duration`, and `SceneModePickerViewModel.duration`.
    - `Geocoder` and `GeocoderViewModel` constructor parameter `options.flightDuration` and `GeocoderViewModel.flightDuration`.
    - `ScreenSpaceCameraController.bounceAnimationTime`.
    - `FrameRateMonitor` constructor parameter `options.samplingWindow`, `options.quietPeriod`, and `options.warmupPeriod`.
  - Refactored `JulianDate` to be in line with other Core types.
    - Most functions now take result parameters.
    - The default constructor no longer creates a date at the current time, use `JulianDate.now()` instead.
    - Removed `JulianDate.getJulianTimeFraction` and `JulianDate.compareTo`
    - `new JulianDate()` -> `JulianDate.now()`
    - `date.getJulianDayNumber()` -> `date.dayNumber`
    - `date.getSecondsOfDay()` -> `secondsOfDay`
    - `date.getTotalDays()` -> `JulianDate.getTotalDays(date)`
    - `date.getSecondsDifference(arg1, arg2)` -> `JulianDate.getSecondsDifference(arg2, arg1)` (Note, order of arguments flipped)
    - `date.getDaysDifference(arg1, arg2)` -> `JulianDate.getDaysDifference(arg2, arg1)` (Note, order of arguments flipped)
    - `date.getTaiMinusUtc()` -> `JulianDate.getTaiMinusUtc(date)`
    - `date.addSeconds(seconds)` -> `JulianDate.addSeconds(date, seconds)`
    - `date.addMinutes(minutes)` -> `JulianDate.addMinutes(date, minutes)`
    - `date.addHours(hours)` -> `JulianDate.addHours(date, hours)`
    - `date.addDays(days)` -> `JulianDate.addDays(date, days)`
    - `date.lessThan(right)` -> `JulianDate.lessThan(left, right)`
    - `date.lessThanOrEquals(right)` -> `JulianDate.lessThanOrEquals(left, right)`
    - `date.greaterThan(right)` -> `JulianDate.greaterThan(left, right)`
    - `date.greaterThanOrEquals(right)` -> `JulianDate.greaterThanOrEquals(left, right)`
  - Refactored `TimeInterval` to be in line with other Core types.

    - The constructor no longer requires parameters and now takes a single options parameter. Code that looked like:

            new TimeInterval(startTime, stopTime, true, true, data);

    should now look like:

            new TimeInterval({
                start : startTime,
                stop : stopTime,
                isStartIncluded : true,
                isStopIncluded : true,
                data : data
            });

    - `TimeInterval.fromIso8601` now takes a single options parameter. Code that looked like:

            TimeInterval.fromIso8601(intervalString, true, true, data);

    should now look like:

            TimeInterval.fromIso8601({
                iso8601 : intervalString,
                isStartIncluded : true,
                isStopIncluded : true,
                data : data
            });

    - `interval.intersect(otherInterval)` -> `TimeInterval.intersect(interval, otherInterval)`
    - `interval.contains(date)` -> `TimeInterval.contains(interval, date)`

  - Removed `TimeIntervalCollection.intersectInterval`.
  - `TimeIntervalCollection.findInterval` now takes a single options parameter instead of individual parameters. Code that looked like:

            intervalCollection.findInterval(startTime, stopTime, false, true);

    should now look like:

            intervalCollection.findInterval({
                start : startTime,
                stop : stopTime,
                isStartIncluded : false,
                isStopIncluded : true
            });

  - `TimeIntervalCollection.empty` was renamed to `TimeIntervalCollection.isEmpty`
  - Removed `Scene.animations` and `AnimationCollection` from the public Cesium API.
  - Replaced `color`, `outlineColor`, and `outlineWidth` in `DynamicPath` with a `material` property.
  - `ModelAnimationCollection.add` and `ModelAnimationCollection.addAll` renamed `options.startOffset` to `options.delay`. Also renamed `ModelAnimation.startOffset` to `ModelAnimation.delay`.
  - Replaced `Scene.scene2D.projection` property with read-only `Scene.mapProjection`. Set this with the `mapProjection` option for the `Viewer`, `CesiumWidget`, or `Scene` constructors.
  - Moved Fresnel, Reflection, and Refraction materials to the [Materials Pack Plugin](https://github.com/CesiumGS/cesium-materials-pack).
  - Renamed `Simon1994PlanetaryPositions` functions `ComputeSunPositionInEarthInertialFrame` and `ComputeMoonPositionInEarthInertialFrame` to `computeSunPositionInEarthInertialFrame` and `computeMoonPositionInEarthInertialFrame`, respectively.
  - `Scene` constructor function now takes an `options` parameter instead of individual parameters.
  - `CesiumWidget.showErrorPanel` now takes a `message` parameter in between the previous `title` and `error` parameters.
  - Removed `Camera.createCorrectPositionAnimation`.
  - Moved `LeapSecond.leapSeconds` to `JulianDate.leapSeconds`.
  - `Event.removeEventListener` no longer throws `DeveloperError` if the `listener` does not exist; it now returns `false`.
  - Enumeration values of `SceneMode` have better correspondence with mode names to help with debugging.
  - The build process now requires [Node.js](http://nodejs.org/) to be installed on the system.

- Cesium now supports Internet Explorer 11.0.9 on desktops. For the best results, use the new [IE Developer Channel](http://devchannel.modern.ie/) for development.
- `ReferenceProperty` can now handle sub-properties, for example, `myObject#billboard.scale`.
- `DynamicObject.id` can now include period characters.
- Added `PolylineGlowMaterialProperty` which enables data sources to use the PolylineGlow material.
- Fixed support for embedded resources in glTF models.
- Added `HermitePolynomialApproximation.interpolate` for performing interpolation when derivative information is available.
- `SampledProperty` and `SampledPositionProperty` can now store derivative information for each sample value. This allows for more accurate interpolation when using `HermitePolynomialApproximation`.
- Added `FrameRateMonitor` to monitor the frame rate achieved by a `Scene` and to raise a `lowFrameRate` event when it falls below a configurable threshold.
- Added `PerformanceWatchdog` widget and `viewerPerformanceWatchdogMixin`.
- `Viewer` and `CesiumWidget` now provide more user-friendly error messages when an initialization or rendering error occurs.
- `Viewer` and `CesiumWidget` now take a new optional parameter, `creditContainer`.
- `Viewer` can now optionally be constructed with a `DataSourceCollection`. Previously, it always created one itself internally.
- Fixed a problem that could rarely lead to the camera's `tilt` property being `NaN`.
- `GeoJsonDataSource` no longer uses the `name` or `title` property of the feature as the dynamic object's name if the value of the property is null.
- Added `TimeIntervalCollection.isStartIncluded` and `TimeIntervalCollection.isStopIncluded`.
- Added `Cesium.VERSION` to the combined `Cesium.js` file.
- Made general improvements to the [reference documentation](http://cesiumjs.org/refdoc.html).
- Updated third-party [Tween.js](https://github.com/sole/tween.js/) from r7 to r13.
- Updated third-party JSDoc 3.3.0-alpha5 to 3.3.0-alpha9.
- The development web server has been rewritten in Node.js, and is now included as part of each release.

### b29 - 2014-06-02

- Breaking changes ([why so many?](https://community.cesium.com/t/moving-towards-cesium-1-0/1209))

  - Replaced `Scene.createTextureAtlas` with `new TextureAtlas`.
  - Removed `CameraFlightPath.createAnimationCartographic`. Code that looked like:

           var flight = CameraFlightPath.createAnimationCartographic(scene, {
               destination : cartographic
           });
           scene.animations.add(flight);

    should now look like:

           var flight = CameraFlightPath.createAnimation(scene, {
               destination : ellipsoid.cartographicToCartesian(cartographic)
           });
           scene.animations.add(flight);

  - Removed `CesiumWidget.onRenderLoopError` and `Viewer.renderLoopError`. They have been replaced by `Scene.renderError`.
  - Renamed `CompositePrimitive` to `PrimitiveCollection` and added an `options` parameter to the constructor function.
  - Removed `Shapes.compute2DCircle`, `Shapes.computeCircleBoundary` and `Shapes.computeEllipseBoundary`. Instead, use `CircleOutlineGeometry` and `EllipseOutlineGeometry`. See the [tutorial](http://cesiumjs.org/2013/11/04/Geometry-and-Appearances/).
  - Removed `PolylinePipeline`, `PolygonPipeline`, `Tipsify`, `FrustumCommands`, and all `Renderer` types (except noted below) from the public Cesium API. These are still available but are not part of the official API and may change in future versions. `Renderer` types in particular are likely to change.
  - For AMD users only:
    - Moved `PixelFormat` from `Renderer` to `Core`.
    - Moved the following from `Renderer` to `Scene`: `TextureAtlas`, `TextureAtlasBuilder`, `BlendEquation`, `BlendFunction`, `BlendingState`, `CullFace`, `DepthFunction`, `StencilFunction`, and `StencilOperation`.
    - Moved the following from `Scene` to `Core`: `TerrainProvider`, `ArcGisImageServerTerrainProvider`, `CesiumTerrainProvider`, `EllipsoidTerrainProvider`, `VRTheWorldTerrainProvider`, `TerrainData`, `HeightmapTerrainData`, `QuantizedMeshTerrainData`, `TerrainMesh`, `TilingScheme`, `GeographicTilingScheme`, `WebMercatorTilingScheme`, `sampleTerrain`, `TileProviderError`, `Credit`.
  - Removed `TilingScheme.createRectangleOfLevelZeroTiles`, `GeographicTilingScheme.createLevelZeroTiles` and `WebMercatorTilingScheme.createLevelZeroTiles`.
  - Removed `CameraColumbusViewMode`.
  - Removed `Enumeration`.

- Added new functions to `Cartesian3`: `fromDegrees`, `fromRadians`, `fromDegreesArray`, `fromRadiansArray`, `fromDegreesArray3D` and `fromRadiansArray3D`. Added `fromRadians` to `Cartographic`.
- Fixed dark lighting in 3D and Columbus View when viewing a primitive edge on. ([#592](https://github.com/CesiumGS/cesium/issues/592))
- Improved Internet Explorer 11.0.8 support including workarounds for rendering labels, billboards, and the sun.
- Improved terrain and imagery rendering performance when very close to the surface.
- Added `preRender` and `postRender` events to `Scene`.
- Added `Viewer.targetFrameRate` and `CesiumWidget.targetFrameRate` to allow for throttling of the requestAnimationFrame rate.
- Added `Viewer.resolutionScale` and `CesiumWidget.resolutionScale` to allow the scene to be rendered at a resolution other than the canvas size.
- `Camera.transform` now works consistently across scene modes.
- Fixed a bug that prevented `sampleTerrain` from working with STK World Terrain in Firefox.
- `sampleTerrain` no longer fails when used with a `TerrainProvider` that is not yet ready.
- Fixed problems that could occur when using `ArcGisMapServerImageryProvider` to access a tiled MapServer of non-global extent.
- Added `interleave` option to `Primitive` constructor.
- Upgraded JSDoc from 3.0 to 3.3.0-alpha5. The Cesium reference documentation now has a slightly different look and feel.
- Upgraded Dojo from 1.9.1 to 1.9.3. NOTE: Dojo is only used in Sandcastle and not required by Cesium.

### b28 - 2014-05-01

- Breaking changes ([why so many?](https://community.cesium.com/t/breaking-changes/1132)):
  - Renamed and moved `Scene.primitives.centralBody` moved to `Scene.globe`.
  - Removed `CesiumWidget.centralBody` and `Viewer.centralBody`. Use `CesiumWidget.scene.globe` and `Viewer.scene.globe`.
  - Renamed `CentralBody` to `Globe`.
  - Replaced `Model.computeWorldBoundingSphere` with `Model.boundingSphere`.
  - Refactored visualizers, removing `setDynamicObjectCollection`, `getDynamicObjectCollection`, `getScene`, and `removeAllPrimitives` which are all superfluous after the introduction of `DataSourceDisplay`. The affected classes are:
    - `DynamicBillboardVisualizer`
    - `DynamicConeVisualizerUsingCustomSensor`
    - `DynamicLabelVisualizer`
    - `DynamicModelVisualizer`
    - `DynamicPathVisualizer`
    - `DynamicPointVisualizer`
    - `DynamicPyramidVisualizer`
    - `DynamicVectorVisualizer`
    - `GeometryVisualizer`
  - Renamed Extent to Rectangle
    - `Extent` -> `Rectangle`
    - `ExtentGeometry` -> `RectangleGeomtry`
    - `ExtentGeometryOutline` -> `RectangleGeometryOutline`
    - `ExtentPrimitive` -> `RectanglePrimitive`
    - `BoundingRectangle.fromExtent` -> `BoundingRectangle.fromRectangle`
    - `BoundingSphere.fromExtent2D` -> `BoundingSphere.fromRectangle2D`
    - `BoundingSphere.fromExtentWithHeights2D` -> `BoundingSphere.fromRectangleWithHeights2D`
    - `BoundingSphere.fromExtent3D` -> `BoundingSphere.fromRectangle3D`
    - `EllipsoidalOccluder.computeHorizonCullingPointFromExtent` -> `EllipsoidalOccluder.computeHorizonCullingPointFromRectangle`
    - `Occluder.computeOccludeePointFromExtent` -> `Occluder.computeOccludeePointFromRectangle`
    - `Camera.getExtentCameraCoordinates` -> `Camera.getRectangleCameraCoordinates`
    - `Camera.viewExtent` -> `Camera.viewRectangle`
    - `CameraFlightPath.createAnimationExtent` -> `CameraFlightPath.createAnimationRectangle`
    - `TilingScheme.extentToNativeRectangle` -> `TilingScheme.rectangleToNativeRectangle`
    - `TilingScheme.tileXYToNativeExtent` -> `TilingScheme.tileXYToNativeRectangle`
    - `TilingScheme.tileXYToExtent` -> `TilingScheme.tileXYToRectangle`
  - Converted `DataSource` get methods into properties.
    - `getName` -> `name`
    - `getClock` -> `clock`
    - `getChangedEvent` -> `changedEvent`
    - `getDynamicObjectCollection` -> `dynamicObjects`
    - `getErrorEvent` -> `errorEvent`
  - `BaseLayerPicker` has been extended to support terrain selection ([#1607](https://github.com/CesiumGS/cesium/pull/1607)).
    - The `BaseLayerPicker` constructor function now takes the container element and an options object instead of a CentralBody and ImageryLayerCollection.
    - The `BaseLayerPickerViewModel` constructor function now takes an options object instead of a `CentralBody` and `ImageryLayerCollection`.
    - `ImageryProviderViewModel` -> `ProviderViewModel`
    - `BaseLayerPickerViewModel.selectedName` -> `BaseLayerPickerViewModel.buttonTooltip`
    - `BaseLayerPickerViewModel.selectedIconUrl` -> `BaseLayerPickerViewModel.buttonImageUrl`
    - `BaseLayerPickerViewModel.selectedItem` -> `BaseLayerPickerViewModel.selectedImagery`
    - `BaseLayerPickerViewModel.imageryLayers`has been removed and replaced with `BaseLayerPickerViewModel.centralBody`
  - Renamed `TimeIntervalCollection.clear` to `TimeIntervalColection.removeAll`
  - `Context` is now private.
    - Removed `Scene.context`. Instead, use `Scene.drawingBufferWidth`, `Scene.drawingBufferHeight`, `Scene.maximumAliasedLineWidth`, and `Scene.createTextureAtlas`.
    - `Billboard.computeScreenSpacePosition`, `Label.computeScreenSpacePosition`, `SceneTransforms.clipToWindowCoordinates` and `SceneTransforms.clipToDrawingBufferCoordinates` take a `Scene` parameter instead of a `Context`.
    - `Camera` constructor takes `Scene` as parameter instead of `Context`
  - Types implementing the `ImageryProvider` interface arenow require a `hasAlphaChannel` property.
  - Removed `checkForChromeFrame` since Chrome Frame is no longer supported by Google. See [Google's official announcement](http://blog.chromium.org/2013/06/retiring-chrome-frame.html).
  - Types implementing `DataSource` no longer need to implement `getIsTimeVarying`.
- Added a `NavigationHelpButton` widget that, when clicked, displays information about how to navigate around the globe with the mouse. The new button is enabled by default in the `Viewer` widget.
- Added `Model.minimumPixelSize` property so models remain visible when the viewer zooms out.
- Added `DynamicRectangle` to support DataSource provided `RectangleGeometry`.
- Added `DynamicWall` to support DataSource provided `WallGeometry`.
- Improved texture upload performance and reduced memory usage when using `BingMapsImageryProvider` and other imagery providers that return false from `hasAlphaChannel`.
- Added the ability to offset the grid in the `GridMaterial`.
- `GeometryVisualizer` now creates geometry asynchronously to prevent locking up the browser.
- Add `Clock.canAnimate` to prevent time from advancing, even while the clock is animating.
- `Viewer` now prevents time from advancing if asynchronous geometry is being processed in order to avoid showing an incomplete picture. This can be disabled via the `Viewer.allowDataSourcesToSuspendAnimation` settings.
- Added ability to modify glTF material parameters using `Model.getMaterial`, `ModelMaterial`, and `ModelMesh.material`.
- Added `asynchronous` and `ready` properties to `Model`.
- Added `Cartesian4.fromColor` and `Color.fromCartesian4`.
- Added `getScale` and `getMaximumScale` to `Matrix2`, `Matrix3`, and `Matrix4`.
- Upgraded Knockout from version 3.0.0 to 3.1.0.
- Upgraded TopoJSON from version 1.1.4 to 1.6.8.

### b27 - 2014-04-01

- Breaking changes:

  - All `CameraController` functions have been moved up to the `Camera`. Removed `CameraController`. For example, code that looked like:

           scene.camera.controller.viewExtent(extent);

    should now look like:

           scene.camera.viewExtent(extent);

  - Finished replacing getter/setter functions with properties:
    - `ImageryLayer`
      - `getImageryProvider` -> `imageryProvider`
      - `getExtent` -> `extent`
    - `Billboard`, `Label`
      - `getShow`, `setShow` -> `show`
      - `getPosition`, `setPosition` -> `position`
      - `getPixelOffset`, `setPixelOffset` -> `pixelOffset`
      - `getTranslucencyByDistance`, `setTranslucencyByDistance` -> `translucencyByDistance`
      - `getPixelOffsetScaleByDistance`, `setPixelOffsetScaleByDistance` -> `pixelOffsetScaleByDistance`
      - `getEyeOffset`, `setEyeOffset` -> `eyeOffset`
      - `getHorizontalOrigin`, `setHorizontalOrigin` -> `horizontalOrigin`
      - `getVerticalOrigin`, `setVerticalOrigin` -> `verticalOrigin`
      - `getScale`, `setScale` -> `scale`
      - `getId` -> `id`
    - `Billboard`
      - `getScaleByDistance`, `setScaleByDistance` -> `scaleByDistance`
      - `getImageIndex`, `setImageIndex` -> `imageIndex`
      - `getColor`, `setColor` -> `color`
      - `getRotation`, `setRotation` -> `rotation`
      - `getAlignedAxis`, `setAlignedAxis` -> `alignedAxis`
      - `getWidth`, `setWidth` -> `width`
      - `getHeight` `setHeight` -> `height`
    - `Label`
      - `getText`, `setText` -> `text`
      - `getFont`, `setFont` -> `font`
      - `getFillColor`, `setFillColor` -> `fillColor`
      - `getOutlineColor`, `setOutlineColor` -> `outlineColor`
      - `getOutlineWidth`, `setOutlineWidth` -> `outlineWidth`
      - `getStyle`, `setStyle` -> `style`
    - `Polygon`
      - `getPositions`, `setPositions` -> `positions`
    - `Polyline`
      - `getShow`, `setShow` -> `show`
      - `getPositions`, `setPositions` -> `positions`
      - `getMaterial`, `setMeterial` -> `material`
      - `getWidth`, `setWidth` -> `width`
      - `getLoop`, `setLoop` -> `loop`
      - `getId` -> `id`
    - `Occluder`
      - `getPosition` -> `position`
      - `getRadius` -> `radius`
      - `setCameraPosition` -> `cameraPosition`
    - `LeapSecond`
      - `getLeapSeconds`, `setLeapSeconds` -> `leapSeconds`
    - `Fullscreen`
      - `getFullscreenElement` -> `element`
      - `getFullscreenChangeEventName` -> `changeEventName`
      - `getFullscreenErrorEventName` -> `errorEventName`
      - `isFullscreenEnabled` -> `enabled`
      - `isFullscreen` -> `fullscreen`
    - `Event`
      - `getNumberOfListeners` -> `numberOfListeners`
    - `EllipsoidGeodesic`
      - `getSurfaceDistance` -> `surfaceDistance`
      - `getStart` -> `start`
      - `getEnd` -> `end`
      - `getStartHeading` -> `startHeading`
      - `getEndHeading` -> `endHeading`
    - `AnimationCollection`
      - `getAll` -> `all`
    - `CentralBodySurface`
      - `getTerrainProvider`, `setTerrainProvider` -> `terrainProvider`
    - `Credit`
      - `getText` -> `text`
      - `getImageUrl` -> `imageUrl`
      - `getLink` -> `link`
    - `TerrainData`, `HightmapTerrainData`, `QuanitzedMeshTerrainData`
      - `getWaterMask` -> `waterMask`
    - `Tile`
      - `getChildren` -> `children`
    - `Buffer`
      - `getSizeInBytes` -> `sizeInBytes`
      - `getUsage` -> `usage`
      - `getVertexArrayDestroyable`, `setVertexArrayDestroyable` -> `vertexArrayDestroyable`
    - `CubeMap`
      - `getPositiveX` -> `positiveX`
      - `getNegativeX` -> `negativeX`
      - `getPositiveY` -> `positiveY`
      - `getNegativeY` -> `negativeY`
      - `getPositiveZ` -> `positiveZ`
      - `getNegativeZ` -> `negativeZ`
    - `CubeMap`, `Texture`
      - `getSampler`, `setSampler` -> `sampler`
      - `getPixelFormat` -> `pixelFormat`
      - `getPixelDatatype` -> `pixelDatatype`
      - `getPreMultiplyAlpha` -> `preMultiplyAlpha`
      - `getFlipY` -> `flipY`
      - `getWidth` -> `width`
      - `getHeight` -> `height`
    - `CubeMapFace`
      - `getPixelFormat` -> `pixelFormat`
      - `getPixelDatatype` -> `pixelDatatype`
    - `Framebuffer`
      - `getNumberOfColorAttachments` -> `numberOfColorAttachments`
      - `getDepthTexture` -> `depthTexture`
      - `getDepthRenderbuffer` -> `depthRenderbuffer`
      - `getStencilRenderbuffer` -> `stencilRenderbuffer`
      - `getDepthStencilTexture` -> `depthStencilTexture`
      - `getDepthStencilRenderbuffer` -> `depthStencilRenderbuffer`
      - `hasDepthAttachment` -> `hasdepthAttachment`
    - `Renderbuffer`
      - `getFormat` -> `format`
      - `getWidth` -> `width`
      - `getHeight` -> `height`
    - `ShaderProgram`
      - `getVertexAttributes` -> `vertexAttributes`
      - `getNumberOfVertexAttributes` -> `numberOfVertexAttributes`
      - `getAllUniforms` -> `allUniforms`
      - `getManualUniforms` -> `manualUniforms`
    - `Texture`
      - `getDimensions` -> `dimensions`
    - `TextureAtlas`
      - `getBorderWidthInPixels` -> `borderWidthInPixels`
      - `getTextureCoordinates` -> `textureCoordinates`
      - `getTexture` -> `texture`
      - `getNumberOfImages` -> `numberOfImages`
      - `getGUID` -> `guid`
    - `VertexArray`
      - `getNumberOfAttributes` -> `numberOfAttributes`
      - `getIndexBuffer` -> `indexBuffer`
  - Finished removing prototype functions. (Use 'static' versions of these functions instead):
    - `BoundingRectangle`
      - `union`, `expand`
    - `BoundingSphere`
      - `union`, `expand`, `getPlaneDistances`, `projectTo2D`
    - `Plane`
      - `getPointDistance`
    - `Ray`
      - `getPoint`
    - `Spherical`
      - `normalize`
    - `Extent`
      - `validate`, `getSouthwest`, `getNorthwest`, `getNortheast`, `getSoutheast`, `getCenter`, `intersectWith`, `contains`, `isEmpty`, `subsample`
  - `DataSource` now has additional required properties, `isLoading` and `loadingEvent` as well as a new optional `update` method which will be called each frame.
  - Renamed `Stripe` material uniforms `lightColor` and `darkColor` to `evenColor` and `oddColor`.
  - Replaced `SceneTransitioner` with new functions and properties on the `Scene`: `morphTo2D`, `morphToColumbusView`, `morphTo3D`, `completeMorphOnUserInput`, `morphStart`, `morphComplete`, and `completeMorph`.
  - Removed `TexturePool`.

- Improved visual quality for translucent objects with [Weighted Blended Order-Independent Transparency](http://cesiumjs.org/2014/03/14/Weighted-Blended-Order-Independent-Transparency/).
- Fixed extruded polygons rendered in the southern hemisphere. [#1490](https://github.com/CesiumGS/cesium/issues/1490)
- Fixed Primitive picking that have a closed appearance drawn on the surface. [#1333](https://github.com/CesiumGS/cesium/issues/1333)
- Added `StripeMaterialProperty` for supporting the `Stripe` material in DynamicScene.
- `loadArrayBuffer`, `loadBlob`, `loadJson`, `loadText`, and `loadXML` now support loading data from data URIs.
- The `debugShowBoundingVolume` property on primitives now works across all scene modes.
- Eliminated the use of a texture pool for Earth surface imagery textures. The use of the pool was leading to mipmapping problems in current versions of Google Chrome where some tiles would show imagery from entirely unrelated parts of the globe.

### b26 - 2014-03-03

- Breaking changes:
  - Replaced getter/setter functions with properties:
    - `Scene`
      - `getCanvas` -> `canvas`
      - `getContext` -> `context`
      - `getPrimitives` -> `primitives`
      - `getCamera` -> `camera`
      - `getScreenSpaceCameraController` -> `screenSpaceCameraController`
      - `getFrameState` -> `frameState`
      - `getAnimations` -> `animations`
    - `CompositePrimitive`
      - `getCentralBody`, `setCentralBody` -> `centralBody`
      - `getLength` -> `length`
    - `Ellipsoid`
      - `getRadii` -> `radii`
      - `getRadiiSquared` -> `radiiSquared`
      - `getRadiiToTheFourth` -> `radiiToTheFourth`
      - `getOneOverRadii` -> `oneOverRadii`
      - `getOneOverRadiiSquared` -> `oneOverRadiiSquared`
      - `getMinimumRadius` -> `minimumRadius`
      - `getMaximumRadius` -> `maximumRadius`
    - `CentralBody`
      - `getEllipsoid` -> `ellipsoid`
      - `getImageryLayers` -> `imageryLayers`
    - `EllipsoidalOccluder`
      - `getEllipsoid` -> `ellipsoid`
      - `getCameraPosition`, `setCameraPosition` -> `cameraPosition`
    - `EllipsoidTangentPlane`
      - `getEllipsoid` -> `ellipsoid`
      - `getOrigin` -> `origin`
    - `GeographicProjection`
      - `getEllipsoid` -> `ellipsoid`
    - `WebMercatorProjection`
      - `getEllipsoid` -> `ellipsoid`
    - `SceneTransitioner`
      - `getScene` -> `scene`
      - `getEllipsoid` -> `ellipsoid`
    - `ScreenSpaceCameraController`
      - `getEllipsoid`, `setEllipsoid` -> `ellipsoid`
    - `SkyAtmosphere`
      - `getEllipsoid` -> `ellipsoid`
    - `TilingScheme`, `GeographicTilingScheme`, `WebMercatorTilingSheme`
      - `getEllipsoid` -> `ellipsoid`
      - `getExtent` -> `extent`
      - `getProjection` -> `projection`
    - `ArcGisMapServerImageryProvider`, `BingMapsImageryProvider`, `GoogleEarthImageryProvider`, `GridImageryProvider`, `OpenStreetMapImageryProvider`, `SingleTileImageryProvider`, `TileCoordinatesImageryProvider`, `TileMapServiceImageryProvider`, `WebMapServiceImageryProvider`
      - `getProxy` -> `proxy`
      - `getTileWidth` -> `tileWidth`
      - `getTileHeight` -> `tileHeight`
      - `getMaximumLevel` -> `maximumLevel`
      - `getMinimumLevel` -> `minimumLevel`
      - `getTilingScheme` -> `tilingScheme`
      - `getExtent` -> `extent`
      - `getTileDiscardPolicy` -> `tileDiscardPolicy`
      - `getErrorEvent` -> `errorEvent`
      - `isReady` -> `ready`
      - `getCredit` -> `credit`
    - `ArcGisMapServerImageryProvider`, `BingMapsImageryProvider`, `GoogleEarthImageryProvider`, `OpenStreetMapImageryProvider`, `SingleTileImageryProvider`, `TileMapServiceImageryProvider`, `WebMapServiceImageryProvider`
      - `getUrl` -> `url`
    - `ArcGisMapServerImageryProvider`
      - `isUsingPrecachedTiles` - > `usingPrecachedTiles`
    - `BingMapsImageryProvider`
      - `getKey` -> `key`
      - `getMapStyle` -> `mapStyle`
    - `GoogleEarthImageryProvider`
      - `getPath` -> `path`
      - `getChannel` -> `channel`
      - `getVersion` -> `version`
      - `getRequestType` -> `requestType`
    - `WebMapServiceImageryProvider`
      - `getLayers` -> `layers`
    - `CesiumTerrainProvider`, `EllipsoidTerrainProvider`, `ArcGisImageServerTerrainProvider`, `VRTheWorldTerrainProvider`
      - `getErrorEvent` -> `errorEvent`
      - `getCredit` -> `credit`
      - `getTilingScheme` -> `tilingScheme`
      - `isReady` -> `ready`
    - `TimeIntervalCollection`
      - `getChangedEvent` -> `changedEvent`
      - `getStart` -> `start`
      - `getStop` -> `stop`
      - `getLength` -> `length`
      - `isEmpty` -> `empty`
    - `DataSourceCollection`, `ImageryLayerCollection`, `LabelCollection`, `PolylineCollection`, `SensorVolumeCollection`
      - `getLength` -> `length`
    - `BillboardCollection`
      - `getLength` -> `length`
      - `getTextureAtlas`, `setTextureAtlas` -> `textureAtlas`
      - `getDestroyTextureAtlas`, `setDestroyTextureAtlas` -> `destroyTextureAtlas`
  - Removed `Scene.getUniformState()`. Use `scene.context.getUniformState()`.
  - Visualizers no longer create a `dynamicObject` property on the primitives they create. Instead, they set the `id` property that is standard for all primitives.
  - The `propertyChanged` on DynamicScene objects has been renamed to `definitionChanged`. Also, the event is now raised in the case of an existing property being modified as well as having a new property assigned (previously only property assignment would raise the event).
  - The `visualizerTypes` parameter to the `DataSouceDisplay` has been changed to a callback function that creates an array of visualizer instances.
  - `DynamicDirectionsProperty` and `DynamicVertexPositionsProperty` were both removed, they have been superseded by `PropertyArray` and `PropertyPositionArray`, which make it easy for DataSource implementations to create time-dynamic arrays.
  - `VisualizerCollection` has been removed. It is superseded by `DataSourceDisplay`.
  - `DynamicEllipsoidVisualizer`, `DynamicPolygonVisualizer`, and `DynamicPolylineVisualizer` have been removed. They are superseded by `GeometryVisualizer` and corresponding `GeometryUpdater` implementations; `EllipsoidGeometryUpdater`, `PolygonGeometryUpdater`, `PolylineGeometryUpdater`.
  - Modified `CameraFlightPath` functions to take place in the camera's current reference frame. The arguments to the function now need to be given in world coordinates and an optional reference frame can be given when the flight is completed.
  - `PixelDatatype` properties are now JavaScript numbers, not `Enumeration` instances.
  - `combine` now takes two objects instead of an array, and defaults to copying shallow references. The `allowDuplicates` parameter has been removed. In the event of duplicate properties, the first object's properties will be used.
  - Removed `FeatureDetection.supportsCrossOriginImagery`. This check was only useful for very old versions of WebKit.
- Added `Model` for drawing 3D models using glTF. See the [tutorial](http://cesiumjs.org/2014/03/03/Cesium-3D-Models-Tutorial/) and [Sandcastle example](http://cesiumjs.org/Cesium/Apps/Sandcastle/index.html?src=3D%20Models.html&label=Showcases).
- DynamicScene now makes use of [Geometry and Appearances](http://cesiumjs.org/2013/11/04/Geometry-and-Appearances/), which provides a tremendous improvements to DataSource visualization (CZML, GeoJSON, etc..). Extruded geometries are now supported and in many use cases performance is an order of magnitude faster.
- Added new `SelectionIndicator` and `InfoBox` widgets to `Viewer`, activated by `viewerDynamicObjectMixin`.
- `CesiumTerrainProvider` now supports mesh-based terrain like the tiles created by [STK Terrain Server](https://community.cesium.com/t/stk-terrain-server-beta/1017).
- Fixed rendering artifact on translucent objects when zooming in or out.
- Added `CesiumInspector` widget for graphics debugging. In Cesium Viewer, it is enabled by using the query parameter `inspector=true`. Also see the [Sandcastle example](http://cesiumjs.org/Cesium/Apps/Sandcastle/index.html?src=Cesium%20Inspector.html&label=Showcases).
- Improved compatibility with Internet Explorer 11.
- `DynamicEllipse`, `DynamicPolygon`, and `DynamicEllipsoid` now have properties matching their geometry counterpart, i.e. `EllipseGeometry`, `EllipseOutlineGeometry`, etc. These properties are also available in CZML.
- Added a `definitionChanged` event to the `Property` interface as well as most `DynamicScene` objects. This makes it easy for a client to observe when new data is loaded into a property or object.
- Added an `isConstant` property to the `Property` interface. Constant properties do not change in regards to simulation time, i.e. `Property.getValue` will always return the same result for all times.
- `ConstantProperty` is now mutable; it's value can be updated via `ConstantProperty.setValue`.
- Improved the quality of imagery near the poles when the imagery source uses a `GeographicTilingScheme`.
- `OpenStreetMapImageryProvider` now supports imagery with a minimum level.
- `BingMapsImageryProvider` now uses HTTPS by default for metadata and tiles when the document is loaded over HTTPS.
- Added the ability for imagery providers to specify view-dependent attribution to be display in the `CreditDisplay`.
- View-dependent imagery source attribution is now added to the `CreditDisplay` by the `BingMapsImageryProvider`.
- Fixed viewing an extent. [#1431](https://github.com/CesiumGS/cesium/issues/1431)
- Fixed camera tilt in ICRF. [#544](https://github.com/CesiumGS/cesium/issues/544)
- Fixed developer error when zooming in 2D. If the zoom would create an invalid frustum, nothing is done. [#1432](https://github.com/CesiumGS/cesium/issues/1432)
- Fixed `WallGeometry` bug that failed by removing positions that were less close together by less than 6 decimal places. [#1483](https://github.com/CesiumGS/cesium/pull/1483)
- Fixed `EllipsoidGeometry` texture coordinates. [#1454](https://github.com/CesiumGS/cesium/issues/1454)
- Added a loop property to `Polyline`s to join the first and last point. [#960](https://github.com/CesiumGS/cesium/issues/960)
- Use `performance.now()` instead of `Date.now()`, when available, to limit time spent loading terrain and imagery tiles. This results in more consistent frame rates while loading tiles on some systems.
- `RequestErrorEvent` now includes the headers that were returned with the error response.
- Added `AssociativeArray`, which is a helper class for maintaining a hash of objects that also needs to be iterated often.
- Added `TimeIntervalCollection.getChangedEvent` which returns an event that will be raised whenever intervals are updated.
- Added a second parameter to `Material.fromType` to override default uniforms. [#1522](https://github.com/CesiumGS/cesium/pull/1522)
- Added `Intersections2D` class containing operations on 2D triangles.
- Added `czm_inverseViewProjection` and `czm_inverseModelViewProjection` automatic GLSL uniform.

### b25 - 2014-02-03

- Breaking changes:
  - The `Viewer` constructor argument `options.fullscreenElement` now matches the `FullscreenButton` default of `document.body`, it was previously the `Viewer` container itself.
  - Removed `Viewer.objectTracked` event; `Viewer.trackedObject` is now an ES5 Knockout observable that can be subscribed to directly.
  - Replaced `PerformanceDisplay` with `Scene.debugShowFramesPerSecond`.
  - `Asphalt`, `Blob`, `Brick`, `Cement`, `Erosion`, `Facet`, `Grass`, `TieDye`, and `Wood` materials were moved to the [Materials Pack Plugin](https://github.com/CesiumGS/cesium-materials-pack).
  - Renamed `GeometryPipeline.createAttributeIndices` to `GeometryPipeline.createAttributeLocations`.
  - Renamed `attributeIndices` property to `attributeLocations` when calling `Context.createVertexArrayFromGeometry`.
  - `PerformanceDisplay` requires a DOM element as a parameter.
- Fixed globe rendering in the current Canary version of Google Chrome.
- `Viewer` now monitors the clock settings of the first added `DataSource` for changes, and also now has a constructor option `automaticallyTrackFirstDataSourceClock` which will turn off this behavior.
- The `DynamicObjectCollection` created by `CzmlDataSource` now sends a single `collectionChanged` event after CZML is loaded; previously it was sending an event every time an object was created or removed during the load process.
- Added `ScreenSpaceCameraController.enableInputs` to fix issue with inputs not being restored after overlapping camera flights.
- Fixed picking in 2D with rotated map. [#1337](https://github.com/CesiumGS/cesium/issues/1337)
- `TileMapServiceImageryProvider` can now handle casing differences in tilemapresource.xml.
- `OpenStreetMapImageryProvider` now supports imagery with a minimum level.
- Added `Quaternion.fastSlerp` and `Quaternion.fastSquad`.
- Upgraded Tween.js to version r12.

### b24 - 2014-01-06

- Breaking changes:

  - Added `allowTextureFilterAnisotropic` (default: `true`) and `failIfMajorPerformanceCaveat` (default: `true`) properties to the `contextOptions` property passed to `Viewer`, `CesiumWidget`, and `Scene` constructors and moved the existing properties to a new `webgl` sub-property. For example, code that looked like:

           var viewer = new Viewer('cesiumContainer', {
               contextOptions : {
                 alpha : true
               }
           });

    should now look like:

           var viewer = new Viewer('cesiumContainer', {
               contextOptions : {
                 webgl : {
                   alpha : true
                 }
               }
           });

  - The read-only `Cartesian3` objects must now be cloned to camera properties instead of assigned. For example, code that looked like:

          camera.up = Cartesian3.UNIT_Z;

    should now look like:

          Cartesian3.clone(Cartesian3.UNIT_Z, camera.up);

  - The CSS files for individual widgets, e.g. `BaseLayerPicker.css`, no longer import other CSS files. Most applications should import `widgets.css` (and optionally `lighter.css`).
  - `SvgPath` has been replaced by a Knockout binding: `cesiumSvgPath`.
  - `DynamicObject.availability` is now a `TimeIntervalCollection` instead of a `TimeInterval`.
  - Removed prototype version of `BoundingSphere.transform`.
  - `Matrix4.multiplyByPoint` now returns a `Cartesian3` instead of a `Cartesian4`.

- The minified, combined `Cesium.js` file now omits certain `DeveloperError` checks, to increase performance and reduce file size. When developing your application, we recommend using the unminified version locally for early error detection, then deploying the minified version to production.
- Fixed disabling `CentralBody.enableLighting`.
- Fixed `Geocoder` flights when following an object.
- The `Viewer` widget now clears `Geocoder` input when the user clicks the home button.
- The `Geocoder` input type has been changed to `search`, which improves usability (particularly on mobile devices). There were also some other minor styling improvements.
- Added `CentralBody.maximumScreenSpaceError`.
- Added `translateEventTypes`, `zoomEventTypes`, `rotateEventTypes`, `tiltEventTypes`, and `lookEventTypes` properties to `ScreenSpaceCameraController` to change the default mouse inputs.
- Added `Billboard.setPixelOffsetScaleByDistance`, `Label.setPixelOffsetScaleByDistance`, `DynamicBillboard.pixelOffsetScaleByDistance`, and `DynamicLabel.pixelOffsetScaleByDistance` to control minimum/maximum pixelOffset scaling based on camera distance.
- Added `BoundingSphere.transformsWithoutScale`.
- Added `fromArray` function to `Matrix2`, `Matrix3` and `Matrix4`.
- Added `Matrix4.multiplyTransformation`, `Matrix4.multiplyByPointAsVector`.

### b23 - 2013-12-02

- Breaking changes:

  - Changed the `CatmulRomSpline` and `HermiteSpline` constructors from taking an array of structures to a structure of arrays. For example, code that looked like:

           var controlPoints = [
               { point: new Cartesian3(1235398.0, -4810983.0, 4146266.0), time: 0.0},
               { point: new Cartesian3(1372574.0, -5345182.0, 4606657.0), time: 1.5},
               { point: new Cartesian3(-757983.0, -5542796.0, 4514323.0), time: 3.0},
               { point: new Cartesian3(-2821260.0, -5248423.0, 4021290.0), time: 4.5},
               { point: new Cartesian3(-2539788.0, -4724797.0, 3620093.0), time: 6.0}
           ];
           var spline = new HermiteSpline(controlPoints);

    should now look like:

           var spline = new HermiteSpline({
               times : [ 0.0, 1.5, 3.0, 4.5, 6.0 ],
               points : [
                   new Cartesian3(1235398.0, -4810983.0, 4146266.0),
                   new Cartesian3(1372574.0, -5345182.0, 4606657.0),
                   new Cartesian3(-757983.0, -5542796.0, 4514323.0),
                   new Cartesian3(-2821260.0, -5248423.0, 4021290.0),
                   new Cartesian3(-2539788.0, -4724797.0, 3620093.0)
               ]
           });

  - `loadWithXhr` now takes an options object, and allows specifying HTTP method and data to send with the request.
  - Renamed `SceneTransitioner.onTransitionStart` to `SceneTransitioner.transitionStart`.
  - Renamed `SceneTransitioner.onTransitionComplete` to `SceneTransitioner.transitionComplete`.
  - Renamed `CesiumWidget.onRenderLoopError` to `CesiumWidget.renderLoopError`.
  - Renamed `SceneModePickerViewModel.onTransitionStart` to `SceneModePickerViewModel.transitionStart`.
  - Renamed `Viewer.onRenderLoopError` to `Viewer.renderLoopError`.
  - Renamed `Viewer.onDropError` to `Viewer.dropError`.
  - Renamed `CesiumViewer.onDropError` to `CesiumViewer.dropError`.
  - Renamed `viewerDragDropMixin.onDropError` to `viewerDragDropMixin.dropError`.
  - Renamed `viewerDynamicObjectMixin.onObjectTracked` to `viewerDynamicObjectMixin.objectTracked`.
  - `PixelFormat`, `PrimitiveType`, `IndexDatatype`, `TextureWrap`, `TextureMinificationFilter`, and `TextureMagnificationFilter` properties are now JavaScript numbers, not `Enumeration` instances.
  - Replaced `sizeInBytes` properties on `IndexDatatype` with `IndexDatatype.getSizeInBytes`.

- Added `perPositionHeight` option to `PolygonGeometry` and `PolygonOutlineGeometry`.
- Added `QuaternionSpline` and `LinearSpline`.
- Added `Quaternion.log`, `Quaternion.exp`, `Quaternion.innerQuadrangle`, and `Quaternion.squad`.
- Added `Matrix3.inverse` and `Matrix3.determinant`.
- Added `ObjectOrientedBoundingBox`.
- Added `Ellipsoid.transformPositionFromScaledSpace`.
- Added `Math.nextPowerOfTwo`.
- Renamed our main website from [cesium.agi.com](http://cesium.agi.com/) to [cesiumjs.org](http://cesiumjs.org/).

### b22 - 2013-11-01

- Breaking changes:
  - Reversed the rotation direction of `Matrix3.fromQuaternion` to be consistent with graphics conventions. Mirrored change in `Quaternion.fromRotationMatrix`.
  - The following prototype functions were removed:
    - From `Matrix2`, `Matrix3`, and `Matrix4`: `toArray`, `getColumn`, `setColumn`, `getRow`, `setRow`, `multiply`, `multiplyByVector`, `multiplyByScalar`, `negate`, and `transpose`.
    - From `Matrix4`: `getTranslation`, `getRotation`, `inverse`, `inverseTransformation`, `multiplyByTranslation`, `multiplyByUniformScale`, `multiplyByPoint`. For example, code that previously looked like `matrix.toArray();` should now look like `Matrix3.toArray(matrix);`.
  - Replaced `DynamicPolyline` `color`, `outlineColor`, and `outlineWidth` properties with a single `material` property.
  - Renamed `DynamicBillboard.nearFarScalar` to `DynamicBillboard.scaleByDistance`.
  - All data sources must now implement `DataSource.getName`, which returns a user-readable name for the data source.
  - CZML `document` objects are no longer added to the `DynamicObjectCollection` created by `CzmlDataSource`. Use the `CzmlDataSource` interface to access the data instead.
  - `TimeInterval.equals`, and `TimeInterval.equalsEpsilon` now compare interval data as well.
  - All SVG files were deleted from `Widgets/Images` and replaced by a new `SvgPath` class.
  - The toolbar widgets (Home, SceneMode, BaseLayerPicker) and the fullscreen button now depend on `CesiumWidget.css` for global Cesium button styles.
  - The toolbar widgets expect their `container` to be the toolbar itself now, no need for separate containers for each widget on the bar.
  - `Property` implementations are now required to implement a prototype `equals` function.
  - `ConstantProperty` and `TimeIntervalCollectionProperty` no longer take a `clone` function and instead require objects to implement prototype `clone` and `equals` functions.
  - The `SkyBox` constructor now takes an `options` argument with a `sources` property, instead of directly taking `sources`.
  - Replaced `SkyBox.getSources` with `SkyBox.sources`.
  - The `bearing` property of `DynamicEllipse` is now called `rotation`.
  - CZML `ellipse.bearing` property is now `ellipse.rotation`.
- Added a `Geocoder` widget that allows users to enter an address or the name of a landmark and zoom to that location. It is enabled by default in applications that use the `Viewer` widget.
- Added `GoogleEarthImageryProvider`.
- Added `Moon` for drawing the moon, and `IauOrientationAxes` for computing the Moon's orientation.
- Added `Material.translucent` property. Set this property or `Appearance.translucent` for correct rendering order. Translucent geometries are rendered after opaque geometries.
- Added `enableLighting`, `lightingFadeOutDistance`, and `lightingFadeInDistance` properties to `CentralBody` to configure lighting.
- Added `Billboard.setTranslucencyByDistance`, `Label.setTranslucencyByDistance`, `DynamicBillboard.translucencyByDistance`, and `DynamicLabel.translucencyByDistance` to control minimum/maximum translucency based on camera distance.
- Added `PolylineVolumeGeometry` and `PolylineVolumeGeometryOutline`.
- Added `Shapes.compute2DCircle`.
- Added `Appearances` tab to Sandcastle with an example for each geometry appearance.
- Added `Scene.drillPick` to return list of objects each containing 1 primitive at a screen space position.
- Added `PolylineOutlineMaterialProperty` for use with `DynamicPolyline.material`.
- Added the ability to use `Array` and `JulianDate` objects as custom CZML properties.
- Added `DynamicObject.name` and corresponding CZML support. This is a non-unique, user-readable name for the object.
- Added `DynamicObject.parent` and corresponding CZML support. This allows for `DataSource` objects to present data hierarchically.
- Added `DynamicPoint.scaleByDistance` to control minimum/maximum point size based on distance from the camera.
- The toolbar widgets (Home, SceneMode, BaseLayerPicker) and the fullscreen button can now be styled directly with user-supplied CSS.
- Added `skyBox` to the `CesiumWidget` and `Viewer` constructors for changing the default stars.
- Added `Matrix4.fromTranslationQuaternionRotationScale` and `Matrix4.multiplyByScale`.
- Added `Matrix3.getEigenDecomposition`.
- Added utility function `getFilenameFromUri`, which given a URI with or without query parameters, returns the last segment of the URL.
- Added prototype versions of `equals` and `equalsEpsilon` method back to `Cartesian2`, `Cartesian3`, `Cartesian4`, and `Quaternion`.
- Added prototype equals function to `NearFarScalar`, and `TimeIntervalCollection`.
- Added `FrameState.events`.
- Added `Primitive.allowPicking` to save memory when picking is not needed.
- Added `debugShowBoundingVolume`, for debugging primitive rendering, to `Primitive`, `Polygon`, `ExtentPrimitive`, `EllipsoidPrimitive`, `BillboardCollection`, `LabelCollection`, and `PolylineCollection`.
- Added `DebugModelMatrixPrimitive` for debugging primitive's `modelMatrix`.
- Added `options` argument to the `EllipsoidPrimitive` constructor.
- Upgraded Knockout from version 2.3.0 to 3.0.0.
- Upgraded RequireJS to version 2.1.9, and Almond to 0.2.6.
- Added a user-defined `id` to all primitives for use with picking. For example:

            primitives.add(new Polygon({
                id : {
                    // User-defined object returned by Scene.pick
                },
                // ...
            }));
            // ...
            var p = scene.pick(/* ... */);
            if (defined(p) && defined(p.id)) {
               // Use properties and functions in p.id
            }

### b21 - 2013-10-01

- Breaking changes:

  - Cesium now prints a reminder to the console if your application uses Bing Maps imagery and you do not supply a Bing Maps key for your application. This is a reminder that you should create a Bing Maps key for your application as soon as possible and prior to deployment. You can generate a Bing Maps key by visiting [https://www.bingmapsportal.com/](https://www.bingmapsportal.com/). Set the `BingMapsApi.defaultKey` property to the value of your application's key before constructing the `CesiumWidget` or any other types that use the Bing Maps API.

           BingMapsApi.defaultKey = 'my-key-generated-with-bingmapsportal.com';

  - `Scene.pick` now returns an object with a `primitive` property, not the primitive itself. For example, code that looked like:

           var primitive = scene.pick(/* ... */);
           if (defined(primitive)) {
              // Use primitive
           }

    should now look like:

           var p = scene.pick(/* ... */);
           if (defined(p) && defined(p.primitive)) {
              // Use p.primitive
           }

  - Removed `getViewMatrix`, `getInverseViewMatrix`, `getInverseTransform`, `getPositionWC`, `getDirectionWC`, `getUpWC` and `getRightWC` from `Camera`. Instead, use the `viewMatrix`, `inverseViewMatrix`, `inverseTransform`, `positionWC`, `directionWC`, `upWC`, and `rightWC` properties.
  - Removed `getProjectionMatrix` and `getInfiniteProjectionMatrix` from `PerspectiveFrustum`, `PerspectiveOffCenterFrustum` and `OrthographicFrustum`. Instead, use the `projectionMatrix` and `infiniteProjectionMatrix` properties.
  - The following prototype functions were removed:

    - From `Quaternion`: `conjugate`, `magnitudeSquared`, `magnitude`, `normalize`, `inverse`, `add`, `subtract`, `negate`, `dot`, `multiply`, `multiplyByScalar`, `divideByScalar`, `getAxis`, `getAngle`, `lerp`, `slerp`, `equals`, `equalsEpsilon`
    - From `Cartesian2`, `Cartesian3`, and `Cartesian4`: `getMaximumComponent`, `getMinimumComponent`, `magnitudeSquared`, `magnitude`, `normalize`, `dot`, `multiplyComponents`, `add`, `subtract`, `multiplyByScalar`, `divideByScalar`, `negate`, `abs`, `lerp`, `angleBetween`, `mostOrthogonalAxis`, `equals`, and `equalsEpsilon`.
    - From `Cartesian3`: `cross`

    Code that previously looked like `quaternion.magnitude();` should now look like `Quaternion.magnitude(quaternion);`.

  - `DynamicObjectCollection` and `CompositeDynamicObjectCollection` have been largely re-written, see the documentation for complete details. Highlights include:
    - `getObject` has been renamed `getById`.
    - `removeObject` has been renamed `removeById`.
    - `collectionChanged` event added for notification of objects being added or removed.
  - `DynamicScene` graphics object (`DynamicBillboard`, etc...) have had their static `mergeProperties` and `clean` functions removed.
  - `UniformState.update` now takes a context as its first parameter.
  - `Camera` constructor now takes a context instead of a canvas.
  - `SceneTransforms.clipToWindowCoordinates` now takes a context instead of a canvas.
  - Removed `canvasDimensions` from `FrameState`.
  - Removed `context` option from `Material` constructor and parameter from `Material.fromType`.
  - Renamed `TextureWrap.CLAMP` to `TextureWrap.CLAMP_TO_EDGE`.

- Added `Geometries` tab to Sandcastle with an example for each geometry type.
- Added `CorridorOutlineGeometry`.
- Added `PolylineGeometry`, `PolylineColorAppearance`, and `PolylineMaterialAppearance`.
- Added `colors` option to `SimplePolylineGeometry` for per vertex or per segment colors.
- Added proper support for browser zoom.
- Added `propertyChanged` event to `DynamicScene` graphics objects for receiving change notifications.
- Added prototype `clone` and `merge` functions to `DynamicScene` graphics objects.
- Added `width`, `height`, and `nearFarScalar` properties to `DynamicBillboard` for controlling the image size.
- Added `heading` and `tilt` properties to `CameraController`.
- Added `Scene.sunBloom` to enable/disable the bloom filter on the sun. The bloom filter should be disabled for better frame rates on mobile devices.
- Added `getDrawingBufferWidth` and `getDrawingBufferHeight` to `Context`.
- Added new built-in GLSL functions `czm_getLambertDiffuse` and `czm_getSpecular`.
- Added support for [EXT_frag_depth](http://www.khronos.org/registry/webgl/extensions/EXT_frag_depth/).
- Improved graphics performance.
  - An Everest terrain view went from 135-140 to over 150 frames per second.
  - Rendering over a thousand polylines in the same collection with different materials went from 20 to 40 frames per second.
- Improved runtime generation of GLSL shaders.
- Made sun size accurate.
- Fixed bug in triangulation that fails on complex polygons. Instead, it makes a best effort to render what it can. [#1121](https://github.com/CesiumGS/cesium/issues/1121)
- Fixed geometries not closing completely. [#1093](https://github.com/CesiumGS/cesium/issues/1093)
- Fixed `EllipsoidTangentPlane.projectPointOntoPlane` for tangent planes on an ellipsoid other than the unit sphere.
- `CompositePrimitive.add` now returns the added primitive. This allows us to write more concise code.

        var p = new Primitive(/* ... */);
        primitives.add(p);
        return p;

  becomes

        return primitives.add(new Primitive(/* ... */));

### b20 - 2013-09-03

_This releases fixes 2D and other issues with Chrome 29.0.1547.57 ([#1002](https://github.com/CesiumGS/cesium/issues/1002) and [#1047](https://github.com/CesiumGS/cesium/issues/1047))._

- Breaking changes:

  - The `CameraFlightPath` functions `createAnimation`, `createAnimationCartographic`, and `createAnimationExtent` now take `scene` as their first parameter instead of `frameState`.
  - Completely refactored the `DynamicScene` property system to vastly improve the API. See [#1080](https://github.com/CesiumGS/cesium/pull/1080) for complete details.
    - Removed `CzmlBoolean`, `CzmlCartesian2`, `CzmlCartesian3`, `CzmlColor`, `CzmlDefaults`, `CzmlDirection`, `CzmlHorizontalOrigin`, `CzmlImage`, `CzmlLabelStyle`, `CzmlNumber`, `CzmlPosition`, `CzmlString`, `CzmlUnitCartesian3`, `CzmlUnitQuaternion`, `CzmlUnitSpherical`, and `CzmlVerticalOrigin` since they are no longer needed.
    - Removed `DynamicProperty`, `DynamicMaterialProperty`, `DynamicDirectionsProperty`, and `DynamicVertexPositionsProperty`; replacing them with an all new system of properties.
      - `Property` - base interface for all properties.
      - `CompositeProperty` - a property composed of other properties.
      - `ConstantProperty` - a property whose value never changes.
      - `SampledProperty` - a property whose value is interpolated from a set of samples.
      - `TimeIntervalCollectionProperty` - a property whose value changes based on time interval.
      - `MaterialProperty` - base interface for all material properties.
      - `CompositeMaterialProperty` - a `CompositeProperty` for materials.
      - `ColorMaterialProperty` - a property that maps to a color material. (replaces `DynamicColorMaterial`)
      - `GridMaterialProperty` - a property that maps to a grid material. (replaces `DynamicGridMaterial`)
      - `ImageMaterialProperty` - a property that maps to an image material. (replaces `DynamicImageMaterial`)
      - `PositionProperty`- base interface for all position properties.
      - `CompositePositionProperty` - a `CompositeProperty` for positions.
      - `ConstantPositionProperty` - a `PositionProperty` whose value does not change in respect to the `ReferenceFrame` in which is it defined.
      - `SampledPositionProperty` - a `SampledProperty` for positions.
      - `TimeIntervalCollectionPositionProperty` - A `TimeIntervalCollectionProperty` for positions.
  - Removed `processCzml`, use `CzmlDataSource` instead.
  - `Source/Widgets/Viewer/lighter.css` was deleted, use `Source/Widgets/lighter.css` instead.
  - Replaced `ExtentGeometry` parameters for extruded extent to make them consistent with other geometries.
    - `options.extrudedOptions.height` -> `options.extrudedHeight`
    - `options.extrudedOptions.closeTop` -> `options.closeBottom`
    - `options.extrudedOptions.closeBottom` -> `options.closeTop`
  - Geometry constructors no longer compute vertices or indices. Use the type's `createGeometry` method. For example, code that looked like:

          var boxGeometry = new BoxGeometry({
            minimumCorner : min,
            maximumCorner : max,
            vertexFormat : VertexFormat.POSITION_ONLY
          });

    should now look like:

          var box = new BoxGeometry({
              minimumCorner : min,
              maximumCorner : max,
              vertexFormat : VertexFormat.POSITION_ONLY
          });
          var geometry = BoxGeometry.createGeometry(box);

  - Removed `createTypedArray` and `createArrayBufferView` from each of the `ComponentDatatype` enumerations. Instead, use `ComponentDatatype.createTypedArray` and `ComponentDatatype.createArrayBufferView`.
  - `DataSourceDisplay` now requires a `DataSourceCollection` to be passed into its constructor.
  - `DeveloperError` and `RuntimeError` no longer contain an `error` property. Call `toString`, or check the `stack` property directly instead.
  - Replaced `createPickFragmentShaderSource` with `createShaderSource`.
  - Renamed `PolygonPipeline.earClip2D` to `PolygonPipeline.triangulate`.

- Added outline geometries. [#1021](https://github.com/CesiumGS/cesium/pull/1021).
- Added `CorridorGeometry`.
- Added `Billboard.scaleByDistance` and `NearFarScalar` to control billboard minimum/maximum scale based on camera distance.
- Added `EllipsoidGeodesic`.
- Added `PolylinePipeline.scaleToSurface`.
- Added `PolylinePipeline.scaleToGeodeticHeight`.
- Added the ability to specify a `minimumTerrainLevel` and `maximumTerrainLevel` when constructing an `ImageryLayer`. The layer will only be shown for terrain tiles within the specified range.
- Added `Math.setRandomNumberSeed` and `Math.nextRandomNumber` for generating repeatable random numbers.
- Added `Color.fromRandom` to generate random and partially random colors.
- Added an `onCancel` callback to `CameraFlightPath` functions that will be executed if the flight is canceled.
- Added `Scene.debugShowFrustums` and `Scene.debugFrustumStatistics` for rendering debugging.
- Added `Packable` and `PackableForInterpolation` interfaces to aid interpolation and in-memory data storage. Also made most core Cesium types implement them.
- Added `InterpolationAlgorithm` interface to codify the base interface already being used by `LagrangePolynomialApproximation`, `LinearApproximation`, and `HermitePolynomialApproximation`.
- Improved the performance of polygon triangulation using an O(n log n) algorithm.
- Improved geometry batching performance by moving work to a web worker.
- Improved `WallGeometry` to follow the curvature of the earth.
- Improved visual quality of closed translucent geometries.
- Optimized polyline bounding spheres.
- `Viewer` now automatically sets its clock to that of the first added `DataSource`, regardless of how it was added to the `DataSourceCollection`. Previously, this was only done for dropped files by `viewerDragDropMixin`.
- `CesiumWidget` and `Viewer` now display an HTML error panel if an error occurs while rendering, which can be disabled with a constructor option.
- `CameraFlightPath` now automatically disables and restores mouse input for the flights it generates.
- Fixed broken surface rendering in Columbus View when using the `EllipsoidTerrainProvider`.
- Fixed triangulation for polygons that cross the international date line.
- Fixed `EllipsoidPrimitive` rendering for some oblate ellipsoids. [#1067](https://github.com/CesiumGS/cesium/pull/1067).
- Fixed Cesium on Nexus 4 with Android 4.3.
- Upgraded Knockout from version 2.2.1 to 2.3.0.

### b19 - 2013-08-01

- Breaking changes:
  - Replaced tessellators and meshes with geometry. In particular:
    - Replaced `CubeMapEllipsoidTessellator` with `EllipsoidGeometry`.
    - Replaced `BoxTessellator` with `BoxGeometry`.
    - Replaced `ExtentTessletaor` with `ExtentGeometry`.
    - Removed `PlaneTessellator`. It was incomplete and not used.
    - Renamed `MeshFilters` to `GeometryPipeline`.
    - Renamed `MeshFilters.toWireframeInPlace` to `GeometryPipeline.toWireframe`.
    - Removed `MeshFilters.mapAttributeIndices`. It was not used.
    - Renamed `Context.createVertexArrayFromMesh` to `Context.createVertexArrayFromGeometry`. Likewise, renamed `mesh` constructor property to `geometry`.
  - Renamed `ComponentDatatype.*.toTypedArray` to `ComponentDatatype.*.createTypedArray`.
  - Removed `Polygon.configureExtent`. Use `ExtentPrimitive` instead.
  - Removed `Polygon.bufferUsage`. It is no longer needed.
  - Removed `height` and `textureRotationAngle` arguments from `Polygon` `setPositions` and `configureFromPolygonHierarchy` functions. Use `Polygon` `height` and `textureRotationAngle` properties.
  - Renamed `PolygonPipeline.cleanUp` to `PolygonPipeline.removeDuplicates`.
  - Removed `PolygonPipeline.wrapLongitude`. Use `GeometryPipeline.wrapLongitude` instead.
  - Added `surfaceHeight` parameter to `BoundingSphere.fromExtent3D`.
  - Added `surfaceHeight` parameter to `Extent.subsample`.
  - Renamed `pointInsideTriangle2D` to `pointInsideTriangle`.
  - Renamed `getLogo` to `getCredit` for `ImageryProvider` and `TerrainProvider`.
- Added Geometry and Appearances [#911](https://github.com/CesiumGS/cesium/pull/911).
- Added property `intersectionWidth` to `DynamicCone`, `DynamicPyramid`, `CustomSensorVolume`, and `RectangularPyramidSensorVolume`.
- Added `ExtentPrimitive`.
- Added `PolylinePipeline.removeDuplicates`.
- Added `barycentricCoordinates` to compute the barycentric coordinates of a point in a triangle.
- Added `BoundingSphere.fromEllipsoid`.
- Added `BoundingSphere.projectTo2D`.
- Added `Extent.fromDegrees`.
- Added `czm_tangentToEyeSpaceMatrix` built-in GLSL function.
- Added debugging aids for low-level rendering: `DrawCommand.debugShowBoundingVolume` and `Scene.debugCommandFilter`.
- Added extrusion to `ExtentGeometry`.
- Added `Credit` and `CreditDisplay` for displaying credits on the screen.
- Improved performance and visual quality of `CustomSensorVolume` and `RectangularPyramidSensorVolume`.
- Improved the performance of drawing polygons created with `configureFromPolygonHierarchy`.

### b18 - 2013-07-01

- Breaking changes:
  - Removed `CesiumViewerWidget` and replaced it with a new `Viewer` widget with mixin architecture. This new widget does not depend on Dojo and is part of the combined Cesium.js file. It is intended to be a flexible base widget for easily building robust applications. ([#838](https://github.com/CesiumGS/cesium/pull/838))
  - Changed all widgets to use ECMAScript 5 properties. All public observable properties now must be accessed and assigned as if they were normal properties, instead of being called as functions. For example:
    - `clockViewModel.shouldAnimate()` -> `clockViewModel.shouldAnimate`
    - `clockViewModel.shouldAnimate(true);` -> `clockViewModel.shouldAnimate = true;`
  - `ImageryProviderViewModel.fromConstants` has been removed. Use the `ImageryProviderViewModel` constructor directly.
  - Renamed the `transitioner` property on `CesiumWidget`, `HomeButton`, and `ScreenModePicker` to `sceneTrasitioner` to be consistent with property naming convention.
  - `ImageryProvider.loadImage` now requires that the calling imagery provider instance be passed as its first parameter.
  - Removed the Dojo-based `checkForChromeFrame` function, and replaced it with a new standalone version that returns a promise to signal when the asynchronous check has completed.
  - Removed `Assets/Textures/NE2_LR_LC_SR_W_DR_2048.jpg`. If you were previously using this image with `SingleTileImageryProvider`, consider instead using `TileMapServiceImageryProvider` with a URL of `Assets/Textures/NaturalEarthII`.
  - The `Client CZML` SandCastle demo has been removed, largely because it is redundant with the Simple CZML demo.
  - The `Two Viewer Widgets` SandCastle demo has been removed. We will add back a multi-scene example when we have a good architecture for it in place.
  - Changed static `clone` functions in all objects such that if the object being cloned is undefined, the function will return undefined instead of throwing an exception.
- Fix resizing issues in `CesiumWidget` ([#608](https://github.com/CesiumGS/cesium/issues/608), [#834](https://github.com/CesiumGS/cesium/issues/834)).
- Added initial support for [GeoJSON](http://www.geojson.org/) and [TopoJSON](https://github.com/mbostock/topojson). ([#890](https://github.com/CesiumGS/cesium/pull/890), [#906](https://github.com/CesiumGS/cesium/pull/906))
- Added rotation, aligned axis, width, and height properties to `Billboard`s.
- Improved the performance of "missing tile" checking, especially for Bing imagery.
- Improved the performance of terrain and imagery refinement, especially when using a mixture of slow and fast imagery sources.
- `TileMapServiceImageryProvider` now supports imagery with a minimum level. This improves compatibility with tile sets generated by MapTiler or gdal2tiles.py using their default settings.
- Added `Context.getAntialias`.
- Improved test robustness on Mac.
- Upgraded RequireJS to version 2.1.6, and Almond to 0.2.5.
- Fixed artifacts that showed up on the edges of imagery tiles on a number of GPUs.
- Fixed an issue in `BaseLayerPicker` where destroy wasn't properly cleaning everything up.
- Added the ability to unsubscribe to `Timeline` update event.
- Added a `screenSpaceEventHandler` property to `CesiumWidget`. Also added a `sceneMode` option to the constructor to set the initial scene mode.
- Added `useDefaultRenderLoop` property to `CesiumWidget` that allows the default render loop to be disabled so that a custom render loop can be used.
- Added `CesiumWidget.onRenderLoopError` which is an `Event` that is raised if an exception is generated inside of the default render loop.
- `ImageryProviderViewModel.creationCommand` can now return an array of ImageryProvider instances, which allows adding multiple layers when a single item is selected in the `BaseLayerPicker` widget.

### b17 - 2013-06-03

- Breaking changes:
  - Replaced `Uniform.getFrameNumber` and `Uniform.getTime` with `Uniform.getFrameState`, which returns the full frame state.
  - Renamed `Widgets/Fullscreen` folder to `Widgets/FullscreenButton` along with associated objects/files.
    - `FullscreenWidget` -> `FullscreenButton`
    - `FullscreenViewModel` -> `FullscreenButtonViewModel`
  - Removed `addAttribute`, `removeAttribute`, and `setIndexBuffer` from `VertexArray`. They were not used.
- Added support for approximating local vertical, local horizontal (LVLH) reference frames when using `DynamicObjectView` in 3D. The object automatically selects LVLH or EastNorthUp based on the object's velocity.
- Added support for CZML defined vectors via new `CzmlDirection`, `DynamicVector`, and `DynamicVectorVisualizer` objects.
- Added `SceneTransforms.wgs84ToWindowCoordinates`. [#746](https://github.com/CesiumGS/cesium/issues/746).
- Added `fromElements` to `Cartesian2`, `Cartesian3`, and `Cartesian4`.
- Added `DrawCommand.cull` to avoid redundant visibility checks.
- Added `czm_morphTime` automatic GLSL uniform.
- Added support for [OES_vertex_array_object](http://www.khronos.org/registry/webgl/extensions/OES_vertex_array_object/), which improves rendering performance.
- Added support for floating-point textures.
- Added `IntersectionTests.trianglePlaneIntersection`.
- Added `computeHorizonCullingPoint`, `computeHorizonCullingPointFromVertices`, and `computeHorizonCullingPointFromExtent` methods to `EllipsoidalOccluder` and used them to build a more accurate horizon occlusion test for terrain rendering.
- Added sun visualization. See `Sun` and `Scene.sun`.
- Added a new `HomeButton` widget for returning to the default view of the current scene mode.
- Added `Command.beforeExecute` and `Command.afterExecute` events to enable additional processing when a command is executed.
- Added rotation parameter to `Polygon.configureExtent`.
- Added camera flight to extents. See new methods `CameraController.getExtentCameraCoordinates` and `CameraFlightPath.createAnimationExtent`.
- Improved the load ordering of terrain and imagery tiles, so that relevant detail is now more likely to be loaded first.
- Improved appearance of the Polyline arrow material.
- Fixed polyline clipping artifact. [#728](https://github.com/CesiumGS/cesium/issues/728).
- Fixed polygon crossing International Date Line for 2D and Columbus view. [#99](https://github.com/CesiumGS/cesium/issues/99).
- Fixed issue for camera flights when `frameState.mode === SceneMode.MORPHING`.
- Fixed ISO8601 date parsing when UTC offset is specified in the extended format, such as `2008-11-10T14:00:00+02:30`.

### b16 - 2013-05-01

- Breaking changes:

  - Removed the color, outline color, and outline width properties of polylines. Instead, use materials for polyline color and outline properties. Code that looked like:

           var polyline = polylineCollection.add({
               positions : positions,
               color : new Color(1.0, 1.0, 1.0, 1.0),
               outlineColor : new Color(1.0, 0.0, 0.0, 1.0),
               width : 1.0,
               outlineWidth : 3.0
           });

    should now look like:

           var outlineMaterial = Material.fromType(context, Material.PolylineOutlineType);
           outlineMaterial.uniforms.color = new Color(1.0, 1.0, 1.0, 1.0);
           outlineMaterial.uniforms.outlineColor = new Color(1.0, 0.0, 0.0, 1.0);
           outlineMaterial.uniforms.outlinewidth = 2.0;

           var polyline = polylineCollection.add({
               positions : positions,
               width : 3.0,
               material : outlineMaterial
           });

  - `CzmlCartographic` has been removed and all cartographic values are converted to Cartesian internally during CZML processing. This improves performance and fixes interpolation of cartographic source data. The Cartographic representation can still be retrieved if needed.
  - Removed `ComplexConicSensorVolume`, which was not documented and did not work on most platforms. It will be brought back in a future release. This does not affect CZML, which uses a custom sensor to approximate a complex conic.
  - Replaced `computeSunPosition` with `Simon1994PlanetaryPosition`, which has functions to calculate the position of the sun and the moon more accurately.
  - Removed `Context.createClearState`. These properties are now part of `ClearCommand`.
  - `RenderState` objects returned from `Context.createRenderState` are now immutable.
  - Removed `positionMC` from `czm_materialInput`. It is no longer used by any materials.

- Added wide polylines that work with and without ANGLE.
- Polylines now use materials to describe their surface appearance. See the [Fabric](https://github.com/CesiumGS/cesium/wiki/Fabric) wiki page for more details on how to create materials.
- Added new `PolylineOutline`, `PolylineGlow`, `PolylineArrow`, and `Fade` materials.
- Added `czm_pixelSizeInMeters` automatic GLSL uniform.
- Added `AnimationViewModel.snapToTicks`, which when set to true, causes the shuttle ring on the Animation widget to snap to the defined tick values, rather than interpolate between them.
- Added `Color.toRgba` and `Color.fromRgba` to convert to/from numeric unsigned 32-bit RGBA values.
- Added `GridImageryProvider` for custom rendering effects and debugging.
- Added new `Grid` material.
- Made `EllipsoidPrimitive` double-sided.
- Improved rendering performance by minimizing WebGL state calls.
- Fixed an error in Web Worker creation when loading Cesium.js from a different origin.
- Fixed `EllipsoidPrimitive` picking and picking objects with materials that have transparent parts.
- Fixed imagery smearing artifacts on mobile devices and other devices without high-precision fragment shaders.

### b15 - 2013-04-01

- Breaking changes:
  - `Billboard.computeScreenSpacePosition` now takes `Context` and `FrameState` arguments instead of a `UniformState` argument.
  - Removed `clampToPixel` property from `BillboardCollection` and `LabelCollection`. This option is no longer needed due to overall LabelCollection visualization improvements.
  - Removed `Widgets/Dojo/CesiumWidget` and replaced it with `Widgets/CesiumWidget`, which has no Dojo dependancies.
  - `destroyObject` no longer deletes properties from the object being destroyed.
  - `darker.css` files have been deleted and the `darker` theme is now the default style for widgets. The original theme is now known as `lighter` and is in corresponding `lighter.css` files.
  - CSS class names have been standardized to avoid potential collisions. All widgets now follow the same pattern, `cesium-<widget>-<className>`.
  - Removed `view2D`, `view3D`, and `viewColumbus` properties from `CesiumViewerWidget`. Use the `sceneTransitioner` property instead.
- Added `BoundingSphere.fromCornerPoints`.
- Added `fromArray` and `distance` functions to `Cartesian2`, `Cartesian3`, and `Cartesian4`.
- Added `DynamicPath.resolution` property for setting the maximum step size, in seconds, to take when sampling a position for path visualization.
- Added `TileCoordinatesImageryProvider` that renders imagery with tile X, Y, Level coordinates on the surface of the globe. This is mostly useful for debugging.
- Added `DynamicEllipse` and `DynamicObject.ellipse` property to render CZML ellipses on the globe.
- Added `sampleTerrain` function to sample the terrain height of a list of `Cartographic` positions.
- Added `DynamicObjectCollection.removeObject` and handling of the new CZML `delete` property.
- Imagery layers with an `alpha` of exactly 0.0 are no longer rendered. Previously these invisible layers were rendered normally, which was a waste of resources. Unlike the `show` property, imagery tiles in a layer with an `alpha` of 0.0 are still downloaded, so the layer will become visible more quickly when its `alpha` is increased.
- Added `onTransitionStart` and `onTransitionComplete` events to `SceneModeTransitioner`.
- Added `SceneModePicker`; a new widget for morphing between scene modes.
- Added `BaseLayerPicker`; a new widget for switching among pre-configured base layer imagery providers.

### b14 - 2013-03-01

- Breaking changes:
  - Major refactoring of both animation and widgets systems as we move to an MVVM-like architecture for user interfaces.
    - New `Animation` widget for controlling playback.
    - AnimationController.js has been deleted.
    - `ClockStep.SYSTEM_CLOCK_DEPENDENT` was renamed to `ClockStep.SYSTEM_CLOCK_MULTIPLIER`.
    - `ClockStep.SYSTEM_CLOCK` was added to have the clock always match the system time.
    - `ClockRange.LOOP` was renamed to `ClockRange.LOOP_STOP` and now only loops in the forward direction.
    - `Clock.reverseTick` was removed, simply negate `Clock.multiplier` and pass it to `Clock.tick`.
    - `Clock.shouldAnimate` was added to indicate if `Clock.tick` should actually advance time.
    - The Timeline widget was moved into the Widgets/Timeline subdirectory.
    - `Dojo/TimelineWidget` was removed. You should use the non-toolkit specific Timeline widget directly.
  - Removed `CesiumViewerWidget.fullScreenElement`, instead use the `CesiumViewerWidget.fullscreen.viewModel.fullScreenElement` observable property.
  - `IntersectionTests.rayPlane` now takes the new `Plane` type instead of separate `planeNormal` and `planeD` arguments.
  - Renamed `ImageryProviderError` to `TileProviderError`.
- Added support for global terrain visualization via `CesiumTerrainProvider`, `ArcGisImageServerTerrainProvider`, and `VRTheWorldTerrainProvider`. See the [Terrain Tutorial](http://cesiumjs.org/2013/02/15/Cesium-Terrain-Tutorial/) for more information.
- Added `FullscreenWidget` which is a simple, single-button widget that toggles fullscreen mode of the specified element.
- Added interactive extent drawing to the `Picking` Sandcastle example.
- Added `HeightmapTessellator` to create a mesh from a heightmap.
- Added `JulianDate.equals`.
- Added `Plane` for representing the equation of a plane.
- Added a line segment-plane intersection test to `IntersectionTests`.
- Improved the lighting used in 2D and Columbus View modes. In general, the surface lighting in these modes should look just like it does in 3D.
- Fixed an issue where a `PolylineCollection` with a model matrix other than the identity would be incorrectly rendered in 2D and Columbus view.
- Fixed an issue in the `ScreenSpaceCameraController` where disabled mouse events can cause the camera to be moved after being re-enabled.

### b13 - 2013-02-01

- Breaking changes:
  - The combined `Cesium.js` file and other required files are now created in `Build/Cesium` and `Build/CesiumUnminified` folders.
  - The Web Worker files needed when using the combined `Cesium.js` file are now in a `Workers` subdirectory.
  - Removed `erosion` property from `Polygon`, `ComplexConicSensorVolume`, `RectangularPyramidSensorVolume`, and `ComplexConicSensorVolume`. Use the new `Erosion` material. See the Sandbox Animation example.
  - Removed `setRectangle` and `getRectangle` methods from `ViewportQuad`. Use the new `rectangle` property.
  - Removed `time` parameter from `Scene.initializeFrame`. Instead, pass the time to `Scene.render`.
- Added new `RimLighting` and `Erosion` materials. See the [Fabric](https://github.com/CesiumGS/cesium/wiki/Fabric) wiki page.
- Added `hue` and `saturation` properties to `ImageryLayer`.
- Added `czm_hue` and `czm_saturation` to adjust the hue and saturation of RGB colors.
- Added `JulianDate.getDaysDifference` method.
- Added `Transforms.computeIcrfToFixedMatrix` and `computeFixedToIcrfMatrix`.
- Added `EarthOrientationParameters`, `EarthOrientationParametersSample`, `Iau2006XysData`, and `Iau2006XysDataSample` classes to `Core`.
- CZML now supports the ability to specify positions in the International Celestial Reference Frame (ICRF), and inertial reference frame.
- Fixed globe rendering on the Nexus 4 running Google Chrome Beta.
- `ViewportQuad` now supports the material system. See the [Fabric](https://github.com/CesiumGS/cesium/wiki/Fabric) wiki page.
- Fixed rendering artifacts in `EllipsoidPrimitive`.
- Fixed an issue where streaming CZML would fail when changing material types.
- Updated Dojo from 1.7.2 to 1.8.4. Reminder: Cesium does not depend on Dojo but uses it for reference applications.

### b12a - 2013-01-18

- Breaking changes:

  - Renamed the `server` property to `url` when constructing a `BingMapsImageryProvider`. Likewise, renamed `BingMapsImageryProvider.getServer` to `BingMapsImageryProvider.getUrl`. Code that looked like

           var bing = new BingMapsImageryProvider({
               server : 'dev.virtualearth.net'
           });

    should now look like:

           var bing = new BingMapsImageryProvider({
               url : 'http://dev.virtualearth.net'
           });

  - Renamed `toCSSColor` to `toCssColorString`.
  - Moved `minimumZoomDistance` and `maximumZoomDistance` from the `CameraController` to the `ScreenSpaceCameraController`.

- Added `fromCssColorString` to `Color` to create a `Color` instance from any CSS value.
- Added `fromHsl` to `Color` to create a `Color` instance from H, S, L values.
- Added `Scene.backgroundColor`.
- Added `textureRotationAngle` parameter to `Polygon.setPositions` and `Polygon.configureFromPolygonHierarchy` to rotate textures on polygons.
- Added `Matrix3.fromRotationX`, `Matrix3.fromRotationY`, `Matrix3.fromRotationZ`, and `Matrix2.fromRotation`.
- Added `fromUniformScale` to `Matrix2`, `Matrix3`, and `Matrix4`.
- Added `fromScale` to `Matrix2`.
- Added `multiplyByUniformScale` to `Matrix4`.
- Added `flipY` property when calling `Context.createTexture2D` and `Context.createCubeMap`.
- Added `MeshFilters.encodePosition` and `EncodedCartesian3.encode`.
- Fixed jitter artifacts with polygons.
- Fixed camera tilt close to the `minimumZoomDistance`.
- Fixed a bug that could lead to blue tiles when zoomed in close to the North and South poles.
- Fixed a bug where removing labels would remove the wrong label and ultimately cause a crash.
- Worked around a bug in Firefox 18 preventing typed arrays from being transferred to or from Web Workers.
- Upgraded RequireJS to version 2.1.2, and Almond to 0.2.3.
- Updated the default Bing Maps API key.

### b12 - 2013-01-03

- Breaking changes:
  - Renamed `EventHandler` to `ScreenSpaceEventHandler`.
  - Renamed `MouseEventType` to `ScreenSpaceEventType`.
  - Renamed `MouseEventType.MOVE` to `ScreenSpaceEventType.MOUSE_MOVE`.
  - Renamed `CameraEventHandler` to `CameraEventAggregator`.
  - Renamed all `*MouseAction` to `*InputAction` (including get, set, remove, etc).
  - Removed `Camera2DController`, `CameraCentralBodyController`, `CameraColumbusViewController`, `CameraFlightController`, `CameraFreeLookController`, `CameraSpindleController`, and `CameraControllerCollection`. Common ways to modify the camera are through the `CameraController` object of the `Camera` and will work in all scene modes. The default camera handler is the `ScreenSpaceCameraController` object on the `Scene`.
  - Changed default Natural Earth imagery to a 2K version of [Natural Earth II with Shaded Relief, Water, and Drainages](http://www.naturalearthdata.com/downloads/10m-raster-data/10m-natural-earth-2/). The previously used version did not include lakes and rivers. This replaced `Source/Assets/Textures/NE2_50M_SR_W_2048.jpg` with `Source/Assets/Textures/NE2_LR_LC_SR_W_DR_2048.jpg`.
- Added pinch-zoom, pinch-twist, and pinch-tilt for touch-enabled browsers (particularly mobile browsers).
- Improved rendering support on Nexus 4 and Nexus 7 using Firefox.
- Improved camera flights.
- Added Sandbox example using NASA's new [Black Marble](http://www.nasa.gov/mission_pages/NPP/news/earth-at-night.html) night imagery.
- Added constrained z-axis by default to the Cesium widgets.
- Upgraded Jasmine from version 1.1.0 to 1.3.0.
- Added `JulianDate.toIso8601`, which creates an ISO8601 compliant representation of a JulianDate.
- The `Timeline` widget now properly displays leap seconds.

### b11 - 2012-12-03

- Breaking changes:
  - Widget render loop now started by default. Startup code changed, see Sandcastle examples.
  - Changed `Timeline.makeLabel` to take a `JulianDate` instead of a JavaScript date parameter.
  - Default Earth imagery has been moved to a new package `Assets`. Images used by `Sandcastle` examples have been moved to the Sandcastle folder, and images used by the Dojo widgets are now self-contained in the `Widgets` package.
  - `positionToEyeEC` in `czm_materialInput` is no longer normalized by default.
  - `FullScreen` and related functions have been renamed to `Fullscreen` to match the W3C standard name.
  - `Fullscreen.isFullscreenEnabled` was incorrectly implemented in certain browsers. `isFullscreenEnabled` now correctly determines whether the browser will allow an element to go fullscreen. A new `isFullscreen` function is available to determine if the browser is currently in fullscreen mode.
  - `Fullscreen.getFullScreenChangeEventName` and `Fullscreen.getFullScreenChangeEventName` now return the proper event name, suitable for use with the `addEventListener` API, instead prefixing them with "on".
  - Removed `Scene.setSunPosition` and `Scene.getSunPosition`. The sun position used for lighting is automatically computed based on the scene's time.
  - Removed a number of rendering options from `CentralBody`, including the ground atmosphere, night texture, specular map, cloud map, cloud shadows, and bump map. These features weren't really production ready and had a disproportionate cost in terms of shader complexity and compilation time. They may return in a more polished form in a future release.
  - Removed `affectedByLighting` property from `Polygon`, `EllipsoidPrimitive`, `RectangularPyramidSensorVolume`, `CustomSensorVolume`, and `ComplexConicSensorVolume`.
  - Removed `DistanceIntervalMaterial`. This was not documented.
  - `Matrix2.getElementIndex`, `Matrix3.getElementIndex`, and `Matrix4.getElementIndex` functions have had their parameters swapped and now take row first and column second. This is consistent with other class constants, such as Matrix2.COLUMN1ROW2.
  - Replaced `CentralBody.showSkyAtmosphere` with `Scene.skyAtmosphere` and `SkyAtmosphere`. This has no impact for those using the Cesium widget.
- Improved lighting in Columbus view and on polygons, ellipsoids, and sensors.
- Fixed atmosphere rendering artifacts and improved Columbus view transition.
- Fixed jitter artifacts with billboards and polylines.
- Added `TileMapServiceImageryProvider`. See the Imagery Layers `Sandcastle` example.
- Added `Water` material. See the Materials `Sandcastle` example.
- Added `SkyBox` to draw stars. Added `CesiumWidget.showSkyBox` and `CesiumViewerWidget.showSkyBox`.
- Added new `Matrix4` functions: `Matrix4.multiplyByTranslation`, `multiplyByPoint`, and `Matrix4.fromScale`. Added `Matrix3.fromScale`.
- Added `EncodedCartesian3`, which is used to eliminate jitter when drawing primitives.
- Added new automatic GLSL uniforms: `czm_frameNumber`, `czm_temeToPseudoFixed`, `czm_entireFrustum`, `czm_inverseModel`, `czm_modelViewRelativeToEye`, `czm_modelViewProjectionRelativeToEye`, `czm_encodedCameraPositionMCHigh`, and `czm_encodedCameraPositionMCLow`.
- Added `czm_translateRelativeToEye` and `czm_luminance` GLSL functions.
- Added `shininess` to `czm_materialInput`.
- Added `QuadraticRealPolynomial`, `CubicRealPolynomial`, and `QuarticRealPolynomial` for finding the roots of quadratic, cubic, and quartic polynomials.
- Added `IntersectionTests.grazingAltitudeLocation` for finding a point on a ray nearest to an ellipsoid.
- Added `mostOrthogonalAxis` function to `Cartesian2`, `Cartesian3`, and `Cartesian4`.
- Changed CesiumViewerWidget default behavior so that zooming to an object now requires a single left-click, rather than a double-click.
- Updated third-party [Tween.js](https://github.com/sole/tween.js/).

### b10 - 2012-11-02

- Breaking changes:
  - Renamed `Texture2DPool` to `TexturePool`.
  - Renamed `BingMapsTileProvider` to `BingMapsImageryProvider`.
  - Renamed `SingleTileProvider` to `SingleTileImageryProvider`.
  - Renamed `ArcGISTileProvider` to `ArcGisMapServerImageryProvider`.
  - Renamed `EquidistantCylindrdicalProjection` to `GeographicProjection`.
  - Renamed `MercatorProjection` to `WebMercatorProjection`.
  - `CentralBody.dayTileProvider` has been removed. Instead, add one or more imagery providers to the collection returned by `CentralBody.getImageryLayers()`.
  - The `description.generateTextureCoords` parameter passed to `ExtentTessellator.compute` is now called `description.generateTextureCoordinates`.
  - Renamed `bringForward`, `sendBackward`, `bringToFront`, and `sendToBack` methods on `CompositePrimitive` to `raise`, `lower`, `raiseToTop`, and `lowerToBottom`, respectively.
  - `Cache` and `CachePolicy` are no longer used and have been removed.
  - Fixed problem with Dojo widget startup, and removed "postSetup" callback in the process. See Sandcastle examples and update your startup code.
- `CentralBody` now allows imagery from multiple sources to be layered and alpha blended on the globe. See the new `Imagery Layers` and `Map Projections` Sandcastle examples.
- Added `WebMapServiceImageryProvider`.
- Improved middle mouse click behavior to always tilt in the same direction.
- Added `getElementIndex` to `Matrix2`, `Matrix3`, and `Matrix4`.

### b9 - 2012-10-01

- Breaking changes:
  - Removed the `render` and `renderForPick` functions of primitives. The primitive `update` function updates a list of commands for the renderer. For more details, see the [Data Driven Renderer](https://github.com/CesiumGS/cesium/wiki/Data-Driven-Renderer-Details).
  - Removed `Context.getViewport` and `Context.setViewport`. The viewport defaults to the size of the canvas if a primitive does not override the viewport property in the render state.
  - `shallowEquals` has been removed.
  - Passing `undefined` to any of the set functions on `Billboard` now throws an exception.
  - Passing `undefined` to any of the set functions on `Polyline` now throws an exception.
  - `PolygonPipeline.scaleToGeodeticHeight` now takes ellipsoid as the last parameter, instead of the first. It also now defaults to `Ellipsoid.WGS84` if no parameter is provided.
- The new Sandcastle live editor and demo gallery replace the Sandbox and Skeleton examples.
- Improved picking performance and accuracy.
- Added EllipsoidPrimitive for visualizing ellipsoids and spheres. Currently, this is only supported in 3D, not 2D or Columbus view.
- Added `DynamicEllipsoid` and `DynamicEllipsoidVisualizer` which use the new `EllipsoidPrimitive` to implement ellipsoids in CZML.
- `Extent` functions now take optional result parameters. Also added `getCenter`, `intersectWith`, and `contains` functions.
- Add new utility class, `DynamicObjectView` for tracking a DynamicObject with the camera across scene modes; also hooked up CesiumViewerWidget to use it.
- Added `enableTranslate`, `enableZoom`, and `enableRotate` properties to `Camera2DController` to selectively toggle camera behavior. All values default to `true`.
- Added `Camera2DController.setPositionCartographic` to simplify moving the camera programmatically when in 2D mode.
- Improved near/far plane distances and eliminated z-fighting.
- Added `Matrix4.multiplyByTranslation`, `Matrix4.fromScale`, and `Matrix3.fromScale`.

### b8 - 2012-09-05

- Breaking changes:

  - Materials are now created through a centralized Material class using a JSON schema called [Fabric](https://github.com/CesiumGS/cesium/wiki/Fabric). For example, change:

          polygon.material = new BlobMaterial({repeat : 10.0});

    to:

          polygon.material = Material.fromType(context, 'Blob');
          polygon.material.repeat = 10.0;

    or:

          polygon.material = new Material({
              context : context,
              fabric : {
                  type : 'Blob',
                  uniforms : {
                      repeat : 10.0
                  }
              }
          });

  - `Label.computeScreenSpacePosition` now requires the current scene state as a parameter.
  - Passing `undefined` to any of the set functions on `Label` now throws an exception.
  - Renamed `agi_` prefix on GLSL identifiers to `czm_`.
  - Replaced `ViewportQuad` properties `vertexShader` and `fragmentShader` with optional constructor arguments.
  - Changed the GLSL automatic uniform `czm_viewport` from an `ivec4` to a `vec4` to reduce casting.
  - `Billboard` now defaults to an image index of `-1` indicating no texture, previously billboards defaulted to `0` indicating the first texture in the atlas. For example, change:

          billboards.add({
              position : { x : 1.0, y : 2.0, z : 3.0 },
          });

    to:

          billboards.add({
              position : { x : 1.0, y : 2.0, z : 3.0 },
              imageIndex : 0
          });

  - Renamed `SceneState` to `FrameState`.
  - `SunPosition` was changed from a static object to a function `computeSunPosition`; which now returns a `Cartesian3` with the computed position. It was also optimized for performance and memory pressure. For example, change:

          var result = SunPosition.compute(date);
          var position = result.position;

        to:

          var position = computeSunPosition(date);

- All `Quaternion` operations now have static versions that work with any objects exposing `x`, `y`, `z` and `w` properties.
- Added support for nested polygons with holes. See `Polygon.configureFromPolygonHierarchy`.
- Added support to the renderer for view frustum and central body occlusion culling. All built-in primitives, such as `BillboardCollection`, `Polygon`, `PolylineCollection`, etc., can be culled. See the advanced examples in the Sandbox for details.
- Added `writeTextToCanvas` function which handles sizing the resulting canvas to fit the desired text.
- Added support for CZML path visualization via the `DynamicPath` and `DynamicPathVisualizer` objects. See the [CZML wiki](https://github.com/CesiumGS/cesium/wiki/CZML-Guide) for more details.
- Added support for [WEBGL_depth_texture](http://www.khronos.org/registry/webgl/extensions/WEBGL_depth_texture/). See `Framebuffer.setDepthTexture`.
- Added `CesiumMath.isPowerOfTwo`.
- Added `affectedByLighting` to `ComplexConicSensorVolume`, `CustomSensorVolume`, and `RectangularPyramidSensorVolume` to turn lighting on/off for these objects.
- CZML `Polygon`, `Cone`, and `Pyramid` objects are no longer affected by lighting.
- Added `czm_viewRotation` and `czm_viewInverseRotation` automatic GLSL uniforms.
- Added a `clampToPixel` property to `BillboardCollection` and `LabelCollection`. When true, it aligns all billboards and text to a pixel in screen space, providing a crisper image at the cost of jumpier motion.
- `Ellipsoid` functions now take optional result parameters.

### b7 - 2012-08-01

- Breaking changes:

  - Removed keyboard input handling from `EventHandler`.
  - `TextureAtlas` takes an object literal in its constructor instead of separate parameters. Code that previously looked like:

          context.createTextureAtlas(images, pixelFormat, borderWidthInPixels);

    should now look like:

          context.createTextureAtlas({images : images, pixelFormat : pixelFormat, borderWidthInPixels : borderWidthInPixels});

  - `Camera.pickEllipsoid` returns the picked position in world coordinates and the ellipsoid parameter is optional. Prefer the new `Scene.pickEllipsoid` method. For example, change

          var position = camera.pickEllipsoid(ellipsoid, windowPosition);

    to:

          var position = scene.pickEllipsoid(windowPosition, ellipsoid);

  - `Camera.getPickRay` now returns the new `Ray` type instead of an object with position and direction properties.
  - `Camera.viewExtent` now takes an `Extent` argument instead of west, south, east and north arguments. Prefer `Scene.viewExtent` over `Camera.viewExtent`. `Scene.viewExtent` will work in any `SceneMode`. For example, change

          camera.viewExtent(ellipsoid, west, south, east, north);

    to:

          scene.viewExtent(extent, ellipsoid);

  - `CameraSpindleController.mouseConstrainedZAxis` has been removed. Instead, use `CameraSpindleController.constrainedAxis`. Code that previously looked like:

          spindleController.mouseConstrainedZAxis = true;

    should now look like:

          spindleController.constrainedAxis = Cartesian3.UNIT_Z;

  - The `Camera2DController` constructor and `CameraControllerCollection.add2D` now require a projection instead of an ellipsoid.
  - `Chain` has been removed. `when` is now included as a more complete CommonJS Promises/A implementation.
  - `Jobs.downloadImage` was replaced with `loadImage` to provide a promise that will asynchronously load an image.
  - `jsonp` now returns a promise for the requested data, removing the need for a callback parameter.
  - JulianDate.getTimeStandard() has been removed, dates are now always stored internally as TAI.
  - LeapSeconds.setLeapSeconds now takes an array of LeapSecond instances instead of JSON.
  - TimeStandard.convertUtcToTai and TimeStandard.convertTaiToUtc have been removed as they are no longer needed.
  - `Cartesian3.prototype.getXY()` was replaced with `Cartesian2.fromCartesian3`. Code that previously looked like `cartesian3.getXY();` should now look like `Cartesian2.fromCartesian3(cartesian3);`.
  - `Cartesian4.prototype.getXY()` was replaced with `Cartesian2.fromCartesian4`. Code that previously looked like `cartesian4.getXY();` should now look like `Cartesian2.fromCartesian4(cartesian4);`.
  - `Cartesian4.prototype.getXYZ()` was replaced with `Cartesian3.fromCartesian4`. Code that previously looked like `cartesian4.getXYZ();` should now look like `Cartesian3.fromCartesian4(cartesian4);`.
  - `Math.angleBetween` was removed because it was a duplicate of `Cartesian3.angleBetween`. Simply replace calls of the former to the later.
  - `Cartographic3` was renamed to `Cartographic`.
  - `Cartographic2` was removed; use `Cartographic` instead.
  - `Ellipsoid.toCartesian` was renamed to `Ellipsoid.cartographicToCartesian`.
  - `Ellipsoid.toCartesians` was renamed to `Ellipsoid.cartographicArrayToCartesianArray`.
  - `Ellipsoid.toCartographic2` was renamed to `Ellipsoid.cartesianToCartographic`.
  - `Ellipsoid.toCartographic2s` was renamed to `Ellipsoid.cartesianArrayToCartographicArray`.
  - `Ellipsoid.toCartographic3` was renamed to `Ellipsoid.cartesianToCartographic`.
  - `Ellipsoid.toCartographic3s` was renamed to `Ellipsoid.cartesianArrayToCartographicArray`.
  - `Ellipsoid.cartographicDegreesToCartesian` was removed. Code that previously looked like `ellipsoid.cartographicDegreesToCartesian(new Cartographic(45, 50, 10))` should now look like `ellipsoid.cartographicToCartesian(Cartographic.fromDegrees(45, 50, 10))`.
  - `Math.cartographic3ToRadians`, `Math.cartographic2ToRadians`, `Math.cartographic2ToDegrees`, and `Math.cartographic3ToDegrees` were removed. These functions are no longer needed because Cartographic instances are always represented in radians.
  - All functions starting with `multiplyWith` now start with `multiplyBy` to be consistent with functions starting with `divideBy`.
  - The `multiplyWithMatrix` function on each `Matrix` type was renamed to `multiply`.
  - All three Matrix classes have been largely re-written for consistency and performance. The `values` property has been eliminated and Matrices are no longer immutable. Code that previously looked like `matrix = matrix.setColumn0Row0(12);` now looks like `matrix[Matrix2.COLUMN0ROW0] = 12;`. Code that previously looked like `matrix.setColumn3(cartesian3);` now looked like `matrix.setColumn(3, cartesian3, matrix)`.
  - 'Polyline' is no longer externally creatable. To create a 'Polyline' use the 'PolylineCollection.add' method.

          Polyline polyline = new Polyline();

    to

          PolylineCollection polylineCollection = new PolylineCollection();
          Polyline polyline = polylineCollection.add();

- All `Cartesian2` operations now have static versions that work with any objects exposing `x` and `y` properties.
- All `Cartesian3` operations now have static versions that work with any objects exposing `x`, `y`, and `z` properties.
- All `Cartesian4` operations now have static versions that work with any objects exposing `x`, `y`, `z` and `w` properties.
- All `Cartographic` operations now have static versions that work with any objects exposing `longitude`, `latitude`, and `height` properties.
- All `Matrix` classes are now indexable like arrays.
- All `Matrix` operations now have static versions of all prototype functions and anywhere we take a Matrix instance as input can now also take an Array or TypedArray.
- All `Matrix`, `Cartesian`, and `Cartographic` operations now take an optional result parameter for object re-use to reduce memory pressure.
- Added `Cartographic.fromDegrees` to make creating Cartographic instances from values in degrees easier.
- Added `addImage` to `TextureAtlas` so images can be added to a texture atlas after it is constructed.
- Added `Scene.pickEllipsoid`, which picks either the ellipsoid or the map depending on the current `SceneMode`.
- Added `Event`, a new utility class which makes it easy for objects to expose event properties.
- Added `TextureAtlasBuilder`, a new utility class which makes it easy to build a TextureAtlas asynchronously.
- Added `Clock`, a simple clock for keeping track of simulated time.
- Added `LagrangePolynomialApproximation`, `HermitePolynomialApproximation`, and `LinearApproximation` interpolation algorithms.
- Added `CoordinateConversions`, a new static class where most coordinate conversion methods will be stored.
- Added `Spherical` coordinate type
- Added a new DynamicScene layer for time-dynamic, data-driven visualization. This include CZML processing. For more details see https://github.com/CesiumGS/cesium/wiki/Architecture and https://github.com/CesiumGS/cesium/wiki/CZML-in-Cesium.
- Added a new application, Cesium Viewer, for viewing CZML files and otherwise exploring the globe.
- Added a new Widgets directory, to contain common re-usable Cesium related controls.
- Added a new Timeline widget to the Widgets directory.
- Added a new Widgets/Dojo directory, to contain dojo-specific widgets.
- Added new Timeline and Cesium dojo widgets.
- Added `CameraCentralBodyController` as the new default controller to handle mouse input.
  - The left mouse button rotates around the central body.
  - The right mouse button and mouse wheel zoom in and out.
  - The middle mouse button rotates around the point clicked on the central body.
- Added `computeTemeToPseudoFixedMatrix` function to `Transforms`.
- Added 'PolylineCollection' to manage numerous polylines. 'PolylineCollection' dramatically improves rendering speed when using polylines.

### b6a - 2012-06-20

- Breaking changes:
  - Changed `Tipsify.tipsify` and `Tipsify.calculateACMR` to accept an object literal instead of three separate arguments. Supplying a maximum index and cache size is now optional.
  - `CentralBody` no longer requires a camera as the first parameter.
- Added `CentralBody.northPoleColor` and `CentralBody.southPoleColor` to fill in the poles if they are not covered by a texture.
- Added `Polygon.configureExtent` to create a polygon defined by west, south, east, and north values.
- Added functions to `Camera` to provide position and directions in world coordinates.
- Added `showThroughEllipsoid` to `CustomSensorVolume` and `RectangularPyramidSensorVolume` to allow sensors to draw through Earth.
- Added `affectedByLighting` to `CentralBody` and `Polygon` to turn lighting on/off for these objects.

### b5 - 2012-05-15

- Breaking changes:

  - Renamed Geoscope to Cesium. To update your code, change all `Geoscope.*` references to `Cesium.*`, and reference Cesium.js instead of Geoscope.js.
  - `CompositePrimitive.addGround` was removed; use `CompositePrimitive.add` instead. For example, change

          primitives.addGround(polygon);

    to:

          primitives.add(polygon);

  - Moved `eastNorthUpToFixedFrame` and `northEastDownToFixedFrame` functions from `Ellipsoid` to a new `Transforms` object. For example, change

          var m = ellipsoid.eastNorthUpToFixedFrame(p);

    to:

          var m = Cesium.Transforms.eastNorthUpToFixedFrame(p, ellipsoid);

  - Label properties `fillStyle` and `strokeStyle` were renamed to `fillColor` and `outlineColor`; they are also now color objects instead of strings. The label `Color` property has been removed.

    For example, change

          label.setFillStyle("red");
          label.setStrokeStyle("#FFFFFFFF");

    to:

          label.setFillColor({ red : 1.0, blue : 0.0, green : 0.0, alpha : 1.0 });
          label.setOutlineColor({ red : 1.0, blue : 1.0, green : 1.0, alpha : 1.0 });

  - Renamed `Tipsify.Tipsify` to `Tipsify.tipsify`.
  - Renamed `Tipsify.CalculateACMR` to `Tipsify.calculateACMR`.
  - Renamed `LeapSecond.CompareLeapSecondDate` to `LeapSecond.compareLeapSecondDate`.
  - `Geoscope.JSONP.get` is now `Cesium.jsonp`. `Cesium.jsonp` now takes a url, a callback function, and an options object. The previous 2nd and 4th parameters are now specified using the options object.
  - `TWEEN` is no longer globally defined, and is instead available as `Cesium.Tween`.
  - Chain.js functions such as `run` are now moved to `Cesium.Chain.run`, etc.
  - `Geoscope.CollectionAlgorithms.binarySearch` is now `Cesium.binarySearch`.
  - `Geoscope.ContainmentTests.pointInsideTriangle2D` is now `Cesium.pointInsideTriangle2D`.
  - Static constructor methods prefixed with "createFrom", now start with "from":

          Matrix2.createfromColumnMajorArray

    becomes

          Matrix2.fromColumnMajorArray

  - The `JulianDate` constructor no longer takes a `Date` object, use the new from methods instead:

          new JulianDate(new Date());

    becomes

          JulianDate.fromDate(new Date("January 1, 2011 12:00:00 EST"));
          JulianDate.fromIso8601("2012-04-24T18:08Z");
          JulianDate.fromTotalDays(23452.23);

  - `JulianDate.getDate` is now `JulianDate.toDate()` and returns a new instance each time.
  - `CentralBody.logoOffsetX` and `logoOffsetY` have been replaced with `CentralBody.logoOffset`, a `Cartesian2`.
  - TileProviders now take a proxy object instead of a string, to allow more control over how proxy URLs are built. Construct a DefaultProxy, passing the previous proxy URL, to get the previous behavior.
  - `Ellipsoid.getScaledWgs84()` has been removed since it is not needed.
  - `getXXX()` methods which returned a new instance of what should really be a constant are now exposed as frozen properties instead. This should improve performance and memory pressure.

    - `Cartsian2/3/4.getUnitX()` -> `Cartsian2/3/4.UNIT_X`
    - `Cartsian2/3/4.getUnitY()` -> `Cartsian2/3/4.UNIT_Y`
    - `Cartsian2/3/4.getUnitZ()` -> `Cartsian3/4.UNIT_Z`
    - `Cartsian2/3/4.getUnitW()` -> `Cartsian4.UNIT_W`
    - `Matrix/2/3/4.getIdentity()` -> `Matrix/2/3/4.IDENTITY`
    - `Quaternion.getIdentity()` -> `Quaternion.IDENTITY`
    - `Ellipsoid.getWgs84()` -> `Ellipsoid.WGS84`
    - `Ellipsoid.getUnitSphere()` -> `Ellipsoid.UNIT_SPHERE`
    - `Cartesian2/3/4/Cartographic.getZero()` -> `Cartesian2/3/4/Cartographic.ZERO`

- Added `PerformanceDisplay` which can be added to a scene to display frames per second (FPS).
- Labels now correctly allow specifying fonts by non-pixel CSS units such as points, ems, etc.
- Added `Shapes.computeEllipseBoundary` and updated `Shapes.computeCircleBoundary` to compute boundaries using arc-distance.
- Added `fileExtension` and `credit` properties to `OpenStreetMapTileProvider` construction.
- Night lights no longer disappear when `CentralBody.showGroundAtmosphere` is `true`.

### b4 - 2012-03-01

- Breaking changes:

  - Replaced `Geoscope.SkyFromSpace` object with `CentralBody.showSkyAtmosphere` property.
  - For mouse click and double click events, replaced `event.x` and `event.y` with `event.position`.
  - For mouse move events, replaced `movement.startX` and `startY` with `movement.startPosition`. Replaced `movement.endX` and `movement.endY` with `movement.endPosition`.
  - `Scene.Pick` now takes a `Cartesian2` with the origin at the upper-left corner of the canvas. For example, code that looked like:

          scene.pick(movement.endX, scene.getCanvas().clientHeight - movement.endY);

    becomes:

          scene.pick(movement.endPosition);

- Added `SceneTransitioner` to switch between 2D and 3D views. See the new Skeleton 2D example.
- Added `CentralBody.showGroundAtmosphere` to show an atmosphere on the ground.
- Added `Camera.pickEllipsoid` to get the point on the globe under the mouse cursor.
- Added `Polygon.height` to draw polygons at a constant altitude above the ellipsoid.

### b3 - 2012-02-06

- Breaking changes:
  - Replaced `Geoscope.Constants` and `Geoscope.Trig` with `Geoscope.Math`.
  - `Polygon`
    - Replaced `setColor` and `getColor` with a `material.color` property.
    - Replaced `setEllipsoid` and `getEllipsoid` with an `ellipsoid` property.
    - Replaced `setGranularity` and `getGranularity` with a `granularity` property.
  - `Polyline`
    - Replaced `setColor`/`getColor` and `setOutlineColor`/`getOutlineColor` with `color` and `outline` properties.
    - Replaced `setWidth`/`getWidth` and `setOutlineWidth`/`getOutlineWidth` with `width` and `outlineWidth` properties.
  - Removed `Geoscope.BillboardCollection.bufferUsage`. It is now automatically determined.
  - Removed `Geoscope.Label` set/get functions for `shadowOffset`, `shadowBlur`, `shadowColor`. These are no longer supported.
  - Renamed `Scene.getTransitions` to `Scene.getAnimations`.
  - Renamed `SensorCollection` to `SensorVolumeCollection`.
  - Replaced `ComplexConicSensorVolume.material` with separate materials for each surface: `outerMaterial`, `innerMaterial`, and `capMaterial`.
  - Material renames
    - `TranslucentSensorVolumeMaterial` to `ColorMaterial`.
    - `DistanceIntervalSensorVolumeMaterial` to `DistanceIntervalMaterial`.
    - `TieDyeSensorVolumeMaterial` to `TieDyeMaterial`.
    - `CheckerboardSensorVolumeMaterial` to `CheckerboardMaterial`.
    - `PolkaDotSensorVolumeMaterial` to `DotMaterial`.
    - `FacetSensorVolumeMaterial` to `FacetMaterial`.
    - `BlobSensorVolumeMaterial` to `BlobMaterial`.
  - Added new materials:
    - `VerticalStripeMaterial`
    - `HorizontalStripeMaterial`
    - `DistanceIntervalMaterial`
  - Added polygon material support via the new `Polygon.material` property.
  - Added clock angle support to `ConicSensorVolume` via the new `maximumClockAngle` and `minimumClockAngle` properties.
  - Added a rectangular sensor, `RectangularPyramidSensorVolume`.
  - Changed custom sensor to connect direction points using the sensor's radius; previously, points were connected with a line.
  - Improved performance and memory usage of `BillboardCollection` and `LabelCollection`.
  - Added more mouse events.
  - Added Sandbox examples for new features.

### b2 - 2011-12-01

- Added complex conic and custom sensor volumes, and various materials to change their appearance. See the new Sensor folder in the Sandbox.
- Added modelMatrix property to primitives to render them in a local reference frame. See the polyline example in the Sandbox.
- Added eastNorthUpToFixedFrame() and northEastDownToFixedFrame() to Ellipsoid to create local reference frames.
- Added CameraFlightController to zoom smoothly from one point to another. See the new camera examples in the Sandbox.
- Added row and column assessors to Matrix2, Matrix3, and Matrix4.
- Added Scene, which reduces the amount of code required to use Geoscope. See the Skeleton. We recommend using this instead of explicitly calling update() and render() for individual or composite primitives. Existing code will need minor changes:

  - Calls to Context.pick() should be replaced with Scene.pick().
  - Primitive constructors no longer require a context argument.
  - Primitive update() and render() functions now require a context argument. However, when using the new Scene object, these functions do not need to be called directly.
  - TextureAtlas should no longer be created directly; instead, call Scene.getContext().createTextureAtlas().
  - Other breaking changes:

    - Camera get/set functions, e.g., getPosition/setPosition were replaced with properties, e.g., position.
    - Replaced CompositePrimitive, Polygon, and Polyline getShow/setShow functions with a show property.
    - Replaced Polyline, Polygon, BillboardCollection, and LabelCollection getBufferUsage/setBufferUsage functions with a bufferUsage property.
    - Changed colors used by billboards, labels, polylines, and polygons. Previously, components were named r, g, b, and a. They are now red, green, blue, and alpha. Previously, each component's range was [0, 255]. The range is now [0, 1] floating point. For example,

            color : { r : 0, g : 255, b : 0, a : 255 }

      becomes:

            color : { red : 0.0, green : 1.0, blue : 0.0, alpha : 1.0 }

### b1 - 2011-09-19

- Added `Shapes.computeCircleBoundary` to compute circles. See the Sandbox.
- Changed the `EventHandler` constructor function to take the Geoscope canvas, which ensures the mouse position is correct regardless of the canvas' position on the page. Code that previously looked like:

        var handler = new Geoscope.EventHandler();

  should now look like:

        var handler = new Geoscope.EventHandler(canvas);

- Context.Pick no longer requires clamping the x and y arguments. Code that previously looked like:

        var pickedObject = context.pick(primitives, us, Math.max(x, 0.0),
            Math.max(context.getCanvas().clientHeight - y, 0.0));

  can now look like:

        var pickedObject = context.pick(primitives, us, x, context.getCanvas().clientHeight - y);

- Changed Polyline.setWidth and Polyline.setOutlineWidth to clamp the width to the WebGL implementation limit instead of throwing an exception. Code that previously looked like:

        var maxWidth = context.getMaximumAliasedLineWidth();
        polyline.setWidth(Math.min(5, maxWidth));
        polyline.setOutlineWidth(Math.min(10, maxWidth));

  can now look like:

        polyline.setWidth(5);
        polyline.setOutlineWidth(10);

- Improved the Sandbox:
  - Code in the editor is now evaluated as you type for quick prototyping.
  - Highlighting a Geoscope type in the editor and clicking the doc button in the toolbar now brings up the reference help for that type.
- BREAKING CHANGE: The `Context` constructor-function now takes an element instead of an ID. Code that previously looked like:

        var context = new Geoscope.Context("glCanvas");
        var canvas = context.getCanvas();

  should now look like:

        var canvas = document.getElementById("glCanvas");
        var context = new Geoscope.Context(canvas);

### b0 - 2011-08-31

- Added new Sandbox and Skeleton examples. The sandbox contains example code for common tasks. The skeleton is a bare-bones application for building upon. Most sandbox code examples can be copy and pasted directly into the skeleton.
- Added `Geoscope.Polygon` for drawing polygons on the globe.
- Added `Context.pick` to pick objects in one line of code.
- Added `bringForward`, `bringToFront`, `sendBackward`, and `sendToBack` functions to `CompositePrimitive` to control the render-order for ground primitives.
- Added `getShow`/`setShow` functions to `Polyline` and `CompositePrimitive`.
- Added new camera control and event types including `CameraFreeLookEventHandler`, `CameraSpindleEventHandler`, and `EventHandler`.
- Replaced `Ellipsoid.toCartesian3` with `Ellipsoid.toCartesian`.
- update and `updateForPick` functions no longer require a `UniformState` argument.

## Alpha Releases

### a6 - 2011-08-05

- Added support for lines using `Geoscope.Polyline`. See the Sandbox example.
- Made `CompositePrimitive`, `LabelCollection`, and `BillboardCollection` have consistent function names, including a new `contains()` function.
- Improved reference documentation layout.

### a5 - 2011-07-22

- Flushed out `CompositePrimitive`, `TimeStandard`, and `LeapSecond` types.
- Improved support for browsers using ANGLE (Windows Only).

### a4 - 2011-07-15

- Added `Geoscope.TimeStandard` for handling TAI and UTC time standards.
- Added `Geoscope.Quaternion`, which is a foundation for future camera control.
- Added initial version of `Geoscope.PrimitiveCollection` to simplify rendering.
- Prevented billboards/labels near the surface from getting cut off by the globe.
- See the Sandbox for example code.
- Added more reference documentation for labels.

### a3 - 2011-07-08

- Added `Geoscope.LabelCollection` for drawing text.
- Added `Geoscope.JulianDate` and `Geoscope.TimeConstants` for proper time handling.
- See the Sandbox example for how to use the new labels and Julian date.

### a2 - 2011-07-01

- Added `Geoscope.ViewportQuad` and `Geoscope.Rectangle` (foundations for 2D map).
- Improved the visual quality of cloud shadows.

### a1 - 2011-06-24

- Added `SunPosition` type to compute the sun position for a julian date.
- Simplified picking. See the mouse move event in the Sandbox example.
- `Cartographic2` and `Cartographic3` are now mutable types.
- Added reference documentation for billboards.

### a0 - 2011-06-17

- Initial Release.<|MERGE_RESOLUTION|>--- conflicted
+++ resolved
@@ -1,20 +1,5 @@
 # Change Log
 
-<<<<<<< HEAD
-### 1.78 - 2021-02-01
-
-##### Breaking Changes :mega:
-
-- Changed the `TaskProcessor.maximumActiveTasks` constructor option to be infinity by default. [#9313](https://github.com/CesiumGS/cesium/pull/9313)
-
-##### Additions :tada:
-
-- Added `Cartesian2.cross`. [#9305](https://github.com/CesiumGS/cesium/pull/9305)
-
-##### Fixes :wrench:
-
-- Fixed `sampleTerrain` and `sampleTerrainMostDetailed` not working for `ArcGISTiledElevationTerrainProvider`. [#9286](https://github.com/CesiumGS/cesium/pull/9286)
-=======
 ### 1.79 - 2021-03-01
 
 ##### Breaking Changes :mega:
@@ -46,7 +31,10 @@
 ##### Deprecated :hourglass_flowing_sand:
 
 - `Cesium3DTileset.url` has been deprecated and will be removed in Cesium 1.79. Instead, use `Cesium3DTileset.resource.url` to retrieve the url value.
->>>>>>> c0c23e33
+
+##### Fixes :wrench:
+
+- Fixed `sampleTerrain` and `sampleTerrainMostDetailed` not working for `ArcGISTiledElevationTerrainProvider`. [#9286](https://github.com/CesiumGS/cesium/pull/9286)
 
 ### 1.77 - 2021-01-04
 
